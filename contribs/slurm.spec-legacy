--- conflicted
+++ resolved
@@ -595,19 +595,10 @@
    echo %{_libdir}/slurm/acct_gather_interconnect_ofed.so >> $LIST
 test -f $RPM_BUILD_ROOT/%{_libdir}/slurm/acct_gather_profile_hdf5.so &&
    echo %{_libdir}/slurm/acct_gather_profile_hdf5.so >> $LIST
-<<<<<<< HEAD
+test -f $RPM_BUILD_ROOT/%{_libdir}/slurm/acct_gather_profile_influxdb.so &&
+   echo %{_libdir}/slurm/acct_gather_profile_influxdb.so >> $LIST
 test -f $RPM_BUILD_ROOT/%{_libdir}/slurm/burst_buffer_datawarp.so    &&
    echo %{_libdir}/slurm/burst_buffer_datawarp.so    >> $LIST
-=======
-test -f $RPM_BUILD_ROOT/%{_libdir}/slurm/acct_gather_profile_influxdb.so &&
-   echo %{_libdir}/slurm/acct_gather_profile_influxdb.so >> $LIST
-test -f $RPM_BUILD_ROOT/%{_libdir}/slurm/burst_buffer_cray.so        &&
-   echo %{_libdir}/slurm/burst_buffer_cray.so        >> $LIST
-test -f $RPM_BUILD_ROOT/%{_libdir}/slurm/checkpoint_blcr.so          &&
-   echo %{_libdir}/slurm/checkpoint_blcr.so          >> $LIST
-test -f $RPM_BUILD_ROOT/%{_libdir}/slurm/crypto_openssl.so           &&
-   echo %{_libdir}/slurm/crypto_openssl.so           >> $LIST
->>>>>>> 496358f9
 test -f $RPM_BUILD_ROOT/%{_libdir}/slurm/ext_sensors_rrd.so          &&
    echo %{_libdir}/slurm/ext_sensors_rrd.so          >> $LIST
 test -f $RPM_BUILD_ROOT/%{_libdir}/slurm/gres_mps.so                 &&
