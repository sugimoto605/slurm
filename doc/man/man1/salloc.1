.TH salloc "1" "Slurm Commands" "December 2018" "Slurm Commands"

.SH "NAME"
salloc \- Obtain a Slurm job allocation (a set of nodes), execute a command,
and then release the allocation when the command is finished.

.SH "SYNOPSIS"
\fBsalloc\fR [\fIOPTIONS(0)\fR...] \fR[ : \fR[\fIOPTIONS(n)\fR...]\fR] \fIcommand(0) \fR[\fIargs(0)\fR...]

Option(s) define multiple jobs in a co-scheduled heterogeneous job.
For more details about heterogeneous jobs see the document
.br
https://slurm.schedmd.com/heterogeneous_jobs.html

.SH "DESCRIPTION"
salloc is used to allocate a Slurm job allocation, which is a set of resources
(nodes), possibly with some set of constraints (e.g. number of processors per
node).  When salloc successfully obtains the requested allocation, it then runs
the command specified by the user.  Finally, when the user specified command is
complete, salloc relinquishes the job allocation.

The command may be any program the user wishes.  Some typical commands are
xterm, a shell script containing srun commands, and srun (see the EXAMPLES
section). If no command is specified, then the value of
\fBSallocDefaultCommand\fR in slurm.conf is used. If
\fBSallocDefaultCommand\fR is not set, then \fBsalloc\fR runs the
user's default shell.

The following document describes the influence of various options on the
allocation of cpus to jobs and tasks.
.br
https://slurm.schedmd.com/cpu_management.html

NOTE: The salloc logic includes support to save and restore the terminal line
settings and is designed to be executed in the foreground. If you need to
execute salloc in the background, set its standard input to some file, for
example: "salloc \-n16 a.out </dev/null &"

.SH "RETURN VALUE"
If salloc is unable to execute the user command, it will
return 1 and print errors to stderr. Else if success or if killed by signals
HUP, INT, KILL, or QUIT: it will return 0.

.SH "COMMAND PATH RESOLUTION"

.nr step 1 1
If provided, the command is resolved in the following order:
.br
.IP \n[step]. 3
If command starts with ".", then path is constructed as:
current working directory / command
.IP \n+[step].
If command starts with a "/", then path is considered absolute.
.IP \n+[step].
If command can be resolved through PATH. See \fBpath_resolution\fR(7).

.SH "OPTIONS"
.LP

.TP
\fB\-A\fR, \fB\-\-account\fR=<\fIaccount\fR>
Charge resources used by this job to specified account.
The \fIaccount\fR is an arbitrary string. The account name may
be changed after job submission using the \fBscontrol\fR
command.

.TP
\fB\-\-acctg\-freq\fR
Define the job accounting and profiling sampling intervals.
This can be used to override the \fIJobAcctGatherFrequency\fR parameter in Slurm's
configuration file, \fIslurm.conf\fR.
The supported format is as follows:
.RS
.TP 12
\fB\-\-acctg\-freq=\fR\fI<datatype>\fR\fB=\fR\fI<interval>\fR
where \fI<datatype>\fR=\fI<interval>\fR specifies the task sampling
interval for the jobacct_gather plugin or a
sampling interval for a profiling type by the
acct_gather_profile plugin. Multiple,
comma-separated \fI<datatype>\fR=\fI<interval>\fR intervals
may be specified. Supported datatypes are as follows:
.RS
.TP
\fBtask=\fI<interval>\fR
where \fI<interval>\fR is the task sampling interval in seconds
for the jobacct_gather plugins and for task
profiling by the acct_gather_profile plugin.
NOTE: This frequency is used to monitor memory usage. If memory limits
are enforced the highest frequency a user can request is what is configured in
the slurm.conf file.  They can not turn it off (=0) either.
.TP
\fBenergy=\fI<interval>\fR
where \fI<interval>\fR is the sampling interval in seconds
for energy profiling using the acct_gather_energy plugin
.TP
\fBnetwork=\fI<interval>\fR
where \fI<interval>\fR is the sampling interval in seconds
for infiniband profiling using the acct_gather_infiniband
plugin.
.TP
\fBfilesystem=\fI<interval>\fR
where \fI<interval>\fR is the sampling interval in seconds
for filesystem profiling using the acct_gather_filesystem
plugin.
.TP
.RE
.RE
.br
The default value for the task sampling interval
is 30. The default value for all other intervals is 0.
An interval of 0 disables sampling of the specified type.
If the task sampling interval is 0, accounting
information is collected only at job termination (reducing Slurm
interference with the job).
.br
.br
Smaller (non\-zero) values have a greater impact upon job performance,
but a value of 30 seconds is not likely to be noticeable for
applications having less than 10,000 tasks.
.RE

.TP
\fB\-B\fR \fB\-\-extra\-node\-info\fR=<\fIsockets\fR[:\fIcores\fR[:\fIthreads\fR]]>
Restrict node selection to nodes with at least the specified number of
sockets, cores per socket and/or threads per core.
NOTE: These options do not specify the resource allocation size.
Each value specified is considered a minimum.
An asterisk (*) can be used as a placeholder indicating that all available
resources of that type are to be utilized. Values can also be specified as
min-max. The individual levels can also be specified in separate options if
desired:
.nf
    \fB\-\-sockets\-per\-node\fR=<\fIsockets\fR>
    \fB\-\-cores\-per\-socket\fR=<\fIcores\fR>
    \fB\-\-threads\-per\-core\fR=<\fIthreads\fR>
.fi
If task/affinity plugin is enabled, then specifying an allocation in this
manner also results in subsequently launched tasks being bound to threads
if the \fB\-B\fR option specifies a thread count, otherwise an option of
\fIcores\fR if a core count is specified, otherwise an option of \fIsockets\fR.
If SelectType is configured to select/cons_res, it must have a parameter of
CR_Core, CR_Core_Memory, CR_Socket, or CR_Socket_Memory for this option
to be honored.
If not specified, the scontrol show job will display 'ReqS:C:T=*:*:*'. This
option applies to job allocations.

.TP
\fB\-\-bb\fR=<\fIspec\fR>
Burst buffer specification. The form of the specification is system dependent.
Note the burst buffer may not be accessible from a login node, but require
that salloc spawn a shell on one of it's allocated compute nodes. See the
description of SallocDefaultCommand in the slurm.conf man page for more
information about how to spawn a remote shell.

.TP
\fB\-\-bbf\fR=<\fIfile_name\fR>
Path of file containing burst buffer specification.
The form of the specification is system dependent.
Also see \fB\-\-bb\fR.
Note the burst buffer may not be accessible from a login node, but require
that salloc spawn a shell on one of it's allocated compute nodes. See the
description of SallocDefaultCommand in the slurm.conf man page for more
information about how to spawn a remote shell.

.TP
<<<<<<< HEAD
\fB\-b\fR, \fB\-\-begin\fR=<\fItime\fR>
Submit the batch script to the Slurm controller immediately, like normal, but
tell the controller to defer the allocation of the job until the specified time.
=======
\fB\-\-begin\fR=<\fItime\fR>
Defer eligibility of this job allocation until the specified time.
>>>>>>> 6eefc170

Time may be of the form \fIHH:MM:SS\fR to run a job at
a specific time of day (seconds are optional).
(If that time is already past, the next day is assumed.)
You may also specify \fImidnight\fR, \fInoon\fR, \fIfika\fR (3 PM) or
\fIteatime\fR (4 PM) and you can have a time\-of\-day suffixed
with \fIAM\fR or \fIPM\fR for running in the morning or the evening.
You can also say what day the job will be run, by specifying
a date of the form \fIMMDDYY\fR or \fIMM/DD/YY\fR
\fIYYYY\-MM\-DD\fR. Combine date and time using the following
format \fIYYYY\-MM\-DD[THH:MM[:SS]]\fR. You can also
give times like \fInow + count time\-units\fR, where the time\-units
can be \fIseconds\fR (default), \fIminutes\fR, \fIhours\fR,
\fIdays\fR, or \fIweeks\fR and you can tell Slurm to run
the job today with the keyword \fItoday\fR and to run the
job tomorrow with the keyword \fItomorrow\fR.
The value may be changed after job submission using the
\fBscontrol\fR command.
For example:
.nf
   \-\-begin=16:00
   \-\-begin=now+1hour
   \-\-begin=now+60           (seconds by default)
   \-\-begin=2010\-01\-20T12:34:00
.fi

.RS
.PP
Notes on date/time specifications:
 \- Although the 'seconds' field of the HH:MM:SS time specification is
allowed by the code, note that the poll time of the Slurm scheduler
is not precise enough to guarantee dispatch of the job on the exact
second.  The job will be eligible to start on the next poll
following the specified time. The exact poll interval depends on the
Slurm scheduler (e.g., 60 seconds with the default sched/builtin).
 \- If no time (HH:MM:SS) is specified, the default is (00:00:00).
 \- If a date is specified without a year (e.g., MM/DD) then the current
year is assumed, unless the combination of MM/DD and HH:MM:SS has
already passed for that year, in which case the next year is used.
.RE

.TP
\fB\-\-bell\fR
Force salloc to ring the terminal bell when the job allocation is granted
(and only if stdout is a tty).  By default, salloc only rings the bell
if the allocation is pending for more than ten seconds (and only if stdout
is a tty). Also see the option \fB\-\-no\-bell\fR.

.TP
\fB\-\-cluster\-constraint\fR=<\fIlist\fR>
Specifies features that a federated cluster must have to have a sibling job
submitted to it. Slurm will attempt to submit a sibling job to a cluster if it
has at least one of the specified features.

.TP
\fB\-\-comment\fR=<\fIstring\fR>
An arbitrary comment.

.TP
\fB\-C\fR, \fB\-\-constraint\fR=<\fIlist\fR>
Nodes can have \fBfeatures\fR assigned to them by the Slurm administrator.
Users can specify which of these \fBfeatures\fR are required by their job
using the constraint option.
Only nodes having features matching the job constraints will be used to
satisfy the request.
Multiple constraints may be specified with AND, OR, matching OR,
resource counts, etc. (some operators are not supported on all system types).
Supported \fbconstraint\fR options include:
.PD 1
.RS
.TP
\fBSingle Name\fR
Only nodes which have the specified feature will be used.
For example, \fB\-\-constraint="intel"\fR
.TP
\fBNode Count\fR
A request can specify the number of nodes needed with some feature
by appending an asterisk and count after the feature name.
For example "\fB\-\-nodes=16 \-\-constraint=graphics*4 ..."\fR
indicates that the job requires 16 nodes and that at least four of those
nodes must have the feature "graphics."
.TP
\fBAND\fR
If only nodes with all of specified features will be used.
The ampersand is used for an AND operator.
For example, \fB\-\-constraint="intel&gpu"\fR
.TP
\fBOR\fR
If only nodes with at least one of specified features will be used.
The vertical bar is used for an OR operator.
For example, \fB\-\-constraint="intel|amd"\fR
.TP
\fBMatching OR\fR
If only one of a set of possible options should be used for all allocated
nodes, then use the OR operator and enclose the options within square brackets.
For example: "\fB\-\-constraint=[rack1|rack2|rack3|rack4]"\fR might
be used to specify that all nodes must be allocated on a single rack of
the cluster, but any of those four racks can be used.
.TP
\fBMultiple Counts\fR
Specific counts of multiple resources may be specified by using the AND
operator and enclosing the options within square brackets.
For example: "\fB\-\-constraint=[rack1*2&rack2*4]"\fR might
be used to specify that two nodes must be allocated from nodes with the feature
of "rack1" and four nodes must be allocated from nodes with the feature
"rack2".

\fBNOTE:\fR This construct does not support multiple Intel KNL NUMA or MCDRAM
modes. For example, while "\fB\-\-constraint=[(knl&quad)*2&(knl&hemi)*4]"\fR is
not supported, "\fB\-\-constraint=[haswell*2&(knl&hemi)*4]"\fR is supported.
Specification of multiple KNL modes requires the use of a heterogeneous job.

.TP
\fBParenthesis\fR
Parenthesis can be used to group like node features together. For example
"\fB\-\-constraint=[(knl&snc4&flat)*4&haswell*1]"\fR might be used to specify
that four nodes with the features "knl", "snc4" and "flat" plus one node with
the feature "haswell" are required. All options within parenthesis should be
grouped with AND (e.g. "&") operands.
.RE

.TP
\fB\-\-contiguous\fR
If set, then the allocated nodes must form a contiguous set.
Not honored with the \fBtopology/tree\fR or \fBtopology/3d_torus\fR
plugins, both of which can modify the node ordering.

.TP
\fB\-\-cores\-per\-socket\fR=<\fIcores\fR>
Restrict node selection to nodes with at least the specified number of
cores per socket.  See additional information under \fB\-B\fR option
above when task/affinity plugin is enabled.

.TP
\fB\-\-cpu\-freq\fR =<\fIp1\fR[\-\fIp2\fR[:\fIp3\fR]]>

Request that job steps initiated by srun commands inside this allocation
be run at some requested frequency if possible, on the CPUs selected
for the step on the compute node(s).

\fBp1\fR can be  [#### | low | medium | high | highm1] which will set the
frequency scaling_speed to the corresponding value, and set the frequency
scaling_governor to UserSpace. See below for definition of the values.

\fBp1\fR can be [Conservative | OnDemand | Performance | PowerSave] which
will set the scaling_governor to the corresponding value. The governor has to be
in the list set by the slurm.conf option CpuFreqGovernors.

When \fBp2\fR is present, p1 will be the minimum scaling frequency and
p2 will be the maximum scaling frequency.

\fBp2\fR can be  [#### | medium | high | highm1] p2 must be greater than p1.

\fBp3\fR can be [Conservative | OnDemand | Performance | PowerSave | UserSpace]
which will set the governor to the corresponding value.

If \fBp3\fR is UserSpace, the frequency scaling_speed will be set by a power
or energy aware scheduling strategy to a value between p1 and p2 that lets the
job run within the site's power goal. The job may be delayed if p1 is higher
than a frequency that allows the job to run within the goal.

If the current frequency is < min, it will be set to min. Likewise,
if the current frequency is > max, it will be set to max.

Acceptable values at present include:
.RS
.TP 14
\fB####\fR
frequency in kilohertz
.TP
\fBLow\fR
the lowest available frequency
.TP
\fBHigh\fR
the highest available frequency
.TP
\fBHighM1\fR
(high minus one) will select the next highest available frequency
.TP
\fBMedium\fR
attempts to set a frequency in the middle of the available range
.TP
\fBConservative\fR
attempts to use the Conservative CPU governor
.TP
\fBOnDemand\fR
attempts to use the OnDemand CPU governor (the default value)
.TP
\fBPerformance\fR
attempts to use the Performance CPU governor
.TP
\fBPowerSave\fR
attempts to use the PowerSave CPU governor
.TP
\fBUserSpace\fR
attempts to use the UserSpace CPU governor
.TP
.RE

The following informational environment variable is set in the job
step when \fB\-\-cpu\-freq\fR option is requested.
.nf
        SLURM_CPU_FREQ_REQ
.fi

This environment variable can also be used to supply the value for the
CPU frequency request if it is set when the 'srun' command is issued.
The \fB\-\-cpu\-freq\fR on the command line will override the
environment variable value.  The form on the environment variable is
the same as the command line.
See the \fBENVIRONMENT VARIABLES\fR
section for a description of the SLURM_CPU_FREQ_REQ variable.

\fBNOTE\fR: This parameter is treated as a request, not a requirement.
If the job step's node does not support setting the CPU frequency, or
the requested value is outside the bounds of the legal frequencies, an
error is logged, but the job step is allowed to continue.

\fBNOTE\fR: Setting the frequency for just the CPUs of the job step
implies that the tasks are confined to those CPUs.  If task
confinement (i.e., TaskPlugin=task/affinity or
TaskPlugin=task/cgroup with the "ConstrainCores" option) is not
configured, this parameter is ignored.

\fBNOTE\fR: When the step completes, the frequency and governor of each
selected CPU is reset to the previous values.

\fBNOTE\fR: When submitting jobs with  the \fB\-\-cpu\-freq\fR option
with linuxproc as the ProctrackType can cause jobs to run too quickly before
Accounting is able to poll for job information. As a result not all of
accounting information will be present.
.RE

.TP
\fB\-\-cpus\-per\-gpu\fR=<\fIncpus\fR>
Advise Slurm that ensuing job steps will require \fIncpus\fR processors per
allocated GPU.
Requires the \fB\-\-gpus\fR option.
Not compatible with the \fB\-\-cpus\-per\-task\fR option.

.TP
\fB\-c\fR, \fB\-\-cpus\-per\-task\fR=<\fIncpus\fR>
Advise Slurm that ensuing job steps will require \fIncpus\fR processors per
task. By default Slurm will allocate one processor per task.

For instance,
consider an application that has 4 tasks, each requiring 3 processors.  If our
cluster is comprised of quad\-processors nodes and we simply ask for
12 processors, the controller might give us only 3 nodes.  However, by using
the \-\-cpus\-per\-task=3 options, the controller knows that each task requires
3 processors on the same node, and the controller will grant an allocation
of 4 nodes, one for each of the 4 tasks.

.TP
\fB\-\-deadline\fR=<\fIOPT\fR>
remove the job if no ending is possible before
this deadline (start > (deadline \- time[\-min])).
Default is no deadline.  Valid time formats are:
.br
HH:MM[:SS] [AM|PM]
.br
MMDD[YY] or MM/DD[/YY] or MM.DD[.YY]
.br
MM/DD[/YY]\-HH:MM[:SS]
.br
YYYY\-MM\-DD[THH:MM[:SS]]]

.TP
\fB\-\-delay\-boot\fR=<\fIminutes\fR>
Do not reboot nodes in order to satisfied this job's feature specification if
the job has been eligible to run for less than this time period.
If the job has waited for less than the specified period, it will use only
nodes which already have the specified features.
The argument is in units of minutes.
A default value may be set by a system administrator using the \fBdelay_boot\fR
option of the \fBSchedulerParameters\fR configuration parameter in the
slurm.conf file, otherwise the default value is zero (no delay).

.TP
\fB\-d\fR, \fB\-\-dependency\fR=<\fIdependency_list\fR>
Defer the start of this job until the specified dependencies have been
satisfied completed.
<\fIdependency_list\fR> is of the form
<\fItype:job_id[:job_id][,type:job_id[:job_id]]\fR> or
<\fItype:job_id[:job_id][?type:job_id[:job_id]]\fR>.
All dependencies must be satisfied if the "," separator is used.
Any dependency may be satisfied if the "?" separator is used.
Many jobs can share the same dependency and these jobs may even belong to
different  users. The  value may be changed after job submission using the
scontrol command.
Once a job dependency fails due to the termination state of a preceding job,
the dependent job will never be run, even if the preceding job is requeued and
has a different termination state in a subsequent execution.
.PD
.RS
.TP
\fBafter:job_id[:jobid...]\fR
This job can begin execution after the specified jobs have begun
execution.
.TP
\fBafterany:job_id[:jobid...]\fR
This job can begin execution after the specified jobs have terminated.
.TP
\fBafterburstbuffer:job_id[:jobid...]\fR
This job can begin execution after the specified jobs have terminated and
any associated burst buffer stage out operations have completed.
.TP
\fBaftercorr:job_id[:jobid...]\fR
A task of this job array can begin execution after the corresponding task ID
in the specified job has completed successfully (ran to completion with an
exit code of zero).
.TP
\fBafternotok:job_id[:jobid...]\fR
This job can begin execution after the specified jobs have terminated
in some failed state (non-zero exit code, node failure, timed out, etc).
.TP
\fBafterok:job_id[:jobid...]\fR
This job can begin execution after the specified jobs have successfully
executed (ran to completion with an exit code of zero).
.TP
\fBexpand:job_id\fR
Resources allocated to this job should be used to expand the specified job.
The job to expand must share the same QOS (Quality of Service) and partition.
Gang scheduling of resources in the partition is also not supported.
.TP
\fBsingleton\fR
This job can begin execution after any previously launched jobs
sharing the same job name and user have terminated.
In other words, only one job by that name and owned by that user can be running
or suspended at any point in time.
.RE

.TP
\fB\-D\fR, \fB\-\-chdir\fR=<\fIpath\fR>
Change directory to \fIpath\fR before beginning execution. The path
can be specified as full path or relative path to the directory where
the command is executed.

.TP
\fB\-\-exclusive[=user|mcs]\fR
The job allocation can not share nodes with other running jobs (or just other
users with the "=user" option or with the "=mcs" option).
The default shared/exclusive behavior depends on system configuration and the
partition's \fBOverSubscribe\fR option takes precedence over the job's option.

.TP
\fB\-F\fR, \fB\-\-nodefile\fR=<\fInode file\fR>
Much like \-\-nodelist, but the list is contained in a file of name
\fInode file\fR.  The node names of the list may also span multiple lines
in the file.    Duplicate node names in the file will be ignored.
The order of the node names in the list is not important; the node names
will be sorted by Slurm.

.TP
\fB\-\-get\-user\-env\fR[=\fItimeout\fR][\fImode\fR]
This option will load login environment variables for the user specified
in the \fB\-\-uid\fR option.
The environment variables are retrieved by running something of this sort
"su \- <username> \-c /usr/bin/env" and parsing the output.
Be aware that any environment variables already set in salloc's environment
will take precedence over any environment variables in the user's
login environment.
The optional \fItimeout\fR value is in seconds. Default value is 3 seconds.
The optional \fImode\fR value control the "su" options.
With a \fImode\fR value of "S", "su" is executed without the "\-" option.
With a \fImode\fR value of "L", "su" is executed with the "\-" option,
replicating the login environment.
If \fImode\fR not specified, the mode established at Slurm build time
is used.
Example of use include "\-\-get\-user\-env", "\-\-get\-user\-env=10"
"\-\-get\-user\-env=10L", and "\-\-get\-user\-env=S".
NOTE: This option only works if the caller has an
effective uid of "root".
This option was originally created for use by Moab.

.TP
\fB\-\-gid\fR=<\fIgroup\fR>
Submit the job with the specified \fIgroup\fR's group access permissions.
\fIgroup\fR may be the group name or the numerical group ID.
In the default Slurm configuration, this option is only valid when used
by the user root.

.TP
\fB\-G\fR, \fB\-\-gpus\fR=[<\fitype\fR>:]<\fInumber\fR>
Specify the total number of GPUs required for the job.
An optional GPU type specification can be supplied.
For example "\-\-gpus=volta:3".
Multiple options can be requested in a comma separated list, for example:
"\-\-gpus=volta:3,kepler:1".
See also the \fB\-\-gpus\-per\-node\fR, \fB\-\-gpus\-per\-socket\fR and
\fB\-\-gpus\-per\-task\fR options.

.TP
\fB\-\-gpu\-bind\fR=<\fItype\fR>
Bind tasks to specific GPUs.
By default every spawned task can access every GPU allocated to the job.

Supported \fItype\fR options:
.RS
.TP 10
\fBclosest\fR
Bind each task to the GPU(s) which are closest.
In a NUMA environment, each task may be bound to more than one GPU (i.e.
all GPUs in that NUMA environment).
.TP
\fBmap_gpu:<list>\fR
Bind by setting GPU masks on tasks (or ranks) as specified where <list> is
<gpu_id_for_task_0>,<gpu_id_for_task_1>,... GPU IDs are interpreted as decimal
values unless they are preceded with '0x' in which case they interpreted as
hexadecimal values. If the number of tasks (or ranks) exceeds the number of
elements in this list, elements in the list will be reused as needed starting
from the beginning of the list. To simplify support for large task counts,
the lists may follow a map with an asterisk and repetition count.
For example "map_cpu:0*4,1*4".
Not supported unless the entire node is allocated to the job.
.TP
\fBmask_gpu:<list>\fR
Bind by setting GPU masks on tasks (or ranks) as specified where <list> is
<gpu_mask_for_task_0>,<gpu_mask_for_task_1>,... The mapping is specified for
a node and identical mapping is applied to the tasks on every node (i.e. the
lowest task ID on each node is mapped to the first mask specified in the list,
etc.). GPU masks are always interpreted as hexadecimal values but can be
preceded with an optional '0x'. Not supported unless the entire node is
allocated to the job. To simplify support for large task counts, the lists
may follow a map with an asterisk and repetition count.
For example "mask_gpu:0x0f*4,0xf0*4".
Not supported unless the entire node is allocated to the job.
.RE

.TP
\fB\-\-gpu\-freq\fR=[<\fItype\fR]=\fIvalue\fR>[,<\fItype\fR=\fIvalue\fR>][,verbose]
Request that GPUs allocated to the job are configured with specific frequency
values.
This option can be used to independently configure the GPU and its memory
frequencies.
After the job is completed, the frequencies of all affected GPUs will be reset
to the highest possible values.
In some cases, system power caps may override the requested values.
The field \fItype\fR can be "memory".
If \fItype\fR is not specified, the GPU frequency is implied.
The \fIvalue\fR field can either be "low", "medium", "high", "highm1" or
a numeric value in megahertz (MHz).
If the specified numeric value is not possible, a value as close as
possible will be used. See below for definition of the values.
The \fIverbose\fR option causes current GPU frequency information to be logged.
Examples of use include "\-\-gpu\-freq=medium,memory=high" and
"\-\-gpu\-freq=450".

Supported \fIvalue\fR definitions:
.RS
.TP 10
\fBlow\fR
the lowest available frequency.
.TP
\fBmedium\fR
attempts to set a frequency in the middle of the available range.
.TP
\fBhigh\fR
the highest available frequency.
.TP
\fBhighm1\fR
(high minus one) will select the next highest available frequency.
.RE

.TP
\fB\-\-gpus\-per\-node\fR=[<\fitype\fR>:]<\fInumber\fR>
Specify the number of GPUs required for the job on each node included in
the job's resource allocation.
An optional GPU type specification can be supplied.
For example "\-\-gpus\-per\-node=volta:3".
Multiple options can be requested in a comma separated list, for example:
"\-\-gpus\-per\-node=volta:3,kepler:1".
See also the \fB\-\-gpus\fR, \fB\-\-gpus\-per\-socket\fR and
\fB\-\-gpus\-per\-task\fR options.

.TP
\fB\-\-gpus\-per\-socket\fR=[<\fitype\fR>:]<\fInumber\fR>
Specify the number of GPUs required for the job on each socket included in
the job's resource allocation.
An optional GPU type specification can be supplied.
For example "\-\-gpus\-per\-socket=volta:3".
Multiple options can be requested in a comma separated list, for example:
"\-\-gpus\-per\-socket=volta:3,kepler:1".
Requires job to specify a sockets per node count ( \-\-sockets\-per\-node).
See also the \fB\-\-gpus\fR, \fB\-\-gpus\-per\-node\fR and
\fB\-\-gpus\-per\-task\fR options.

.TP
\fB\-\-gpus\-per\-task\fR=[<\fitype\fR>:]<\fInumber\fR>
Specify the number of GPUs required for the job on each task to be spawned
in the job's resource allocation.
An optional GPU type specification can be supplied.
This option requires the specification of a task count.
For example "\-\-gpus\-per\-task=volta:1".
Multiple options can be requested in a comma separated list, for example:
"\-\-gpus\-per\-task=volta:3,kepler:1".
Requires job to specify a task count (\-\-nodes).
See also the \fB\-\-gpus\fR, \fB\-\-gpus\-per\-socket\fR and
\fB\-\-gpus\-per\-node\fR options.

.TP
\fB\-\-gres\fR=<\fIlist\fR>
Specifies a comma delimited list of generic consumable resources.
The format of each entry on the list is "name[[:type]:count]".
The name is that of the consumable resource.
The count is the number of those resources with a default value of 1.
The count can have a suffix of
"k" or "K" (multiple of 1024),
"m" or "M" (multiple of 1024 x 1024),
"g" or "G" (multiple of 1024 x 1024 x 1024),
"t" or "T" (multiple of 1024 x 1024 x 1024 x 1024),
"p" or "P" (multiple of 1024 x 1024 x 1024 x 1024 x 1024).
The specified resources will be allocated to the job on each node.
The available generic consumable resources is configurable by the system
administrator.
A list of available generic consumable resources will be printed and the
command will exit if the option argument is "help".
Examples of use include "\-\-gres=gpu:2,mic:1", "\-\-gres=gpu:kepler:2", and
"\-\-gres=help".

.TP
\fB\-\-gres\-flags\fR=<\fItype\fR>
Specify generic resource task binding options.
.RS
.TP
.B disable\-binding
Disable filtering of CPUs with respect to generic resource locality.
This option is currently required to use more CPUs than are bound to a GRES
(i.e. if a GPU is bound to the CPUs on one socket, but resources on more than
one socket are required to run the job).
This option may permit a job to be allocated resources sooner than otherwise
possible, but may result in lower job performance.
.TP
.B enforce\-binding
The only CPUs available to the job will be those bound to the selected
GRES (i.e. the CPUs identified in the gres.conf file will be strictly
enforced). This option may result in delayed initiation of a job.
For example a job requiring two GPUs and one CPU will be delayed until both
GPUs on a single socket are available rather than using GPUs bound to separate
sockets, however the application performance may be improved due to improved
communication speed.
Requires the node to be configured with more than one socket and resource
filtering will be performed on a per\-socket basis.
.RE

.TP
\fB\-H, \-\-hold\fR
Specify the job is to be submitted in a held state (priority of zero).
A held job can now be released using scontrol to reset its priority
(e.g. "\fIscontrol release <job_id>\fR").

.TP
\fB\-h\fR, \fB\-\-help\fR
Display help information and exit.

.TP
\fB\-\-hint\fR=<\fItype\fR>
Bind tasks according to application hints.
.RS
.TP
.B compute_bound
Select settings for compute bound applications:
use all cores in each socket, one thread per core.
.TP
.B memory_bound
Select settings for memory bound applications:
use only one core in each socket, one thread per core.
.TP
.B [no]multithread
[don't] use extra threads with in-core multi-threading
which can benefit communication intensive applications.
Only supported with the task/affinity plugin.
.TP
.B help
show this help message
.RE

.TP
\fB\-I\fR, \fB\-\-immediate\fR[=<\fIseconds\fR>]
exit if resources are not available within the
time period specified.
If no argument is given, resources must be available immediately
for the request to succeed.
By default, \fB\-\-immediate\fR is off, and the command
will block until resources become available. Since this option's
argument is optional, for proper parsing the single letter option must
be followed immediately with the value and not include a space between
them. For example "\-I60" and not "\-I 60".

.TP
\fB\-J\fR, \fB\-\-job\-name\fR=<\fIjobname\fR>
Specify a name for the job allocation. The specified name will appear along with
the job id number when querying running jobs on the system.  The default job
name is the name of the "command" specified on the command line.

.TP
\fB\-\-jobid\fR=<\fIjobid\fR>
Allocate resources as the specified job id.
NOTE: Only valid for users root and SlurmUser.

.TP
\fB\-K\fR, \fB\-\-kill\-command\fR[=\fIsignal\fR]
salloc always runs a user\-specified command once the allocation is
granted.  salloc will wait indefinitely for that command to exit.
If you specify the \-\-kill\-command option salloc will send a signal to
your command any time that the Slurm controller tells salloc that its job
allocation has been revoked. The job allocation can be revoked for a
couple of reasons: someone used \fBscancel\fR to revoke the allocation,
or the allocation reached its time limit.  If you do not specify a signal
name or number and Slurm is configured to signal the spawned command at job
termination, the default signal is SIGHUP for interactive and SIGTERM for
non\-interactive sessions. Since this option's argument is optional,
for proper parsing the single letter option must be followed
immediately with the value and not include a space between them. For
example "\-K1" and not "\-K 1".

.TP
\fB\-k\fR, \fB\-\-no\-kill\fR [=off]
Do not automatically terminate a job if one of the nodes it has been
allocated fails.  The user will assume the responsibilities for fault\-tolerance
should a node fail.  When there is a node failure, any active job steps (usually
MPI jobs) on that node will almost certainly suffer a fatal error, but with
\-\-no\-kill, the job allocation will not be revoked so the user may launch
new job steps on the remaining nodes in their allocation.

Specify an optional argument of "off" disable the effect of the
\fBSALLOC_NO_KILL\fR environment variable.

By default Slurm terminates the entire job allocation if any node fails in its
range of allocated nodes.

.TP
\fB\-L\fR, \fB\-\-licenses\fR=<\fBlicense\fR>
Specification of licenses (or other resources available on all
nodes of the cluster) which must be allocated to this job.
License names can be followed by a colon and count
(the default count is one).
Multiple license names should be comma separated (e.g.
"\-\-licenses=foo:4,bar").

.TP
\fB\-M\fR, \fB\-\-clusters\fR=<\fIstring\fR>
Clusters to issue commands to.  Multiple cluster names may be comma separated.
The job will be submitted to the one cluster providing the earliest expected
job initiation time. The default value is the current cluster. A value of
\(aq\fIall\fR' will query to run on all clusters.
Note that the SlurmDBD must be up for this option to work properly.

.TP
\fB\-m\fR, \fB\-\-distribution\fR=
\fIarbitrary\fR|<\fIblock\fR|\fIcyclic\fR|\fIplane=<options>\fR[:\fIblock\fR|\fIcyclic\fR|\fIfcyclic\fR]>

Specify alternate distribution methods for remote processes.
In salloc, this only sets environment variables that will be used by
subsequent srun requests.
This option controls the assignment of tasks to the nodes on which
resources have been allocated, and the distribution of those resources
to tasks for binding (task affinity). The first distribution
method (before the ":") controls the distribution of resources across
nodes. The optional second distribution method (after the ":")
controls the distribution of resources across sockets within a node.
Note that with select/cons_res, the number of cpus allocated on each
socket and node may be different. Refer to
https://slurm.schedmd.com/mc_support.html
for more information on resource allocation, assignment of tasks to
nodes, and binding of tasks to CPUs.
.RS

First distribution method:
.TP
.B block
The block distribution method will distribute tasks to a node such
that consecutive tasks share a node. For example, consider an
allocation of three nodes each with two cpus. A four\-task block
distribution request will distribute those tasks to the nodes with
tasks one and two on the first node, task three on the second node,
and task four on the third node.  Block distribution is the default
behavior if the number of tasks exceeds the number of allocated nodes.
.TP
.B cyclic
The cyclic distribution method will distribute tasks to a node such
that consecutive tasks are distributed over consecutive nodes (in a
round\-robin fashion). For example, consider an allocation of three
nodes each with two cpus. A four\-task cyclic distribution request
will distribute those tasks to the nodes with tasks one and four on
the first node, task two on the second node, and task three on the
third node.
Note that when SelectType is select/cons_res, the same number of CPUs
may not be allocated on each node. Task distribution will be
round\-robin among all the nodes with CPUs yet to be assigned to tasks.
Cyclic distribution is the default behavior if the number
of tasks is no larger than the number of allocated nodes.
.TP
.B plane
The tasks are distributed in blocks of a specified size.  The options
include a number representing the size of the task block.  This is
followed by an optional specification of the task distribution scheme
within a block of tasks and between the blocks of tasks.  The number of tasks
distributed to each node is the same as for cyclic distribution, but the
taskids assigned to each node depend on the plane size. For more
details (including examples and diagrams), please see
.br
https://slurm.schedmd.com/mc_support.html
.br
and
.br
https://slurm.schedmd.com/dist_plane.html
.TP
.B arbitrary
The arbitrary method of distribution will allocate processes in\-order
as listed in file designated by the environment variable
SLURM_HOSTFILE.  If this variable is listed it will over ride any
other method specified.  If not set the method will default to block.
Inside the hostfile must contain at minimum the number of hosts
requested and be one per line or comma separated.  If specifying a
task count (\fB\-n\fR, \fB\-\-ntasks\fR=<\fInumber\fR>), your tasks
will be laid out on the nodes in the order of the file.
.br
\fBNOTE:\fR The arbitrary distribution option on a job allocation only
controls the nodes to be allocated to the job and not the allocation of
CPUs on those nodes. This option is meant primarily to control a job step's
task layout in an existing job allocation for the srun command.

.TP
Second distribution method:
.TP
.B block
The block distribution method will distribute tasks to sockets such
that consecutive tasks share a socket.
.TP
.B cyclic
The cyclic distribution method will distribute tasks to sockets such
that consecutive tasks are distributed over consecutive sockets (in a
round\-robin fashion).
Tasks requiring more than one CPU will have all of those CPUs allocated on a
single socket if possible.
.TP
.B fcyclic
The fcyclic distribution method will distribute tasks to sockets such
that consecutive tasks are distributed over consecutive sockets (in a
round\-robin fashion).
Tasks requiring more than one CPU will have each CPUs allocated in a cyclic
fashion across sockets.
.RE

.TP
\fB\-\-mail\-type\fR=<\fItype\fR>
Notify user by email when certain event types occur.
Valid \fItype\fR values are NONE, BEGIN, END, FAIL, REQUEUE, ALL (equivalent to
BEGIN, END, FAIL, REQUEUE, and STAGE_OUT), STAGE_OUT (burst buffer stage out
and teardown completed), TIME_LIMIT, TIME_LIMIT_90 (reached 90 percent of time limit),
TIME_LIMIT_80 (reached 80 percent of time limit), and TIME_LIMIT_50
(reached 50 percent of time limit).
Multiple \fItype\fR values may be specified in a comma separated list.
The user to be notified is indicated with \fB\-\-mail\-user\fR.

.TP
\fB\-\-mail\-user\fR=<\fIuser\fR>
User to receive email notification of state changes as defined by
\fB\-\-mail\-type\fR.
The default value is the submitting user.

.TP
\fB\-\-mcs\-label\fR=<\fImcs\fR>
Used only when the mcs/group plugin is enabled.
This parameter is a group among the groups of the user.
Default value is calculated by the Plugin mcs if it's enabled.

.TP
\fB\-\-mem\fR=<\fIsize[units]\fR>
Specify the real memory required per node.
Default units are megabytes unless the SchedulerParameters configuration
parameter includes the "default_gbytes" option for gigabytes.
Different units can be specified using the suffix [K|M|G|T].
Default value is \fBDefMemPerNode\fR and the maximum value is
\fBMaxMemPerNode\fR. If configured, both of parameters can be
seen using the \fBscontrol show config\fR command.
This parameter would generally be used if whole nodes
are allocated to jobs (\fBSelectType=select/linear\fR).
Also see fB\-\-mem\-per\-cpu\fR and fB\-\-mem\-per\-gpu\fR.
The \fB\-\-mem\fR, \fB\-\-mem\-per\-cpu\fR and fB\-\-mem\-per\-gpu\fR
options are mutually exclusive.

NOTE: A memory size specification of zero is treated as a special case and
grants the job access to all of the memory on each node.
If the job is allocated multiple nodes in a heterogeneous cluster, the memory
limit on each node will be that of the node in the allocation with the smallest
memory size (same limit will apply to every node in the job's allocation).

NOTE: Enforcement of memory limits currently relies upon the task/cgroup plugin
or enabling of accounting, which samples memory use on a periodic basis (data
need not be stored, just collected). In both cases memory use is based upon
the job's Resident Set Size (RSS). A task may exceed the memory limit until
the next periodic accounting sample.

.TP
\fB\-\-mem\-per\-cpu\fR=<\fIsize[units]\fR>
Minimum memory required per allocated CPU.
Default units are megabytes unless the SchedulerParameters configuration
parameter includes the "default_gbytes" option for gigabytes.
Different units can be specified using the suffix [K|M|G|T].
Default value is \fBDefMemPerCPU\fR and the maximum value is \fBMaxMemPerCPU\fR
(see exception below). If configured, both of parameters can be
seen using the \fBscontrol show config\fR command.
Note that if the job's \fB\-\-mem\-per\-cpu\fR value exceeds the configured
\fBMaxMemPerCPU\fR, then the user's limit will be treated as a memory limit
per task; \fB\-\-mem\-per\-cpu\fR will be reduced to a value no larger than
\fBMaxMemPerCPU\fR; \fB\-\-cpus\-per\-task\fR will be set and the value of
\fB\-\-cpus\-per\-task\fR multiplied by the new \fB\-\-mem\-per\-cpu\fR
value will equal the original \fB\-\-mem\-per\-cpu\fR value specified by
the user.
This parameter would generally be used if individual processors
are allocated to jobs (\fBSelectType=select/cons_res\fR).
If resources are allocated by the core, socket or whole nodes; the number
of CPUs allocated to a job may be higher than the task count and the value
of \fB\-\-mem\-per\-cpu\fR should be adjusted accordingly.
Also see \fB\-\-mem\fR and fB\-\-mem\-per\-gpu\fR.
The \fB\-\-mem\fR, \fB\-\-mem\-per\-cpu\fR and fB\-\-mem\-per\-gpu\fR
options are mutually exclusive.

.TP
\fB\-\-mem\-per\-gpu\fR=<\fIsize[units]\fR>
Minimum memory required per allocated GPU.
Default units are megabytes unless the SchedulerParameters configuration
parameter includes the "default_gbytes" option for gigabytes.
Different units can be specified using the suffix [K|M|G|T].
Default value is \fBDefMemPerGPU\fR and is available on both a global and
per partition basis.
If configured, the parameters can be seen using the \fBscontrol show config\fR
and \fBscontrol show partition\fR commands.
Also see \fB\-\-mem\fR.
The \fB\-\-mem\fR, \fB\-\-mem\-per\-cpu\fR and fB\-\-mem\-per\-gpu\fR
options are mutually exclusive.

.TP
\fB\-\-mem\-bind\fR=[{\fIquiet,verbose\fR},]\fItype\fR
Bind tasks to memory. Used only when the task/affinity plugin is enabled
and the NUMA memory functions are available.
\fBNote that the resolution of CPU and memory binding
may differ on some architectures.\fR For example, CPU binding may be performed
at the level of the cores within a processor while memory binding will
be performed at the level of nodes, where the definition of "nodes"
may differ from system to system.
By default no memory binding is performed; any task using any CPU can use
any memory. This option is typically used to ensure that each task is bound to
the memory closest to it's assigned CPU. \fBThe use of any type other than
"none" or "local" is not recommended.\fR
If you want greater control, try running a simple test code with the
options "\-\-cpu\-bind=verbose,none \-\-mem\-bind=verbose,none" to determine
the specific configuration.

NOTE: To have Slurm always report on the selected memory binding for
all commands executed in a shell, you can enable verbose mode by
setting the SLURM_MEM_BIND environment variable value to "verbose".

The following informational environment variables are set when
\fB\-\-mem\-bind\fR is in use:

.nf
	SLURM_MEM_BIND_LIST
	SLURM_MEM_BIND_PREFER
	SLURM_MEM_BIND_SORT
	SLURM_MEM_BIND_TYPE
	SLURM_MEM_BIND_VERBOSE
.fi

See the \fBENVIRONMENT VARIABLES\fR section for a more detailed description
of the individual SLURM_MEM_BIND* variables.

Supported options include:
.RS
.TP
.B help
show this help message
.TP
.B local
Use memory local to the processor in use
.TP
.B map_mem:<list>
Bind by setting memory masks on tasks (or ranks) as specified where <list> is
<numa_id_for_task_0>,<numa_id_for_task_1>,...
The mapping is specified for a node and identical mapping is applied to the
tasks on every node (i.e. the lowest task ID on each node is mapped to the
first ID specified in the list, etc.).
NUMA IDs are interpreted as decimal values unless they are preceded
with '0x' in which case they interpreted as hexadecimal values.
If the number of tasks (or ranks) exceeds the number of elements in this list,
elements in the list will be reused as needed starting from the beginning of
the list.
To simplify support for large task counts, the lists may follow a map with an
asterisk and repetition count
For example "map_mem:0x0f*4,0xf0*4".
Not supported unless the entire node is allocated to the job.
.TP
.B mask_mem:<list>
Bind by setting memory masks on tasks (or ranks) as specified where <list> is
<numa_mask_for_task_0>,<numa_mask_for_task_1>,...
The mapping is specified for a node and identical mapping is applied to the
tasks on every node (i.e. the lowest task ID on each node is mapped to the
first mask specified in the list, etc.).
NUMA masks are \fBalways\fR interpreted as hexadecimal values.
Note that masks must be preceded with a '0x' if they don't begin
with [0-9] so they are seen as numerical values.
If the number of tasks (or ranks) exceeds the number of elements in this list,
elements in the list will be reused as needed starting from the beginning of
the list.
To simplify support for large task counts, the lists may follow a mask with an
asterisk and repetition count
For example "mask_mem:0*4,1*4".
Not supported unless the entire node is allocated to the job.
.TP
.B no[ne]
don't bind tasks to memory (default)
.TP
.B p[refer]
Prefer use of first specified NUMA node, but permit
 use of other available NUMA nodes.
.TP
.B q[uiet]
quietly bind before task runs (default)
.TP
.B rank
bind by task rank (not recommended)
.TP
.B sort
sort free cache pages (run zonesort on Intel KNL nodes)
.TP
.B v[erbose]
verbosely report binding before task runs
.RE

.TP
\fB\-\-mincpus\fR=<\fIn\fR>
Specify a minimum number of logical cpus/processors per node.

.TP
\fB\-N\fR, \fB\-\-nodes\fR=<\fIminnodes\fR[\-\fImaxnodes\fR]>
Request that a minimum of \fIminnodes\fR nodes be allocated to this job.
A maximum node count may also be specified with \fImaxnodes\fR.
If only one number is specified, this is used as both the minimum and
maximum node count.
The partition's node limits supersede those of the job.
If a job's node limits are outside of the range permitted for its
associated partition, the job will be left in a PENDING state.
This permits possible execution at a later time, when the partition
limit is changed.
If a job node limit exceeds the number of nodes configured in the
partition, the job will be rejected.
Note that the environment
variable \fBSLURM_JOB_NODES\fR will be set to the count of nodes actually
allocated to the job. See the \fBENVIRONMENT VARIABLES \fR section
for more information.  If \fB\-N\fR is not specified, the default
behavior is to allocate enough nodes to satisfy the requirements of
the \fB\-n\fR and \fB\-c\fR options.
The job will be allocated as many nodes as possible within the range specified
and without delaying the initiation of the job.
The node count specification may include a numeric value followed by a suffix
of "k" (multiplies numeric value by 1,024) or "m" (multiplies numeric value by
1,048,576).

.TP
\fB\-n\fR, \fB\-\-ntasks\fR=<\fInumber\fR>
salloc does not launch tasks, it requests an allocation of resources and
executed some command. This option advises the Slurm controller that job
steps run within this allocation will launch a maximum of \fInumber\fR
tasks and sufficient resources are allocated to accomplish this.
The default is one task per node, but note
that the \fB\-\-cpus\-per\-task\fR option will change this default.

.TP
\fB\-\-network\fR=<\fItype\fR>
Specify information pertaining to the switch or network.
The interpretation of \fItype\fR is system dependent.
This option is supported when running Slurm on a Cray natively.  It is
used to request using Network Performance Counters.
Only one value per request is valid.
All options are case in\-sensitive.
In this configuration supported values include:
.RS
.TP 6
\fBsystem\fR
Use the system\-wide network performance counters. Only nodes requested
will be marked in use for the job allocation.  If the job does not
fill up the entire system the rest of the nodes are not
able to be used by other jobs using NPC, if idle their state will appear as
PerfCnts.  These nodes are still available for other jobs not using NPC.
.TP
\fBblade\fR
Use the blade network performance counters. Only nodes requested
will be marked in use for the job allocation.  If the job does not
fill up the entire blade(s) allocated to the job those blade(s) are not
able to be used by other jobs using NPC, if idle their state will appear as
PerfCnts.  These nodes are still available for other jobs not using NPC.
.TP
.RE

.br
.br
In all cases the job allocation request \fBmust specify the
\-\-exclusive option\fR.  Otherwise the request will be denied.

.br
.br
Also with any of these options steps are not allowed to share blades,
so resources would remain idle inside an allocation if the step
running on a blade does not take up all the nodes on the blade.

.br
.br
The \fBnetwork\fR option is also supported on systems with IBM's Parallel Environment (PE).
See IBM's LoadLeveler job command keyword documentation about the keyword
"network" for more information.
Multiple values may be specified in a comma separated list.
All options are case in\-sensitive.
Supported values include:
.RS
.TP 12
\fBBULK_XFER\fR[=<\fIresources\fR>]
Enable bulk transfer of data using Remote Direct-Memory Access (RDMA).
The optional \fIresources\fR specification is a numeric value which can have
a suffix of "k", "K", "m", "M", "g" or "G" for kilobytes, megabytes or
gigabytes.
NOTE: The \fIresources\fR specification is not supported by the underlying
IBM infrastructure as of Parallel Environment version 2.2 and no value should
be specified at this time.
.TP
\fBCAU\fR=<\fIcount\fR>
Number of Collectve Acceleration Units (CAU) required.
Applies only to IBM Power7-IH processors.
Default value is zero.
Independent CAU will be allocated for each programming interface (MPI, LAPI, etc.)
.TP
\fBDEVNAME\fR=<\fIname\fR>
Specify the device name to use for communications (e.g. "eth0" or "mlx4_0").
.TP
\fBDEVTYPE\fR=<\fItype\fR>
Specify the device type to use for communications.
The supported values of \fItype\fR are:
"IB" (InfiniBand), "HFI" (P7 Host Fabric Interface),
"IPONLY" (IP-Only interfaces), "HPCE" (HPC Ethernet), and
"KMUX" (Kernel Emulation of HPCE).
The devices allocated to a job must all be of the same type.
The default value depends upon depends upon what hardware is available and in
order of preferences is IPONLY (which is not considered in User Space mode),
HFI, IB, HPCE, and KMUX.
.TP
\fBIMMED\fR =<\fIcount\fR>
Number of immediate send slots per window required.
Applies only to IBM Power7-IH processors.
Default value is zero.
.TP
\fBINSTANCES\fR =<\fIcount\fR>
Specify number of network connections for each task on each network connection.
The default instance count is 1.
.TP
\fBIPV4\fR
Use Internet Protocol (IP) version 4 communications (default).
.TP
\fBIPV6\fR
Use Internet Protocol (IP) version 6 communications.
.TP
\fBLAPI\fR
Use the LAPI programming interface.
.TP
\fBMPI\fR
Use the MPI programming interface.
MPI is the default interface.
.TP
\fBPAMI\fR
Use the PAMI programming interface.
.TP
\fBSHMEM\fR
Use the OpenSHMEM programming interface.
.TP
\fBSN_ALL\fR
Use all available switch networks (default).
.TP
\fBSN_SINGLE\fR
Use one available switch network.
.TP
\fBUPC\fR
Use the UPC programming interface.
.TP
\fBUS\fR
Use User Space communications.
.TP

Some examples of network specifications:
.TP
\fBInstances=2,US,MPI,SN_ALL\fR
Create two user space connections for MPI communications on every switch
network for each task.
.TP
\fBUS,MPI,Instances=3,Devtype=IB\fR
Create three user space connections for MPI communications on every InfiniBand
network for each task.
.TP
\fBIPV4,LAPI,SN_Single\fR
Create a IP version 4 connection for LAPI communications on one switch network
for each task.
.TP
\fBInstances=2,US,LAPI,MPI\fR
Create two user space connections each for LAPI and MPI communications on every
switch network for each task. Note that SN_ALL is the default option so every
switch network is used. Also note that Instances=2 specifies that two
connections are established for each protocol (LAPI and MPI) and each task.
If there are two networks and four tasks on the node then a total
of 32 connections are established (2 instances x 2 protocols x 2 networks x
4 tasks).
.RE

.TP
\fB\-\-nice\fR[=\fIadjustment\fR]
Run the job with an adjusted scheduling priority within Slurm. With no
adjustment value the scheduling priority is decreased by 100. A negative nice
value increases the priority, otherwise decreases it. The adjustment range is
+/\- 2147483645. Only privileged users can specify a negative adjustment.

.TP
\fB\-\-ntasks\-per\-core\fR=<\fIntasks\fR>
Request the maximum \fIntasks\fR be invoked on each core.
Meant to be used with the \fB\-\-ntasks\fR option.
Related to \fB\-\-ntasks\-per\-node\fR except at the core level
instead of the node level.
NOTE: This option is not supported unless \fISelectType=cons_res\fR is
configured (either directly or indirectly on Cray systems)
along with the node's core count.

.TP
\fB\-\-ntasks\-per\-node\fR=<\fIntasks\fR>
Request that \fIntasks\fR be invoked on each node.
If used with the \fB\-\-ntasks\fR option, the \fB\-\-ntasks\fR option will take
precedence and the \fB\-\-ntasks\-per\-node\fR will be treated as a
\fImaximum\fR count of tasks per node.
Meant to be used with the \fB\-\-nodes\fR option.
This is related to \fB\-\-cpus\-per\-task\fR=\fIncpus\fR,
but does not require knowledge of the actual number of cpus on
each node.  In some cases, it is more convenient to be able to
request that no more than a specific number of tasks be invoked
on each node.  Examples of this include submitting
a hybrid MPI/OpenMP app where only one MPI "task/rank" should be
assigned to each node while allowing the OpenMP portion to utilize
all of the parallelism present in the node, or submitting a single
setup/cleanup/monitoring job to each node of a pre\-existing
allocation as one step in a larger job script.

.TP
\fB\-\-ntasks\-per\-socket\fR=<\fIntasks\fR>
Request the maximum \fIntasks\fR be invoked on each socket.
Meant to be used with the \fB\-\-ntasks\fR option.
Related to \fB\-\-ntasks\-per\-node\fR except at the socket level
instead of the node level.
NOTE: This option is not supported unless \fISelectType=cons_res\fR is
configured (either directly or indirectly on Cray systems)
along with the node's socket count.

.TP
\fB\-\-no\-bell\fR
Silence salloc's use of the terminal bell. Also see the option \fB\-\-bell\fR.

.TP
\fB\-\-no\-shell\fR
immediately exit after allocating resources, without running a
command. However, the Slurm job will still be created and will remain
active and will own the allocated resources as long as it is active.
You will have a Slurm job id with no associated processes or
tasks. You can submit \fBsrun\fR commands against this resource allocation,
if you specify the \fB\-\-jobid=\fR option with the job id of this Slurm job.
Or, this can be used to temporarily reserve a set of resources so that
other jobs cannot use them for some period of time.  (Note that the
Slurm job is subject to the normal constraints on jobs, including time
limits, so that eventually the job will terminate and the resources
will be freed, or you can terminate the job manually using the
\fBscancel\fR command.)

.TP
\fB\-O\fR, \fB\-\-overcommit\fR
Overcommit resources.
When applied to job allocation, only one CPU is allocated to the job per node
and options used to specify the number of tasks per node, socket, core, etc.
are ignored.
When applied to job step allocations (the \fBsrun\fR command when executed
within an existing job allocation), this option can be used to launch more than
one task per CPU.
Normally, \fBsrun\fR will not allocate more than one process per CPU.
By specifying \fB\-\-overcommit\fR you are explicitly allowing more than one
process per CPU. However no more than \fBMAX_TASKS_PER_NODE\fR tasks are
permitted to execute per node.  NOTE: \fBMAX_TASKS_PER_NODE\fR is
defined in the file \fIslurm.h\fR and is not a variable, it is set at
Slurm build time.

.TP
\fB\-p\fR, \fB\-\-partition\fR=<\fIpartition_names\fR>
Request a specific partition for the resource allocation.  If not specified,
the default behavior is to allow the slurm controller to select the default
partition as designated by the system administrator. If the job can use more
than one partition, specify their names in a comma separate list and the one
offering earliest initiation will be used with no regard given to the partition
name ordering (although higher priority partitions will be considered first).
When the job is initiated, the name of the partition used will be placed first
in the job record partition string.

.TP
\fB\-\-power\fR=<\fIflags\fR>
Comma separated list of power management plugin options.
Currently available flags include:
level (all nodes allocated to the job should have identical power caps,
may be disabled by the Slurm configuration option PowerParameters=job_no_level).

.TP
\fB\-\-priority\fR=<\fIvalue\fR>
Request a specific job priority.
May be subject to configuration specific constraints.
\fIvalue\fR should either be a numeric value or "TOP" (for highest possible value).
Only Slurm operators and administrators can set the priority of a job.

.TP
\fB\-\-profile\fR=<all|none|[energy[,|task[,|lustre[,|network]]]]>
enables detailed data collection by the acct_gather_profile plugin.
Detailed data are typically time-series that are stored in an HDF5 file for
the job or an InfluxDB database depending on the configured plugin.

.RS
.TP 10
\fBAll\fR
All data types are collected. (Cannot be combined with other values.)

.TP
\fBNone\fR
No data types are collected. This is the default.
 (Cannot be combined with other values.)

.TP
\fBEnergy\fR
Energy data is collected.

.TP
\fBTask\fR
Task (I/O, Memory, ...) data is collected.

.TP
\fBLustre\fR
Lustre data is collected.

.TP
\fBNetwork\fR
Network (InfiniBand) data is collected.
.RE

.TP
\fB\-q\fR, \fB\-\-qos\fR=<\fIqos\fR>
Request a quality of service for the job.  QOS values can be defined
for each user/cluster/account association in the Slurm database.
Users will be limited to their association's defined set of qos's when
the Slurm configuration parameter, AccountingStorageEnforce, includes
"qos" in it's definition.

.TP
\fB\-Q\fR, \fB\-\-quiet\fR
Suppress informational messages from salloc. Errors will still be displayed.

.TP
\fB\-\-reboot\fR
Force the allocated nodes to reboot before starting the job.
This is only supported with some system configurations and will otherwise be
silently ignored.

.TP
\fB\-\-reservation\fR=<\fIname\fR>
Allocate resources for the job from the named reservation.

\fB\-\-share\fR
The \fB\-\-share\fR option has been replaced by the \fB\-\-oversubscribe\fR
option described below.

.TP
\fB\-s\fR, \fB\-\-oversubscribe\fR
The job allocation can over\-subscribe resources with other running jobs.
The resources to be over\-subscribed can be nodes, sockets, cores, and/or
hyperthreads depending upon configuration.
The default over\-subscribe behavior depends on system configuration and the
partition's \fBOverSubscribe\fR option takes precedence over the job's option.
This option may result in the allocation being granted sooner than if the
\-\-oversubscribe option was not set and allow higher system utilization, but
application performance will likely suffer due to competition for resources.
Also see the \-\-exclusive option.

.TP
\fB\-S\fR, \fB\-\-core\-spec\fR=<\fInum\fR>
Count of specialized cores per node reserved by the job for system operations
and not used by the application. The application will not use these cores,
but will be charged for their allocation.
Default value is dependent upon the node's configured CoreSpecCount value.
If a value of zero is designated and the Slurm configuration option
AllowSpecResourcesUsage is enabled, the job will be allowed to override
CoreSpecCount and use the specialized resources on nodes it is allocated.
This option can not be used with the \fB\-\-thread\-spec\fR option.

.TP
\fB\-\-signal\fR=<\fIsig_num\fR>[@<\fIsig_time\fR>]
When a job is within \fIsig_time\fR seconds of its end time,
send it the signal \fIsig_num\fR.
Due to the resolution of event handling by Slurm, the signal may
be sent up to 60 seconds earlier than specified.
\fIsig_num\fR may either be a signal number or name (e.g. "10" or "USR1").
\fIsig_time\fR must have an integer value between 0 and 65535.
By default, no signal is sent before the job's end time.
If a \fIsig_num\fR is specified without any \fIsig_time\fR,
the default time will be 60 seconds.

.TP
\fB\-\-sockets\-per\-node\fR=<\fIsockets\fR>
Restrict node selection to nodes with at least the specified number of
sockets.  See additional information under \fB\-B\fR option above when
task/affinity plugin is enabled.

.TP
\fB\-\-spread\-job\fR
Spread the job allocation over as many nodes as possible and attempt to
evenly distribute tasks across the allocated nodes.
This option disables the topology/tree plugin.

.TP
\fB\-\-switches\fR=<\fIcount\fR>[@<\fImax\-time\fR>]
When a tree topology is used, this defines the maximum count of switches
desired for the job allocation and optionally the maximum time to wait
for that number of switches. If Slurm finds an allocation containing more
switches than the count specified, the job remains pending until it either finds
an allocation with desired switch count or the time limit expires.
It there is no switch count limit, there is no delay in starting the job.
Acceptable time formats include "minutes", "minutes:seconds",
"hours:minutes:seconds", "days\-hours", "days\-hours:minutes" and
"days\-hours:minutes:seconds".
The job's maximum time delay may be limited by the system administrator using
the \fBSchedulerParameters\fR configuration parameter with the
\fBmax_switch_wait\fR parameter option.
On a dragonfly network the only switch count supported is 1 since communication
performance will be highest when a job is allocate resources on one leaf switch
or more than 2 leaf switches.
The default max\-time is the max_switch_wait SchedulerParameters.

.TP
\fB\-t\fR, \fB\-\-time\fR=<\fItime\fR>
Set a limit on the total run time of the job allocation.  If the
requested time limit exceeds the partition's time limit, the job will
be left in a PENDING state (possibly indefinitely).  The default time
limit is the partition's default time limit.  When the time limit is reached,
each task in each job step is sent SIGTERM followed by SIGKILL.  The
interval between signals is specified by the Slurm configuration
parameter \fBKillWait\fR.  The \fBOverTimeLimit\fR configuration parameter may
permit the job to run longer than scheduled.  Time resolution is one minute
and second values are rounded up to the next minute.

A time limit of zero requests that no time limit be imposed.  Acceptable time
formats include "minutes", "minutes:seconds", "hours:minutes:seconds",
"days\-hours", "days\-hours:minutes" and "days\-hours:minutes:seconds".

.TP
\fB\-\-thread\-spec\fR=<\fInum\fR>
Count of specialized threads per node reserved by the job for system operations
and not used by the application. The application will not use these threads,
but will be charged for their allocation.
This option can not be used with the \fB\-\-core\-spec\fR option.

.TP
\fB\-\-threads\-per\-core\fR=<\fIthreads\fR>
Restrict node selection to nodes with at least the specified number of
threads per core.  NOTE: "Threads" refers to the number of processing units on
each core rather than the number of application tasks to be launched per core.
See additional information under \fB\-B\fR option above when task/affinity
plugin is enabled.

.TP
\fB\-\-time\-min\fR=<\fItime\fR>
Set a minimum time limit on the job allocation.
If specified, the job may have it's \fB\-\-time\fR limit lowered to a value
no lower than \fB\-\-time\-min\fR if doing so permits the job to begin
execution earlier than otherwise possible.
The job's time limit will not be changed after the job is allocated resources.
This is performed by a backfill scheduling algorithm to allocate resources
otherwise reserved for higher priority jobs.
Acceptable time formats include "minutes", "minutes:seconds",
"hours:minutes:seconds", "days\-hours", "days\-hours:minutes" and
"days\-hours:minutes:seconds".

.TP
\fB\-\-tmp\fR=<\fIsize[units]\fR>
Specify a minimum amount of temporary disk space per node.
Default units are megabytes unless the SchedulerParameters configuration
parameter includes the "default_gbytes" option for gigabytes.
Different units can be specified using the suffix [K|M|G|T].

.TP
\fB\-u\fR, \fB\-\-usage\fR
Display brief help message and exit.

.TP
\fB\-\-uid\fR=<\fIuser\fR>
Attempt to submit and/or run a job as \fIuser\fR instead of the
invoking user id. The invoking user's credentials will be used
to check access permissions for the target partition. This option
is only valid for user root. This option may be used by user root
may use this option to run jobs as a normal user in a RootOnly
partition for example. If run as root, \fBsalloc\fR will drop
its permissions to the uid specified after node allocation is
successful. \fIuser\fR may be the user name or numerical user ID.

.TP
\fB\-\-use-min-nodes\fR
If a range of node counts is given, prefer the smaller count.

.TP
\fB\-V\fR, \fB\-\-version\fR
Display version information and exit.

.TP
\fB\-v\fR, \fB\-\-verbose\fR
Increase the verbosity of salloc's informational messages.  Multiple
\fB\-v\fR's will further increase salloc's verbosity.  By default only
errors will be displayed.

.TP
\fB\-w\fR, \fB\-\-nodelist\fR=<\fInode name list\fR>
Request a specific list of hosts.
The job will contain \fIall\fR of these hosts and possibly additional hosts
as needed to satisfy resource requirements.
The list may be specified as a comma\-separated list of hosts, a range of hosts
(host[1\-5,7,...] for example), or a filename.
The host list will be assumed to be a filename if it contains a "/" character.
If you specify a minimum node or processor count larger than can be satisfied
by the supplied host list, additional resources will be allocated on other
nodes as needed.
Duplicate node names in the list will be ignored.
The order of the node names in the list is not important; the node names
will be sorted by Slurm.

.TP
\fB\-\-wait\-all\-nodes\fR=<\fIvalue\fR>
Controls when the execution of the command begins with respect to when nodes
are ready for use (i.e. booted).
By default, the salloc command will return as soon as the allocation is made.
This default can be altered using the \fBsalloc_wait_nodes\fR option to the
\fBSchedulerParameters\fR parameter in the slurm.conf file.
.RS
.TP 5
0
Begin execution as soon as allocation can be made.
Do not wait for all nodes to be ready for use (i.e. booted).
.TP
1
Do not begin execution until all nodes are ready for use.
.RE

.TP
\fB\-\-wckey\fR=<\fIwckey\fR>
Specify wckey to be used with job.  If TrackWCKey=no (default) in the
slurm.conf this value is ignored.

.TP
\fB\-x\fR, \fB\-\-exclude\fR=<\fInode name list\fR>
Explicitly exclude certain nodes from the resources granted to the job.

.TP
\fB\-\-x11\fR[=<\fIall\fR|\fIfirst\fR|\fIlast\fR>]
Sets up X11 forwarding on all, first or last node(s) of the allocation. This
option is only enabled if Slurm was compiled with X11 support and
PrologFlags=x11 is defined in the slurm.conf. Default is \fIall\fR.

.SH "INPUT ENVIRONMENT VARIABLES"
.PP
Upon startup, salloc will read and handle the options set in the following
environment variables.  Note: Command line options always override environment
variables settings.

.TP 22
\fBSALLOC_ACCOUNT\fR
Same as \fB\-A, \-\-account\fR
.TP
\fBSALLOC_ACCTG_FREQ\fR
Same as \fB\-\-acctg\-freq\fR
.TP
\fBSALLOC_BELL\fR
Same as \fB\-\-bell\fR
.TP
\fBSALLOC_BURST_BUFFER\fR
Same as \fB\-\-bb\fR
.TP
\fBSALLOC_CLUSTERS\fR or \fBSLURM_CLUSTERS\fR
Same as \fB\-\-clusters\fR
.TP
\fBSALLOC_CONSTRAINT\fR
Same as \fB\-C\fR, \fB\-\-constraint\fR
.TP
\fBSALLOC_CORE_SPEC\fR
Same as \fB\-\-core\-spec\fR
.TP
\fBSALLOC_CPUS_PER_GPU\fR
Same as \fB\-\-cpus\-per\-gpu\fR
.TP
\fBSALLOC_DEBUG\fR
Same as \fB\-v, \-\-verbose\fR
.TP
\fBSALLOC_DELAY_BOOT\fR
Same as \fB\-\-delay\-boot\fR
.TP
\fBSALLOC_EXCLUSIVE\fR
Same as \fB\-\-exclusive\fR
.TP
\fBSALLOC_GPUS\fR
Same as \fB\-G, \-\-gpus\fR
.TP
\fBSALLOC_GPU_BIND\fR
Same as \fB\-\-gpu\-bind\fR
.TP
\fBSALLOC_GPU_FREQ\fR
Same as \fB\-\-gpu\-freq\fR
.TP
\fBSALLOC_GPUS_PER_NODE\fR
Same as \fB\-\-gpus\-per\-node\fR
.TP
\fBSALLOC_GPUS_PER_TASK\fR
Same as \fB\-\-gpus\-per\-task\fR
.TP
\fBSALLOC_GRES_FLAGS\fR
Same as \-\-gres\-flags\fR
.TP
\fBSALLOC_HINT\fR or \fBSLURM_HINT\fR
Same as \fB\-\-hint\fR
.TP
\fBSALLOC_IMMEDIATE\fR
Same as \fB\-I, \-\-immediate\fR
.TP
\fBSALLOC_JOBID\fR
Same as \fB\-\-jobid\fR
.TP
\fBSALLOC_KILL_CMD\fR
Same as \fB\-K\fR, \fB\-\-kill\-command\fR
.TP
\fBSALLOC_MEM_BIND\fR
Same as \fB\-\-mem\-bind\fR
.TP
\fBSALLOC_MEM_PER_GPU\fR
Same as \fB\-\-mem\-per\-gpu\fR
.TP
\fBSALLOC_NETWORK\fR
Same as \fB\-\-network\fR
.TP
\fBSALLOC_NO_BELL\fR
Same as \fB\-\-no\-bell\fR
.TP
\fBSALLOC_NO_KILL\fR
Same as \fB\-k\fR, \fB\-\-no\-kill\fR
.TP
\fBSALLOC_OVERCOMMIT\fR
Same as \fB\-O, \-\-overcommit\fR
.TP
\fBSALLOC_PARTITION\fR
Same as \fB\-p, \-\-partition\fR
.TP
\fBSALLOC_POWER\fR
Same as \fB\-\-power\fR
.TP
\fBSALLOC_PROFILE\fR
Same as \fB\-\-profile\fR
.TP
\fBSALLOC_QOS\fR
Same as \fB\-\-qos\fR
.TP
\fBSALLOC_REQ_SWITCH\fR
When a tree topology is used, this defines the maximum count of switches
desired for the job allocation and optionally the maximum time to wait
for that number of switches. See \fB\-\-switches\fR.
.TP
\fBSALLOC_RESERVATION\fR
Same as \fB\-\-reservation\fR
.TP
\fBSALLOC_SIGNAL\fR
Same as \fB\-\-signal\fR
.TP
\fBSALLOC_SPREAD_JOB\fR
Same as \fB\-\-spread\-job\fR
.TP
\fBSALLOC_THREAD_SPEC\fR
Same as \fB\-\-thread\-spec\fR
.TP
\fBSALLOC_TIMELIMIT\fR
Same as \fB\-t, \-\-time\fR
.TP
\fBSALLOC_USE_MIN_NODES\fR
Same as \fB\-\-use\-min\-nodes\fR
.TP
\fBSALLOC_WAIT_ALL_NODES\fR
Same as \fB\-\-wait\-all\-nodes\fR
.TP
\fBSALLOC_WCKEY\fR
Same as \fB\-\-wckey\fR
.TP
\fBSALLOC_WAIT4SWITCH\fR
Max time waiting for requested switches. See \fB\-\-switches\fR
.TP
\fBSLURM_CONF\fR
The location of the Slurm configuration file.
.TP
\fBSLURM_EXIT_ERROR\fR
Specifies the exit code generated when a Slurm error occurs
(e.g. invalid options).
This can be used by a script to distinguish application exit codes from
various Slurm error conditions.
Also see \fBSLURM_EXIT_IMMEDIATE\fR.
.TP
\fBSLURM_EXIT_IMMEDIATE\fR
Specifies the exit code generated when the \fB\-\-immediate\fR option
is used and resources are not currently available.
This can be used by a script to distinguish application exit codes from
various Slurm error conditions.
Also see \fBSLURM_EXIT_ERROR\fR.

.SH "OUTPUT ENVIRONMENT VARIABLES"
.PP
salloc will set the following environment variables in the environment of
the executed program:
.TP
\fBSLURM_*_PACK_GROUP_#\fR
For a heterogenous job allocation, the environment variables are set separately
for each component.
.TP
\fBSLURM_CLUSTER_NAME\fR
Name of the cluster on which the job is executing.
.TP
\fBSLURM_CPUS_PER_GPU\fR
Number of CPUs requested per allocated GPU.
Only set if the \fB\-\-cpus\-per\-gpu\fR option is specified.
.TP
\fBSLURM_CPUS_PER_TASK\fR
Number of CPUs requested per task.
Only set if the \fB\-\-cpus\-per\-task\fR option is specified.
.TP
\fBSLURM_DISTRIBUTION\fR
Only set if the \fB\-m, \-\-distribution\fR option is specified.
.TP
\fBSLURM_GPUS\fR
Number of GPUs requested.
Only set if the \fB\-G, \-\-gpus\fR option is specified.
.TP
\fBSLURM_GPU_BIND\fR
Requested binding of tasks to GPU.
Only set if the \fB\-\-gpu\-bind\fR option is specified.
.TP
\fBSLURM_GPU_FREQ\fR
Requested GPU frequency.
Only set if the \fB\-\-gpu\-freq\fR option is specified.
.TP
\fBSLURM_GPUS_PER_NODE\fR
Requested GPU count per allocated node.
Only set if the \fB\-\-gpus\-per\-node\fR option is specified.
.TP
\fBSLURM_GPUS_PER_SOCKET\fR
Requested GPU count per allocated socket.
Only set if the \fB\-\-gpus\-per\-socket\fR option is specified.
.TP
\fBSLURM_GPUS_PER_TASK\fR
Requested GPU count per allocated task.
Only set if the \fB\-\-gpus\-per\-task\fR option is specified.
.TP
\fBSLURM_JOB_ACCOUNT\fR
Account name associated of the job allocation.
.TP
\fBSLURM_JOB_ID\fR (and \fBSLURM_JOBID\fR for backwards compatibility)
The ID of the job allocation.
.TP
\fBSLURM_JOB_CPUS_PER_NODE\fR
Count of processors available to the job on this node.
Note the select/linear plugin allocates entire nodes to
jobs, so the value indicates the total count of CPUs on each node.
The select/cons_res plugin allocates individual processors
to jobs, so this number indicates the number of processors
on each node allocated to the job allocation.
.TP
\fBSLURM_JOB_NODELIST\fR (and \fBSLURM_NODELIST\fR for backwards compatibility)
List of nodes allocated to the job.
.TP
\fBSLURM_JOB_NUM_NODES\fR (and \fBSLURM_NNODES\fR for backwards compatibility)
Total number of nodes in the job allocation.
.TP
\fBSLURM_JOB_PARTITION\fR
Name of the partition in which the job is running.
.TP
\fBSLURM_JOB_QOS\fR
Quality Of Service (QOS) of the job allocation.
.TP
\fBSLURM_JOB_RESERVATION\fR
Advanced reservation containing the job allocation, if any.
.TP
\fBSLURM_MEM_BIND\fR
Set to value of the \-\-mem\-bind\fR option.
.TP
\fBSLURM_MEM_BIND_LIST\fR
Set to bit mask used for memory binding.
.TP
\fBSLURM_MEM_BIND_PREFER\fR
Set to "prefer" if the \-\-mem\-bind\fR option includes the prefer option.
.TP
\fBSLURM_MEM_BIND_SORT\fR
Sort free cache pages (run zonesort on Intel KNL nodes)
.TP
\fBSLURM_MEM_BIND_TYPE\fR
Set to the memory binding type specified with the \-\-mem\-bind\fR option.
Possible values are "none", "rank", "map_map", "mask_mem" and "local".
.TP
\fBSLURM_MEM_BIND_VERBOSE\fR
Set to "verbose" if the \-\-mem\-bind\fR option includes the verbose option.
Set to "quiet" otherwise.
.TP
\fBSLURM_MEM_PER_CPU\fR
Same as \fB\-\-mem\-per\-cpu\fR
.TP
\fBSLURM_MEM_PER_GPU\fR
Requested memory per allocated GPU.
Only set if the \fB\-\-mem\-per\-gpu\fR option is specified.
.TP
\fBSLURM_MEM_PER_NODE\fR
Same as \fB\-\-mem\fR
.TP
\fBSLURM_PACK_SIZE\fR
Set to count of components in heterogeneous job.
.TP
\fBSLURM_SUBMIT_DIR\fR
The directory from which \fBsalloc\fR was invoked.
.TP
\fBSLURM_SUBMIT_HOST\fR
The hostname of the computer from which \fBsalloc\fR was invoked.
.TP
\fBSLURM_NODE_ALIASES\fR
Sets of node name, communication address and hostname for nodes allocated to
the job from the cloud. Each element in the set if colon separated and each
set is comma separated. For example:
SLURM_NODE_ALIASES=ec0:1.2.3.4:foo,ec1:1.2.3.5:bar
.TP
\fBSLURM_NTASKS\fR
Same as \fB\-n, \-\-ntasks\fR
.TP
\fBSLURM_NTASKS_PER_CORE\fR
Set to value of the \-\-ntasks\-per\-core\fR option, if specified.
.TP
\fBSLURM_NTASKS_PER_NODE\fR
Set to value of the \-\-ntasks\-per\-node\fR option, if specified.
.TP
\fBSLURM_NTASKS_PER_SOCKET\fR
Set to value of the \-\-ntasks\-per\-socket\fR option, if specified.
.TP
\fBSLURM_PROFILE\fR
Same as \fB\-\-profile\fR
.TP
\fBSLURM_TASKS_PER_NODE\fR
Number of tasks to be initiated on each node. Values are
comma separated and in the same order as SLURM_JOB_NODELIST.
If two or more consecutive nodes are to have the same task
count, that count is followed by "(x#)" where "#" is the
repetition count. For example, "SLURM_TASKS_PER_NODE=2(x3),1"
indicates that the first three nodes will each execute three
tasks and the fourth node will execute one task.

.SH "SIGNALS"
.LP
While salloc is waiting for a PENDING job allocation, most signals will cause
salloc to revoke the allocation request and exit.

However if the allocation has been granted and salloc has already started the
specified command, then salloc will ignore most signals.
salloc will not exit or release the allocation until the command exits.
One notable exception is SIGHUP. A SIGHUP signal will cause salloc to
release the allocation and exit without waiting for the command to finish.
Another exception is SIGTERM, which will be forwarded to the spawned process.

.SH "EXAMPLES"
.LP
To get an allocation, and open a new xterm in which srun commands may be typed
interactively:
.IP
$ salloc \-N16 xterm
.br
salloc: Granted job allocation 65537
.br
(at this point the xterm appears, and salloc waits for xterm to exit)
.br
salloc: Relinquishing job allocation 65537
.LP
To grab an allocation of nodes and launch a parallel application on one command
line (See the \fBsalloc\fR man page for more examples):
.IP
salloc \-N5 srun \-n10 myprogram
.LP
+To create a heterogeneous job with 3 components, each allocating a unique set of nodes:
.IP
salloc -w node[2-3] : -w node4 : -w node[5-7] bash
.br
salloc: job 32294 queued and waiting for resources
.br
salloc: job 32294 has been allocated resources
.br
salloc: Granted job allocation 32294

.SH "COPYING"
Copyright (C) 2006\-2007 The Regents of the University of California.
Produced at Lawrence Livermore National Laboratory (cf, DISCLAIMER).
.br
Copyright (C) 2008\-2010 Lawrence Livermore National Security.
.br
Copyright (C) 2010\-2018 SchedMD LLC.
.LP
This file is part of Slurm, a resource management program.
For details, see <https://slurm.schedmd.com/>.
.LP
Slurm is free software; you can redistribute it and/or modify it under
the terms of the GNU General Public License as published by the Free
Software Foundation; either version 2 of the License, or (at your option)
any later version.
.LP
Slurm is distributed in the hope that it will be useful, but WITHOUT ANY
WARRANTY; without even the implied warranty of MERCHANTABILITY or FITNESS
FOR A PARTICULAR PURPOSE.  See the GNU General Public License for more
details.

.SH "SEE ALSO"
.LP
\fBsinfo\fR(1), \fBsattach\fR(1), \fBsbatch\fR(1), \fBsqueue\fR(1), \fBscancel\fR(1), \fBscontrol\fR(1),
\fBslurm.conf\fR(5), \fBsched_setaffinity\fR (2), \fBnuma\fR (3)<|MERGE_RESOLUTION|>--- conflicted
+++ resolved
@@ -163,14 +163,8 @@
 information about how to spawn a remote shell.
 
 .TP
-<<<<<<< HEAD
-\fB\-b\fR, \fB\-\-begin\fR=<\fItime\fR>
-Submit the batch script to the Slurm controller immediately, like normal, but
-tell the controller to defer the allocation of the job until the specified time.
-=======
 \fB\-\-begin\fR=<\fItime\fR>
 Defer eligibility of this job allocation until the specified time.
->>>>>>> 6eefc170
 
 Time may be of the form \fIHH:MM:SS\fR to run a job at
 a specific time of day (seconds are optional).
