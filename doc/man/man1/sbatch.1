--- conflicted
+++ resolved
@@ -1,8 +1,4 @@
-<<<<<<< HEAD
-.TH sbatch "1" "Slurm Commands" "March 2019" "Slurm Commands"
-=======
 .TH sbatch "1" "Slurm Commands" "May 2019" "Slurm Commands"
->>>>>>> 69d5d94b
 
 .SH "NAME"
 sbatch \- Submit a batch script to Slurm.
