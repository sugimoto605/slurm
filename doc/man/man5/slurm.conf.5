.TH "slurm.conf" "5" "Slurm Configuration File" "June 2016" "Slurm Configuration File"

.SH "NAME"
slurm.conf \- Slurm configuration file

.SH "DESCRIPTION"
\fBslurm.conf\fP is an ASCII file which describes general Slurm
configuration information, the nodes to be managed, information about
how those nodes are grouped into partitions, and various scheduling
parameters associated with those partitions. This file should be
consistent across all nodes in the cluster.
.LP
The file location can be modified at system build time using the
DEFAULT_SLURM_CONF parameter or at execution time by setting the SLURM_CONF
environment variable. The Slurm daemons also allow you to override
both the built\-in and environment\-provided location using the "\-f"
option on the command line.
.LP
The contents of the file are case insensitive except for the names of nodes
and partitions. Any text following a "#" in the configuration file is treated
as a comment through the end of that line.
Changes to the configuration file take effect upon restart of
Slurm daemons, daemon receipt of the SIGHUP signal, or execution
of the command "scontrol reconfigure" unless otherwise noted.
.LP
If a line begins with the word "Include" followed by whitespace
and then a file name, that file will be included inline with the current
configuration file. For large or complex systems, multiple configuration files
may prove easier to manage and enable reuse of some files (See INCLUDE
MODIFIERS for more details).
.LP
Note on file permissions:
.LP
The \fIslurm.conf\fR file must be readable by all users of Slurm, since it
is used by many of the Slurm commands.  Other files that are defined
in the \fIslurm.conf\fR file, such as log files and job accounting files,
may need to be created/owned by the user "SlurmUser" to be successfully
accessed.  Use the "chown" and "chmod" commands to set the ownership
and permissions appropriately.
See the section \fBFILE AND DIRECTORY PERMISSIONS\fR for information
about the various files and directories used by Slurm.

.SH "PARAMETERS"
.LP
The overall configuration parameters available include:

.TP
\fBAccountingStorageBackupHost\fR
The name of the backup machine hosting the accounting storage database.
If used with the accounting_storage/slurmdbd plugin, this is where the backup
slurmdbd would be running.
Only used for database type storage plugins, ignored otherwise.

.TP
\fBAccountingStorageEnforce\fR
This controls what level of association\-based enforcement to impose
on job submissions.  Valid options are any combination of
\fIassociations\fR, \fIlimits\fR, \fInojobs\fR, \fInosteps\fR, \fIqos\fR, \fIsafe\fR, and \fIwckeys\fR, or
\fIall\fR for all things (expect nojobs and nosteps, they must be requested as well).

If limits, qos, or wckeys are set, associations will automatically be set.

If wckeys is set, TrackWCKey will automatically be set.

If safe is set, limits and associations will automatically be set.

If nojobs is set nosteps will automatically be set.

By enforcing Associations no new job is allowed to run unless a corresponding
association exists in the system.  If limits are enforced users can be
limited by association to whatever job size or run time limits are defined.

If nojobs is set Slurm will not account for any jobs or steps on the system,
like wise if nosteps is set Slurm will not account for any steps ran limits
will still be enforced.

If safe is enforced a job will only be launched against an association or qos
that has a GrpCPUMins limit set if the job will be able to run to completion.
Without this option set, jobs will be launched as long as their usage
hasn't reached the cpu-minutes limit which can lead to jobs being
launched but then killed when the limit is reached.

With qos and/or wckeys enforced jobs will not be scheduled unless a valid qos
and/or workload characterization key is specified.

When \fBAccountingStorageEnforce\fR is changed, a restart of the slurmctld
daemon is required (not just a "scontrol reconfig").

.TP
\fBAccountingStorageHost\fR
The name of the machine hosting the accounting storage database.
Only used for database type storage plugins, ignored otherwise.
Also see \fBDefaultStorageHost\fR.

.TP
\fBAccountingStorageLoc\fR
The fully qualified file name where accounting records are written
when the \fBAccountingStorageType\fR is "accounting_storage/filetxt"
or else the name of the database where accounting records are stored when the
\fBAccountingStorageType\fR is a database.
Also see \fBDefaultStorageLoc\fR.

.TP
\fBAccountingStoragePass\fR
The password used to gain access to the database to store the
accounting data.  Only used for database type storage plugins, ignored
otherwise.  In the case of Slurm DBD (Database Daemon) with MUNGE
authentication this can be configured to use a MUNGE daemon
specifically configured to provide authentication between clusters
while the default MUNGE daemon provides authentication within a
cluster.  In that case, \fBAccountingStoragePass\fR should specify the
named port to be used for communications with the alternate MUNGE
daemon (e.g.  "/var/run/munge/global.socket.2"). The default value is
NULL.  Also see \fBDefaultStoragePass\fR.

.TP
\fBAccountingStoragePort\fR
The listening port of the accounting storage database server.
Only used for database type storage plugins, ignored otherwise.
Also see \fBDefaultStoragePort\fR.

.TP
\fBAccountingStorageTRES\fR
Comma separated list of resources you wish to track on the cluster.
These are the resources requested by the sbatch/srun job when it
is submitted.  Currently this consists of any GRES, BB (burst buffer) or
license along with CPU, Memory, Node, and Energy.
By default CPU, Energy, Memory, and Node are tracked.
AccountingStorageTRES=gres/craynetwork,license/iop1
will track cpu, energy, memory, nodes along with a gres called craynetwork
as well as a license called iop1.  Whenever these resources are used on the
cluster they are recorded. The TRES are automatically set up in the database
on the start of the slurmctld.

.TP
\fBAccountingStorageType\fR
The accounting storage mechanism type.  Acceptable values at
present include "accounting_storage/filetxt",
"accounting_storage/mysql", "accounting_storage/none"
and "accounting_storage/slurmdbd".  The
"accounting_storage/filetxt" value indicates that accounting records
will be written to the file specified by the
\fBAccountingStorageLoc\fR parameter.  The "accounting_storage/mysql"
value indicates that accounting records will be written to a MySQL or
MariaDB database specified by the \fBAccountingStorageLoc\fR parameter.
The "accounting_storage/slurmdbd" value indicates that accounting records
will be written to the Slurm DBD, which manages an underlying MySQL
database. See "man slurmdbd" for more information.  The
default value is "accounting_storage/none" and indicates that account
records are not maintained.
Note: The filetxt plugin records only a limited subset of accounting
information and will prevent some sacct options from proper operation.
Also see \fBDefaultStorageType\fR.

.TP
\fBAccountingStorageUser\fR
The user account for accessing the accounting storage database.
Only used for database type storage plugins, ignored otherwise.
Also see \fBDefaultStorageUser\fR.

.TP
\fBAccountingStoreJobComment\fR
If set to "YES" then include the job's comment field in the job
complete message sent to the Accounting Storage database.  The default
is "YES".

.TP
\fBAcctGatherNodeFreq\fR
The AcctGather plugins sampling interval for node accounting.
For AcctGather plugin values of none, this parameter is ignored.
For all other values this parameter is the number
of seconds between node accounting samples. For the
acct_gather_energy/rapl plugin, set a value less
than 300 because the counters may overflow beyond this rate.
The default value is zero. This value disables accounting sampling
for nodes. Note: The accounting sampling interval for jobs is
determined by the value of \fBJobAcctGatherFrequency\fR.

.TP
\fBAcctGatherEnergyType\fR
Identifies the plugin to be used for energy consumption accounting.
The jobacct_gather plugin and slurmd daemon call this plugin to collect
energy consumption data for jobs and nodes. The collection of energy
consumption data takes place on node level, hence only in case of exclusive
job allocation the energy consumption measurements will reflect the jobs
real consumption. In case of node sharing between jobs the reported consumed
energy per job (through sstat or sacct) will not reflect the real energy
consumed by the jobs.

Configurable values at present are:
.RS
.TP 20
\fBacct_gather_energy/none\fR
No energy consumption data is collected.
.TP
\fBacct_gather_energy/ipmi\fR
Energy consumption data is collected from the Baseboard Management Controller
(BMC) using the Intelligent Platform Management Interface (IPMI).
.TP
\fBacct_gather_energy/rapl\fR
Energy consumption data is collected from hardware sensors using the Running
Average Power Limit (RAPL) mechanism. Note that enabling RAPL may require the
execution of the command "sudo modprobe msr".
.RE

.TP
\fBAcctGatherInfinibandType\fR
Identifies the plugin to be used for infiniband network traffic accounting.
The plugin is activated only when profiling on hdf5 files is activated and
the user asks for network data collection for jobs through \-\-profile=Network
(or =All). The collection of network traffic data takes place on node level,
hence only in case of exclusive job allocation the collected values will
reflect the jobs real traffic. All network traffic data are logged on hdf5 files
per job on each node. No storage on the Slurm database takes place.

Configurable values at present are:
.RS
.TP 20
\fBacct_gather_infiniband/none\fR
No infiniband network data are collected.
.TP
\fBacct_gather_infiniband/ofed\fR
Infiniband network traffic data are collected from the hardware monitoring
counters of Infiniband devices through the OFED library.
.RE

.TP
\fBAcctGatherFilesystemType\fR
Identifies the plugin to be used for filesystem traffic accounting.
The plugin is activated only when profiling on hdf5 files is activated and
the user asks for filesystem data collection for jobs through \-\-profile=Lustre
(or =All). The collection of filesystem traffic data takes place on node level,
hence only in case of exclusive job allocation the collected values will
reflect the jobs real traffic. All filesystem traffic data are logged on hdf5 files
per job on each node. No storage on the Slurm database takes place.

Configurable values at present are:
.RS
.TP 20
\fBacct_gather_filesystem/none\fR
No filesystem data are collected.
.TP
\fBacct_gather_filesystem/lustre\fR
Lustre filesystem traffic data are collected from the counters found in
/proc/fs/lustre/.
.RE

.TP
\fBAcctGatherProfileType\fR
Identifies the plugin to be used for detailed job profiling.
The jobacct_gather plugin and slurmd daemon call this plugin to collect
detailed data such as I/O counts, memory usage, or energy consumption for jobs
and nodes. There are interfaces in this plugin to collect data as step start
and completion, task start and completion, and at the account gather
frequency. The data collected at the node level is related to jobs only in
case of exclusive job allocation.

Configurable values at present are:
.RS
.TP 20
\fBacct_gather_profile/none\fR
No profile data is collected.
.TP
\fBacct_gather_profile/hdf5\fR
This enables the HDF5 plugin. The directory where the profile files
are stored and which values are collected are configured in the
acct_gather.conf file.
.RE

.TP
\fBAllowSpecResourcesUsage\fR
If set to 1, Slurm allows individual jobs to override node's configured
CoreSpecCount value. For a job to take advantage of this feature,
a command line option of \-\-core\-spec must be specified.  The default
value for this option is 1 for Cray systems and 0 for other system types.

.TP
\fBAuthInfo\fR
Additional information to be used for authentication of communications
between the Slurm daemons (slurmctld and slurmd) and the Slurm
clients.  The interpretation of this option is specific to the
configured \fBAuthType\fR.
Multiple options may be specified in a comma delimited list.
If not specified, the default authentication information will be used.
.RS
.TP 14
\fBcred_expire\fR
Default job step credential lifetime, in seconds (e.g. "cred_expire=1200").
It must be sufficiently long enough to load user environment, run prolog,
deal with the slurmd getting paged out of memory, etc.
This also controls how long a requeued job must wait before starting again.
The default value is 120 seconds.
.TP
\fBsocket\fR
Path name to a MUNGE daemon socket to use
(e.g. "socket=/var/run/munge/munge.socket.2").
The default value is "/var/run/munge/munge.socket.2".
Used by \fIauth/munge\fR and \fIcrypto/munge\fR.
.TP
\fBttl\fR
Credential lifetime, in seconds (e.g. "ttl=300").
The default value is dependent upon the Munge installation, but is typically
300 seconds.
.RE

.TP
\fBAuthType\fR
The authentication method for communications between Slurm
components.
Acceptable values at present include "auth/none" and "auth/munge".
The default value is "auth/munge".
"auth/none" includes the UID in each communication, but it is not verified.
This may be fine for testing purposes, but
\fBdo not use "auth/none" if you desire any security\fR.
"auth/munge" indicates that LLNL's MUNGE is to be used
(this is the best supported authentication mechanism for Slurm,
see "http://munge.googlecode.com/" for more information).
All Slurm daemons and commands must be terminated prior to changing
the value of \fBAuthType\fR and later restarted (Slurm jobs can be
preserved).

.TP
\fBBackupAddr\fR
The name that \fBBackupController\fR should be referred to in
establishing a communications path. This name will
be used as an argument to the gethostbyname() function for
identification. For example, "elx0000" might be used to designate
the Ethernet address for node "lx0000".
By default the \fBBackupAddr\fR will be identical in value to
\fBBackupController\fR.

.TP
\fBBackupController\fR
The short, or long, name of the machine where Slurm control functions are to be
executed in the event that \fBControlMachine\fR fails (i.e. the name returned by
the command "hostname \-s"). This node may also be used as a compute server if
so desired. It will come into service as a controller only upon the failure of
ControlMachine and will revert to a "standby" mode when the ControlMachine
becomes available once again.

The backup controller recovers state information from the
\fBStateSaveLocation\fR directory, which must be readable and writable from both
the primary and backup controllers.
While not essential, it is recommended that you specify a backup controller.
See  the \fBRELOCATING CONTROLLERS\fR section if you change this.

.TP
\fBBatchStartTimeout\fR
The maximum time (in seconds) that a batch job is permitted for
launching before being considered missing and releasing the
allocation. The default value is 10 (seconds). Larger values may be
required if more time is required to execute the \fBProlog\fR, load
user environment variables (for Moab spawned jobs), or if the slurmd
daemon gets paged from memory.
.br
.br
\fBNote\fR: The test for a job being successfully launched is only performed when
the Slurm daemon on the compute node registers state with the slurmctld daemon
on the head node, which happens fairly rarely.
Therefore a job will not necessarily be terminated if its start time exceeds
\fBBatchStartTimeout\fR.
This configuration parameter is also applied to launch tasks and avoid aborting
\fBsrun\fR commands due to long running \fBProlog\fR scripts.

.TP
\fBBurstBufferType\fR
The plugin used to manage burst buffers.
Acceptable values at present include "burst_buffer/none".
More information later...

.TP
\fBCheckpointType\fR
The system\-initiated checkpoint method to be used for user jobs.
The slurmctld daemon must be restarted for a change in \fBCheckpointType\fR
to take effect. Supported values presently include:
.RS
.TP 18
\fBcheckpoint/blcr\fR
Berkeley Lab Checkpoint Restart (BLCR).
NOTE: If a file is found at sbin/scch (relative to the Slurm installation
location), it will be executed upon completion of the checkpoint. This can
be a script used for managing the checkpoint files.
NOTE: Slurm's BLCR logic only supports batch jobs.
.TP
\fBcheckpoint/none\fR
no checkpoint support (default)
.TP
\fBcheckpoint/ompi\fR
OpenMPI (version 1.3 or higher)
.TP
\fBcheckpoint/poe\fR
for use with IBM POE (Parallel Operating Environment) only
.RE

.TP
\fBChosLoc\fR
If configured, then any processes invoked on the user behalf (namely the
SPANK prolog/epilog scripts and the slurmstepd processes, which in turn spawn
the user batch script and applications) are not directly executed by the slurmd
daemon, but instead the \fBChosLoc\fR program is executed.
Both are spawned with the same user ID as the configured SlurmdUser
(typically user root).
That program's argument are the program and arguments that would otherwise be
invoked directly by the slurmd daemon.
The intent of this feature is to be able to run a user application in some
sort of container.
This option specified the fully qualified pathname of the chos command
(see https://github.com/scanon/chos for details).

.TP
\fBClusterName\fR
The name by which this Slurm managed cluster is known in the
accounting database.  This is needed distinguish accounting records
when multiple clusters report to the same database. Because of limitations
in some databases, any upper case letters in the name will be silently mapped
to lower case. In order to avoid confusion, it is recommended that the name
be lower case.


.TP
\fBCompleteWait\fR
The time, in seconds, given for a job to remain in COMPLETING state
before any additional jobs are scheduled.
If set to zero, pending jobs will be started as soon as possible.
Since a COMPLETING job's resources are released for use by other
jobs as soon as the \fBEpilog\fR completes on each individual node,
this can result in very fragmented resource allocations.
To provide jobs with the minimum response time, a value of zero is
recommended (no waiting).
To minimize fragmentation of resources, a value equal to \fBKillWait\fR
plus two is recommended.
In that case, setting \fBKillWait\fR to a small value may be beneficial.
The default value of \fBCompleteWait\fR is zero seconds.
The value may not exceed 65533.

.TP
\fBControlAddr\fR
Name that \fBControlMachine\fR should be referred to in
establishing a communications path. This name will
be used as an argument to the gethostbyname() function for
identification. For example, "elx0000" might be used to designate
the Ethernet address for node "lx0000".
By default the \fBControlAddr\fR will be identical in value to
\fBControlMachine\fR.

.TP
\fBControlMachine\fR
The short, or long, hostname of the machine where Slurm control functions are
executed (i.e. the name returned by the command "hostname \-s").
This value must be specified.
In order to support some high availability architectures, multiple
hostnames may be listed with comma separators and one \fBControlAddr\fR
must be specified. The high availability system must insure that the
slurmctld daemon is running on only one of these hosts at a time.
See the \fBRELOCATING CONTROLLERS\fR section if you change this.

.TP
\fBCoreSpecPlugin\fR
Identifies the plugins to be used for enforcement of core specialization.
The slurmd daemon must be restarted for a change in CoreSpecPlugin
to take effect.
Acceptable values at present include:
.RS
.TP 20
\fBcore_spec/cray\fR
used only for Cray systems
.TP
\fBcore_spec/none\fR
used for all other system types
.RE

.TP
\fBCpuFreqDef\fR
Default CPU frequency governor to use when running a job step if it
has not been explicitly set with the \-\-cpu\-freq option.
Acceptable values at present include:
.RS
.TP 14
\fBConservative\fR
attempts to use the Conservative CPU governor
.TP
\fBOnDemand\fR
attempts to use the OnDemand CPU governor
.TP
\fBPerformance\fR
attempts to use the Performance CPU governor
.TP
\fBPowerSave\fR
attempts to use the PowerSave CPU governor
.RE
There is no default value. If unset, no attempt to set the governor is
made if the \-\-cpu\-freq option has not been set.

.TP
\fBCpuFreqGovernors\fR
List of CPU frequency governors allowed to be set with the salloc, sbatch, or
srun option  \-\-cpu\-freq.
Acceptable values at present include:
.RS
.TP 14
\fBConservative\fR
attempts to use the Conservative CPU governor
.TP
\fBOnDemand\fR
attempts to use the OnDemand CPU governor (the default value)
.TP
\fBPerformance\fR
attempts to use the Performance CPU governor (the default value)
.TP
\fBPowerSave\fR
attempts to use the PowerSave CPU governor
.TP
\fBUserSpace\fR
attempts to use the UserSpace CPU governor
.RE
The default is OnDemand, Performance.
.TP
\fBCryptoType\fR
The cryptographic signature tool to be used in the creation of
job step credentials.
The slurmctld daemon must be restarted for a change in \fBCryptoType\fR
to take effect.
Acceptable values at present include "crypto/munge" and "crypto/openssl".
The default value is "crypto/munge".

.TP
\fBDebugFlags\fR
Defines specific subsystems which should provide more detailed event logging.
Multiple subsystems can be specified with comma separators.
Most DebugFlags will result in verbose logging for the identified subsystems
and could impact performance.  The below DB_* flags are only useful when
writing directly to the database.  If using the DBD put these debug flags in the
slurmdbd.conf.
Valid subsystems available today (with more to come) include:
.RS
.TP 17
\fBBackfill\fR
Backfill scheduler details
.TP
\fBBackfillMap\fR
Backfill scheduler to log a very verbose map of reserved resources through
time. Combine with \fBBackfill\fR for a verbose and complete view of the
backfill scheduler's work.
.TP
\fBBGBlockAlgo\fR
BlueGene block selection details
.TP
\fBBGBlockAlgoDeep\fR
BlueGene block selection, more details
.TP
\fBBGBlockPick\fR
BlueGene block selection for jobs
.TP
\fBBGBlockWires\fR
BlueGene block wiring (switch state details)
.TP
\fBBurstBuffer\fR
Burst Buffer plugin
.TP
\fBCPU_Bind\fR
CPU binding details for jobs and steps
.TP
\fBCpuFrequency\fR
Cpu frequency details for jobs and steps using the \-\-cpu\-freq option.
.TP
\fBDB_ASSOC\fR
SQL statements/queries when dealing with associations in the database.
.TP
\fBDB_EVENT\fR
SQL statements/queries when dealing with (node) events in the database.
.TP
\fBDB_JOB\fR
SQL statements/queries when dealing with jobs in the database.
.TP
\fBDB_QOS\fR
SQL statements/queries when dealing with QOS in the database.
.TP
\fBDB_QUERY\fR
SQL statements/queries when dealing with transactions and such in the database.
.TP
\fBDB_RESERVATION\fR
SQL statements/queries when dealing with reservations in the database.
.TP
\fBDB_RESOURCE\fR
SQL statements/queries when dealing with resources like licenses in the
database.
.TP
\fBDB_STEP\fR
SQL statements/queries when dealing with steps in the database.
.TP
\fBDB_USAGE\fR
SQL statements/queries when dealing with usage queries and inserts
in the database.
.TP
\fBDB_WCKEY\fR
SQL statements/queries when dealing with wckeys in the database.
.TP
\fBElasticsearch\fR
Elasticsearch debug info
.TP
\fBEnergy\fR
AcctGatherEnergy debug info
.TP
\fBExtSensors\fR
External Sensors debug info
.TP
\fBFederation\fR
Federation scheduling debug info
.TP
\fBFrontEnd\fR
Front end node details
.TP
\fBGres\fR
Generic resource details
.TP
\fBGang\fR
Gang scheduling details
.TP
\fBJobContainer\fR
Job container plugin details
.TP
\fBLicense\fR
License management details
.TP
\fBNodeFeatures\fR
Node Features plugin debug info
.TP
\fBNO_CONF_HASH\fR
Do not log when the slurm.conf files differs between Slurm daemons
.TP
\fBPower\fR
Power management plugin
.TP
\fBPriority\fR
Job prioritization
.TP
\fBProtocol\fR
Communication protocol details
.TP
\fBReservation\fR
Advanced reservations
.TP
\fBSelectType\fR
Resource selection plugin
.TP
\fBSteps\fR
Slurmctld resource allocation for job steps
.TP
\fBSwitch\fR
Switch plugin
.TP
\fBTraceJobs\fR
Trace jobs in slurmctld. It will print detailed job information
including state, job ids and allocated nodes counter.
.TP
\fBTriggers\fR
Slurmctld triggers
.TP
\fBWiki\fR
Sched/wiki and wiki2 communications
.RE

.TP
\fBDefMemPerCPU\fR
Default real memory size available per allocated CPU in megabytes.
Used to avoid over\-subscribing memory and causing paging.
\fBDefMemPerCPU\fR would generally be used if individual processors
are allocated to jobs (\fBSelectType=select/cons_res\fR).
The default value is 0 (unlimited).
Also see \fBDefMemPerNode\fR and \fBMaxMemPerCPU\fR.
\fBDefMemPerCPU\fR and \fBDefMemPerNode\fR are mutually exclusive.

NOTE: Enforcement of memory limits currently requires enabling of
accounting, which samples memory use on a periodic basis (data need
not be stored, just collected).

.TP
\fBDefMemPerNode\fR
Default real memory size available per allocated node in megabytes.
Used to avoid over\-subscribing memory and causing paging.
\fBDefMemPerNode\fR would generally be used if whole nodes
are allocated to jobs (\fBSelectType=select/linear\fR) and
resources are over\-subscribed (\fBOverSubscribe=yes\fR or
\fBOverSubscribe=force\fR).
The default value is 0 (unlimited).
Also see \fBDefMemPerCPU\fR and \fBMaxMemPerNode\fR.
\fBDefMemPerCPU\fR and \fBDefMemPerNode\fR are mutually exclusive.

NOTE: Enforcement of memory limits currently requires enabling of
accounting, which samples memory use on a periodic basis (data need
not be stored, just collected).

.TP
\fBDefaultStorageHost\fR
The default name of the machine hosting the accounting storage and
job completion databases.
Only used for database type storage plugins and when the
\fBAccountingStorageHost\fR and \fBJobCompHost\fR have not been
defined.

.TP
\fBDefaultStorageLoc\fR
The fully qualified file name where accounting records and/or job
completion records are written when the \fBDefaultStorageType\fR is
"filetxt" or the name of the database where accounting records and/or job
completion records are stored when the \fBDefaultStorageType\fR is a
database.
Also see \fBAccountingStorageLoc\fR and \fBJobCompLoc\fR.

.TP
\fBDefaultStoragePass\fR
The password used to gain access to the database to store the
accounting and job completion data.
Only used for database type storage plugins, ignored otherwise.
Also see \fBAccountingStoragePass\fR and \fBJobCompPass\fR.

.TP
\fBDefaultStoragePort\fR
The listening port of the accounting storage and/or job completion
database server.
Only used for database type storage plugins, ignored otherwise.
Also see \fBAccountingStoragePort\fR and \fBJobCompPort\fR.

.TP
\fBDefaultStorageType\fR
The accounting and job completion storage mechanism type.  Acceptable
values at present include "filetxt", "mysql" and "none".
The value "filetxt" indicates that records will be written to a file.
The value "mysql" indicates that accounting records will be written to a MySQL
or MariaDB database.
The default value is "none", which means that records are not maintained.
Also see \fBAccountingStorageType\fR and \fBJobCompType\fR.

.TP
\fBDefaultStorageUser\fR
The user account for accessing the accounting storage and/or job
completion database.
Only used for database type storage plugins, ignored otherwise.
Also see \fBAccountingStorageUser\fR and \fBJobCompUser\fR.

.TP
\fBDisableRootJobs\fR
If set to "YES" then user root will be prevented from running any jobs.
The default value is "NO", meaning user root will be able to execute jobs.
\fBDisableRootJobs\fR may also be set by partition.

.TP
\fBEioTimeout\fR
The number of seconds srun waits for slurmstepd to close the TCP/IP
connection used to relay data between the user application and srun
when the user application terminates. The default value is 60 seconds.
May not exceed 65533.

.TP
\fBEnforcePartLimits\fR
If set to "ALL" then jobs which exceed a partition's size and/or
time limits will be rejected at submission time. If job is submitted to
multiple partitions, the job must satisfy the limits on all the requested
partitions. If set to "NO" then the job will be accepted and remain queued
until the partition limits are altered(Time and Node Limits).
If set to "ANY" or "YES" a job must satisfy any of the requested partitions
to be submitted. The default value is "NO".
NOTE: If set, then a job's QOS can not be used to exceed partition limits.
NOTE: The partition limits being considered are it's configured MaxMemPerCPU,
MaxMemPerNode, MinNodes, MaxNodes, MaxTime, AllocNodes, AllowAccounts,
AllowGroups, AllowQOS, and QOS usage threshold.

.TP
\fBEpilog\fR
Fully qualified pathname of a script to execute as user root on every
node when a user's job completes (e.g. "/usr/local/slurm/epilog"). A
glob pattern (See \fBglob\fR (7)) may also be used to run more than
one epilog script (e.g. "/etc/slurm/epilog.d/*"). The Epilog script
or scripts may be used to purge files, disable user login, etc.
By default there is no epilog.
See \fBProlog and Epilog Scripts\fR for more information.

.TP
\fBEpilogMsgTime\fR
The number of microseconds that the slurmctld daemon requires to process
an epilog completion message from the slurmd daemons. This parameter can
be used to prevent a burst of epilog completion messages from being sent
at the same time which should help prevent lost messages and improve
throughput for large jobs.
The default value is 2000 microseconds.
For a 1000 node job, this spreads the epilog completion messages out over
two seconds.

.TP
\fBEpilogSlurmctld\fR
Fully qualified pathname of a program for the slurmctld to execute
upon termination of a job allocation (e.g.
"/usr/local/slurm/epilog_controller").
The program executes as SlurmUser, which gives it permission to drain
nodes and requeue the job if a failure occurs (See scontrol(1)).
Exactly what the program does and how it accomplishes this is completely at
the discretion of the system administrator.
Information about the job being initiated, it's allocated nodes, etc. are
passed to the program using environment variables.
See \fBProlog and Epilog Scripts\fR for more information.

.TP
\fBExtSensorsFreq\fR
The external sensors plugin sampling interval.
If \fBExtSensorsType=ext_sensors/none\fR, this parameter is ignored.
For all other values of \fBExtSensorsType\fR, this parameter is the number
of seconds between external sensors samples for hardware components (nodes,
switches, etc.) The default value is zero. This value disables external
sensors sampling. Note: This parameter does not affect external sensors
data collection for jobs/steps.

.TP
\fBExtSensorsType\fR
Identifies the plugin to be used for external sensors data collection.
Slurmctld calls this plugin to collect external sensors data for jobs/steps
and hardware components. In case of node sharing between jobs the reported
values per job/step (through sstat or sacct) may not be accurate.  See also
"man ext_sensors.conf".

Configurable values at present are:
.RS
.TP 20
\fBext_sensors/none\fR
No external sensors data is collected.
.TP
\fBext_sensors/rrd\fR
External sensors data is collected from the RRD database.
.RE

.TP
\fBFairShareDampeningFactor\fR
Dampen the effect of exceeding a user or group's fair share of allocated
resources. Higher values will provides greater ability to differentiate
between exceeding the fair share at high levels (e.g. a value of 1 results
in almost no difference between overconsumption by a factor of 10 and 100,
while a value of 5 will result in a significant difference in priority).
The default value is 1.

.TP
\fBFastSchedule\fR
Controls how a node's configuration specifications in slurm.conf are used.
If the number of node configuration entries in the configuration file
is significantly lower than the number of nodes, setting FastSchedule to
1 will permit much faster scheduling decisions to be made.
(The scheduler can just check the values in a few configuration records
instead of possibly thousands of node records.)
Note that on systems with hyper\-threading, the processor count
reported by the node will be twice the actual processor count.
Consider which value you want to be used for scheduling purposes.
.RS
.TP 5
\fB0\fR
Base scheduling decisions upon the actual configuration of each individual
node except that the node's processor count in Slurm's configuration must
match the actual hardware configuration if \fBPreemptMode=suspend,gang\fR
or \fBSelectType=select/cons_res\fR are configured (both of those plugins
maintain resource allocation information using bitmaps for the cores in the
system and must remain static, while the node's memory and disk space can
be established later).
.TP
\fB1\fR (default)
Consider the configuration of each node to be that specified in the
slurm.conf configuration file and any node with less than the
configured resources will be set to DRAIN.
.TP
\fB2\fR
Consider the configuration of each node to be that specified in the
slurm.conf configuration file and any node with less than the
configured resources will \fBnot\fR be set DRAIN.
This option is generally only useful for testing purposes.
.RE

.TP
\fBFirstJobId\fR
The job id to be used for the first submitted to Slurm without a
specific requested value. Job id values generated will incremented by 1
for each subsequent job. This may be used to provide a meta\-scheduler
with a job id space which is disjoint from the interactive jobs.
The default value is 1.
Also see \fBMaxJobId\fR

.TP
\fBGetEnvTimeout\fR
Used for Moab scheduled jobs only. Controls how long job should wait
in seconds for loading the user's environment before attempting to
load it from a cache file. Applies when the srun or sbatch
\fI\-\-get\-user\-env\fR option is used. If set to 0 then always load
the user's environment from the cache file.
The default value is 2 seconds.

.TP
\fBGresTypes\fR
A comma delimited list of generic resources to be managed.
These generic resources may have an associated plugin available to provide
additional functionality.
No generic resources are managed by default.
Insure this parameter is consistent across all nodes in the cluster for
proper operation.
The slurmctld daemon must be restarted for changes to this parameter to become
effective.

.TP
\fBGroupUpdateForce\fR
If set to a non\-zero value, then information about which users are members
of groups allowed to use a partition will be updated periodically, even when
there have been no changes to the /etc/group file.
Otherwise group member information will be updated periodically only after the
/etc/group file is updated
The default value is 0.
Also see the \fBGroupUpdateTime\fR parameter.

.TP
\fBGroupUpdateTime\fR
Controls how frequently information about which users are members of
groups allowed to use a partition will be updated, and how long user
group membership lists will be cached.
The time interval is given in seconds with a default value of 600 seconds and
a maximum value of 4095 seconds.
A value of zero will prevent periodic updating of group membership information.
Also see the \fBGroupUpdateForce\fR parameter.

.TP
\fBHealthCheckInterval\fR
The interval in seconds between executions of \fBHealthCheckProgram\fR.
The default value is zero, which disables execution.

.TP
\fBHealthCheckNodeState\fR
Identify what node states should execute the \fBHealthCheckProgram\fR.
Multiple state values may be specified with a comma separator.
The default value is ANY to execute on nodes in any state.
.RS
.TP 12
\fBALLOC\fR
Run on nodes in the ALLOC state (all CPUs allocated).
.TP
\fBANY\fR
Run on nodes in any state.
.TP
\fBCYCLE\fR
Rather than running the health check program on all nodes at the same time,
cycle through running on all compute nodes through the course of the
\fBHealthCheckInterval\fR. May be combined with the various node state
options.
.TP
\fBIDLE\fR
Run on nodes in the IDLE state.
.TP
\fBMIXED\fR
Run on nodes in the MIXED state (some CPUs idle and other CPUs allocated).
.RE

.TP
\fBHealthCheckProgram\fR
Fully qualified pathname of a script to execute as user root periodically
on all compute nodes that are \fBnot\fR in the NOT_RESPONDING state. This
program may be used to verify the node is fully operational and DRAIN the node
or send email if a problem is detected.
Any action to be taken must be explicitly performed by the program
(e.g. execute
"scontrol update NodeName=foo State=drain Reason=tmp_file_system_full"
to drain a node).
The execution interval is controlled using the \fBHealthCheckInterval\fR
parameter.
Note that the \fBHealthCheckProgram\fR will be executed at the same time
on all nodes to minimize its impact upon parallel programs.
This program is will be killed if it does not terminate normally within
60 seconds.
When slurmd is first started, this program will be run repeatedly until
it returns an exit code of 0, and will block slurmd from registering with
slurmctld until this has been satisfied.
The return code is otherwise ignored.
By default, no program will be executed.

.TP
\fBInactiveLimit\fR
The interval, in seconds, after which a non\-responsive job allocation
command (e.g. \fBsrun\fR or \fBsalloc\fR) will result in the job being
terminated. If the node on which the command is executed fails or the
command abnormally terminates, this will terminate its job allocation.
This option has no effect upon batch jobs.
When setting a value, take into consideration that a debugger using \fBsrun\fR
to launch an application may leave the \fBsrun\fR command in a stopped state
for extended periods of time.
This limit is ignored for jobs running in partitions with the
\fBRootOnly\fR flag set (the scheduler running as root will be
responsible for the job).
The default value is unlimited (zero) and may not exceed 65533 seconds.

.TP
\fBJobAcctGatherType\fR
The job accounting mechanism type.
Acceptable values at present include "jobacct_gather/linux" (for Linux
systems), "jobacct_gather/cgroup" and "jobacct_gather/none"
(no accounting data collected).
The default value is "jobacct_gather/none".
"jobacct_gather/cgroup" is a plugin for the Linux operating system
that uses cgroups to collect accounting statistics. The plugin collects the
following statistics: From the cgroup memory subsystem: memory.usage_in_bytes
(reported as 'pages') and rss from memory.stat (reported as 'rss'). From the
cgroup cpuacct subsystem: user cpu time and system cpu time. No value
is provided by cgroups for virtual memory size ('vsize').
In order to use the \fBsstat\fR tool "jobacct_gather/linux",
or "jobacct_gather/cgroup" must be configured.
.br
\fBNOTE:\fR Changing this configuration parameter changes the contents of
the messages between Slurm daemons. Any previously running job steps are
managed by a slurmstepd daemon that will persist through the lifetime of
that job step and not change it's communication protocol. Only change this
configuration parameter when there are no running job steps.

.TP
\fBJobAcctGatherFrequency\fR
The job accounting and profiling sampling intervals.
The supported format is follows:
.RS
.TP 12
\fBJobAcctGatherFrequency=\fR\fI<datatype>\fR\fB=\fR\fI<interval>\fR
where \fI<datatype>\fR=\fI<interval>\fR specifies the task sampling
interval for the jobacct_gather plugin or a
sampling interval for a profiling type by the
acct_gather_profile plugin. Multiple,
comma-separated \fI<datatype>\fR=\fI<interval>\fR intervals
may be specified. Supported datatypes are as follows:
.RS
.TP
\fBtask=\fI<interval>\fR
where \fI<interval>\fR is the task sampling interval in seconds
for the jobacct_gather plugins and for task
profiling by the acct_gather_profile plugin.
.TP
\fBenergy=\fI<interval>\fR
where \fI<interval>\fR is the sampling interval in seconds
for energy profiling using the acct_gather_energy plugin
.TP
\fBnetwork=\fI<interval>\fR
where \fI<interval>\fR is the sampling interval in seconds
for infiniband profiling using the acct_gather_infiniband
plugin.
.TP
\fBfilesystem=\fI<interval>\fR
where \fI<interval>\fR is the sampling interval in seconds
for filesystem profiling using the acct_gather_filesystem
plugin.
.TP
.RE
.RE
The default value for task sampling interval
is 30 seconds. The default value for all other intervals is 0.
An interval of 0 disables sampling of the specified type.
If the task sampling interval is 0, accounting
information is collected only at job termination (reducing Slurm
interference with the job).
.br
.br
Smaller (non\-zero) values have a greater impact upon job performance,
but a value of 30 seconds is not likely to be noticeable for
applications having less than 10,000 tasks.
.br
.br
Users can independently override each interval on a per job basis using the
\fB\-\-acctg\-freq\fR option when submitting the job.
.RE

.TP
\fBJobAcctGatherParams\fR
Arbitrary parameters for the job account gather plugin
Acceptable values at present include:
.RS
.TP 20
\fBNoShared\fR
Exclude shared memory from accounting.
.TP
\fBUsePss\fR
Use PSS value instead of RSS to calculate real usage of memory.
The PSS value will be saved as RSS.
.TP
\fBNoOverMemoryKill\fR
Do not kill process that uses more then requested memory.
This parameter should be used with caution as if jobs exceeds
its memory allocation it may affect other processes and/or machine
health.
.RE

.TP
\fBJobCheckpointDir\fR
Specifies the default directory for storing or reading job checkpoint
information. The data stored here is only a few thousand bytes per job
and includes information needed to resubmit the job request, not job's
memory image. The directory must be readable and writable by
\fBSlurmUser\fR, but not writable by regular users. The job memory images
may be in a different location as specified by \fB\-\-checkpoint\-dir\fR
option at job submit time or scontrol's \fBImageDir\fR option.

.TP
\fBJobCompHost\fR
The name of the machine hosting the job completion database.
Only used for database type storage plugins, ignored otherwise.
Also see \fBDefaultStorageHost\fR.

.TP
\fBJobCompLoc\fR
The fully qualified file name where job completion records are written
when the \fBJobCompType\fR is "jobcomp/filetxt" or the database where
job completion records are stored when the \fBJobCompType\fR is a
database or an url with format http://yourelasticserver:port where job
completion records are indexed when the \fBJobCompType\fR is
"jobcomp/elasticsearch".
Also see \fBDefaultStorageLoc\fR.

.TP
\fBJobCompPass\fR
The password used to gain access to the database to store the job
completion data.
Only used for database type storage plugins, ignored otherwise.
Also see \fBDefaultStoragePass\fR.

.TP
\fBJobCompPort\fR
The listening port of the job completion database server.
Only used for database type storage plugins, ignored otherwise.
Also see \fBDefaultStoragePort\fR.

.TP
\fBJobCompType\fR
The job completion logging mechanism type.
Acceptable values at present include "jobcomp/none", "jobcomp/elasticsearch",
"jobcomp/filetxt", "jobcomp/mysql" and "jobcomp/script"".
The default value is "jobcomp/none", which means that upon job completion
the record of the job is purged from the system.  If using the accounting
infrastructure this plugin may not be of interest since the information
here is redundant.
The value "jobcomp/elasticsearch" indicates that a record of the job
should be written to an Elasticsearch server specified by the
\fBJobCompLoc\fR parameter.
The value "jobcomp/filetxt" indicates that a record of the job should be
written to a text file specified by the \fBJobCompLoc\fR parameter.
The value "jobcomp/mysql" indicates that a record of the job should be
written to a MySQL or MariaDB database specified by the \fBJobCompLoc\fR
parameter.
The value "jobcomp/script" indicates that a script specified by the
\fBJobCompLoc\fR parameter is to be executed with environment variables
indicating the job information.
.TP
\fBJobCompUser\fR
The user account for accessing the job completion database.
Only used for database type storage plugins, ignored otherwise.
Also see \fBDefaultStorageUser\fR.

.TP
\fBJobContainerType\fR
Identifies the plugin to be used for job tracking.
The slurmd daemon must be restarted for a change in JobContainerType
to take effect.
NOTE: The \fBJobContainerType\fR applies to a job allocation, while
\fBProctrackType\fR applies to job steps.
Acceptable values at present include:
.RS
.TP 20
\fBjob_container/cncu\fR
used only for Cray systems (CNCU = Compute Node Clean Up)
.TP
\fBjob_container/none\fR
used for all other system types
.RE

.TP
\fBJobCredentialPrivateKey\fR
Fully qualified pathname of a file containing a private key used for
authentication by Slurm daemons.
This parameter is ignored if \fBCryptoType=crypto/munge\fR.

.TP
\fBJobCredentialPublicCertificate\fR
Fully qualified pathname of a file containing a public key used for
authentication by Slurm daemons.
This parameter is ignored if \fBCryptoType=crypto/munge\fR.

.TP
\fBJobFileAppend\fR
This option controls what to do if a job's output or error file
exist when the job is started.
If \fBJobFileAppend\fR is set to a value of 1, then append to
the existing file.
By default, any existing file is truncated.

.TP
\fBJobRequeue\fR
This option controls the default ability for batch jobs to be requeued.
Jobs may be requeued explicitly by a system administrator, after node
failure, or upon preemption by a higher priority job.
If \fBJobRequeue\fR is set to a value of 1, then batch job may be requeued
unless explicitly disabled by the user.
If \fBJobRequeue\fR is set to a value of 0, then batch job will not be requeued
unless explicitly enabled by the user.
Use the \fBsbatch\fR \fI\-\-no\-requeue\fR or \fI\-\-requeue\fR
option to change the default behavior for individual jobs.
The default value is 1.

.TP
\fBJobSubmitPlugins\fR
A comma delimited list of job submission plugins to be used.
The specified plugins will be executed in the order listed.
These are intended to be site\-specific plugins which can be used to set
default job parameters and/or logging events.
Sample plugins available in the distribution include "all_partitions",
"defaults", "logging", "lua", and "partition".
For examples of use, see the Slurm code in "src/plugins/job_submit" and
"contribs/lua/job_submit*.lua" then modify the code to satisfy your needs.
Slurm can be configured to use multiple job_submit plugins if desired,
however the lua plugin will only execute one lua script named "job_submit.lua"
located in the default script directory (typically the subdirectory "etc" of
the installation directory).
No job submission plugins are used by default.

.TP
\fBKeepAliveTime\fR
Specifies how long sockets communications used between the srun command and its
slurmstepd process are kept alive after disconnect.
Longer values can be used to improve reliability of communications in the
event of network failures.
The default value leaves the system default value.
The value may not exceed 65533.

.TP
\fBKillOnBadExit\fR
If set to 1, the job will be terminated immediately when one of the
processes is crashed or aborted. With the default value of 0, if one of
the processes is crashed or aborted the other processes will continue
to run. The user can override this configuration parameter by using srun's
\fB\-K\fR, \fB\-\-kill\-on\-bad\-exit\fR.

.TP
\fBKillWait\fR
The interval, in seconds, given to a job's processes between the
SIGTERM and SIGKILL signals upon reaching its time limit.
If the job fails to terminate gracefully in the interval specified,
it will be forcibly terminated.
The default value is 30 seconds.
The value may not exceed 65533.

.TP
\fBNodeFeaturesPlugins\fR
Identifies the plugins to be used for support of node features which can
change through time. For example, a node which might be booted with various
BIOS setting. This is supported through the use of a node's active_features
and available_features information.
Acceptable values at present include:
.RS
.TP 20
\fBnode_features/knl_cray\fR
used only for Intel Knights Landing processors (KNL) on Cray systems
.RE

.TP
\fBLaunchParameters\fR
Identifies options to the job launch plugin.
Acceptable values include:
.RS
.TP 24
\fBmem_sort\fR
Sort NUMA memory at step start. User can override this default with
SLURM_MEM_BIND environment variable or \-\-mem_bind=nosort command line option.
.TP 24
\fBslurmstepd_memlock\fR
Lock the slurmstepd process's current memory in RAM.
.TP
\fBslurmstepd_memlock_all\fR
Lock the slurmstepd process's current and future memory in RAM.
.TP
\fBtest_exec\fR
Validate the executable command's existence prior to attempting launch on
the compute nodes
.RE

.TP
\fBLaunchType\fR
Identifies the mechanism to be used to launch application tasks.
Acceptable values include:
.RS
.TP 15
\fBlaunch/aprun\fR
For use with Cray systems with ALPS and the default value for those systems
.TP
\fBlaunch/poe\fR
For use with IBM Parallel Environment (PE) and the default value for systems
with the IBM NRT library installed.
.TP
\fBlaunch/runjob\fR
For use with IBM BlueGene/Q systems and the default value for those systems
.TP
\fBlaunch/slurm\fR
For all other systems and the default value for those systems
.RE

.TP
\fBLicenses\fR
Specification of licenses (or other resources available on all
nodes of the cluster) which can be allocated to jobs.
License names can optionally be followed by a colon
and count with a default count of one.
Multiple license names should be comma separated (e.g.
"Licenses=foo:4,bar").
Note that Slurm prevents jobs from being scheduled if their
required license specification is not available.
Slurm does not prevent jobs from using licenses that are
not explicitly listed in the job submission specification.

.TP
\fBLogTimeFormat\fR
Format of the timestamp in slurmctld and slurmd log files. Accepted
values are "iso8601", "iso8601_ms", "rfc5424", "rfc5424_ms", "clock",
"short" and "thread_id". The values ending in "_ms" differ from the ones without
in that fractional seconds with millisecond precision are printed. The
default value is "iso8601_ms". The "rfc5424" formats are the same as
the "iso8601" formats except that the timezone value is also
shown. The "clock" format shows a timestamp in microseconds retrieved
with the C standard clock() function. The "short" format is a short
date and time format. The "thread_id" format shows the timestamp
in the C standard ctime() function form without the year but
including the microseconds, the daemon's process ID and the current thread name
and ID.

.TP
\fBMailDomain\fR
Domain name to qualify usernames if email address is not explicitly given
with the "--mail-user" option. If unset, the local MTA will need to qualify
local address itself.

.TP
\fBMailProg\fR
Fully qualified pathname to the program used to send email per user request.
The default value is "/bin/mail".

.TP
\fBMaxArraySize\fR
The maximum job array size.
The maximum job array task index value will be one less than MaxArraySize
to allow for an index value of zero.
Configure MaxArraySize to 0 in order to disable job array use.
The value may not exceed 4000001.
The value of \fBMaxJobCount\fR should be much larger than \fBMaxArraySize\fR.
The default value is 1001.

.TP
\fBMaxJobCount\fR
The maximum number of jobs Slurm can have in its active database
at one time. Set the values of \fBMaxJobCount\fR and \fBMinJobAge\fR
to insure the slurmctld daemon does not exhaust its memory or other
resources. Once this limit is reached, requests to submit additional
jobs will fail. The default value is 10000 jobs.
NOTE: Each task of a job array counts as one job even though they will not
occupy separate job records until modified or initiated.
Performance can suffer with more than a few hundred thousand jobs.
Setting per MaxSubmitJobs per user is generally valuable to prevent a single
user from filling the system with jobs.
This is accomplished using Slurm's database and configuring enforcement of
resource limits.
This value may not be reset via "scontrol reconfig".
It only takes effect upon restart of the slurmctld daemon.

.TP
\fBMaxJobId\fR
The maximum job id to be used for jobs submitted to Slurm without a specific
requested value. Job ids are unsigned 32bit integers with the first 26 bits
reserved for local job ids and the remaining 6 bits reserved for a cluster id
to identify a federated job's origin. The maximun allowed local job id is
67,108,863 (0x3FFFFFF). The default value is 67,043,328 (0x03ff0000).
\fBMaxJobId\fR only applies to the local job id and not the federated job id.
Job id values generated will be incremented by 1 for each subsequent job. Once
\fBMaxJobId\fR is reached, the next job will be assigned \fBFirstJobId\fR.
Federated jobs will always have a job ID of 67,108,865 or higher.
Also see \fBFirstJobId\fR.

.TP
\fBMaxMemPerCPU\fR
Maximum real memory size available per allocated CPU in megabytes.
Used to avoid over\-subscribing memory and causing paging.
\fBMaxMemPerCPU\fR would generally be used if individual processors
are allocated to jobs (\fBSelectType=select/cons_res\fR).
The default value is 0 (unlimited).
Also see \fBDefMemPerCPU\fR and \fBMaxMemPerNode\fR.
\fBMaxMemPerCPU\fR and \fBMaxMemPerNode\fR are mutually exclusive.

NOTE: Enforcement of memory limits currently requires enabling of
accounting, which samples memory use on a periodic basis (data need
not be stored, just collected).

NOTE: If a job specifies a memory per CPU limit that exceeds this system limit,
that job's count of CPUs per task will automatically be increased. This may
result in the job failing due to CPU count limits.

.TP
\fBMaxMemPerNode\fR
Maximum real memory size available per allocated node in megabytes.
Used to avoid over\-subscribing memory and causing paging.
\fBMaxMemPerNode\fR would generally be used if whole nodes
are allocated to jobs (\fBSelectType=select/linear\fR) and
resources are over\-subscribed (\fBOverSubscribe=yes\fR or
\fBOverSubscribe=force\fR).
The default value is 0 (unlimited).
Also see \fBDefMemPerNode\fR and \fBMaxMemPerCPU\fR.
\fBMaxMemPerCPU\fR and \fBMaxMemPerNode\fR are mutually exclusive.

NOTE: Enforcement of memory limits currently requires enabling of
accounting, which samples memory use on a periodic basis (data need
not be stored, just collected).

.TP
\fBMaxStepCount\fR
The maximum number of steps that any job can initiate. This parameter
is intended to limit the effect of bad batch scripts.
The default value is 40000 steps.

.TP
\fBMaxTasksPerNode\fR
Maximum number of tasks Slurm will allow a job step to spawn
on a single node. The default \fBMaxTasksPerNode\fR is 512.
May not exceed 65533.

.TP
\fBMCSParameters\fR
MCS = Multi-Category Security
MCS Plugin Parameters.
The supported parameters are specific to the \fBMCSPlugin\fR.
Changes to this value take effect when the Slurm daemons are reconfigured.
More information about MCS is available here
<https://slurm.schedmd.com/mcs_Plugins.html>.

.TP
\fBMCSPlugin\fR
MCS = Multi-Category Security : associate a security label to jobs and ensure
that nodes can only be shared among jobs using the same security label.
Acceptable values include:
.RS
.TP 12
\fBmcs/none\fR
is the default value.
No security label associated with jobs,
no particular security restriction when sharing nodes among jobs.
.TP
\fBmcs/group\fR
only users with the same group can share the nodes.
.TP
\fBmcs/user\fR
a node cannot be shared with other users.
.RE

.TP
\fBMemLimitEnforce\fR
If set to "no" then Slurm will not terminate the job or the job step
if they exceeds the value requested using the \-\-mem\-per\-cpu option of
salloc/sbatch/srun. This is useful if jobs need to specify \-\-mem\-per\-cpu
for scheduling but they should not be terminate if they exceed the
estimated value. The default value is 'yes', terminate the job/step
if exceed the requested memory.

.TP
\fBMessageTimeout\fR
Time permitted for a round\-trip communication to complete
in seconds. Default value is 10 seconds. For systems with
shared nodes, the slurmd daemon could be paged out and
necessitate higher values.

.TP
\fBMinJobAge\fR
The minimum age of a completed job before its record is purged from
Slurm's active database. Set the values of \fBMaxJobCount\fR and
  to insure the slurmctld daemon does not exhaust
its memory or other resources. The default value is 300 seconds.
A value of zero prevents any job record purging.
In order to eliminate some possible race conditions, the minimum non\-zero
value for \fBMinJobAge\fR recommended is 2.

.TP
\fBMpiDefault\fR
Identifies the default type of MPI to be used.
Srun may override this configuration parameter in any case.
Currently supported versions include:
\fBlam\fR,
\fBmpich1_p4\fR,
\fBmpich1_shmem\fR,
\fBmpichgm\fR,
\fBmpichmx\fR,
\fBmvapich\fR,
\fBnone\fR (default, which works for many other versions of MPI) and
\fBopenmpi\fR.
\fBpmi2\fR,
More information about MPI use is available here
<https://slurm.schedmd.com/mpi_guide.html>.

.TP
\fBMpiParams\fR
MPI parameters.
Used to identify ports used by OpenMPI only and the input format is
"ports=12000\-12999" to identify a range of communication ports to be used.

.TP
\fBMsgAggregationParams\fR
Message aggregation parameters. Message aggregation
is an optional feature that may improve system performance by reducing
the number of separate messages passed between nodes. The feature
works by routing messages through one or more message collector
nodes between their source and destination nodes. At each
collector node, messages with the same destination received
during a defined message collection window are packaged into a single
composite message. When the window expires, the composite message
is sent to the next collector node on
the route to its destination. The route between each source
and destination node is provided by the Route plugin. When a
composite message is received at its destination node, the
original messages are extracted and processed as if they
had been sent directly.
.br
.br
Currently, the only message types supported by message
aggregation are the node registration, batch script completion,
step completion, and epilog complete messages.
.br
.br
The format for this parameter is as follows:
.RE
.RS
.TP 12
\fBMsgAggregationParams=\fR\fI<option>\fR\fB=\fR\fI<value>\fR
where \fI<option>\fR=\fI<value>\fR specify a particular control
variable. Multiple, comma-separated \fI<option>\fR=\fI<value>\fR
pairs may be specified. Supported options are as follows:
.br
.RS
.TP
\fBWindowMsgs=\fI<number>\fR
where \fI<number>\fR is the maximum number of messages
in each message collection window.
.TP
\fBWindowTime=\fI<time>\fR
where \fI<time>\fR is the maximum elapsed time in milliseconds of
each message collection window.
.br
.br
.TP
.RE
.RE
A window expires when either \fBWindowMsgs\fR or \fBWindowTime\fR is
reached. By default, message aggregation is disabled. To enable
the feature, set \fBWindowMsgs\fR to a value greater than 1. The
default value for \fBWindowTime\fR is 100 milliseconds.
.RE
.RE

.TP
\fBOverTimeLimit\fR
Number of minutes by which a job can exceed its time limit before
being canceled.
The configured job time limit is treated as a \fIsoft\fR limit.
Adding \fBOverTimeLimit\fR to the \fIsoft\fR limit provides a \fIhard\fR
limit, at which point the job is canceled.
This is particularly useful for backfill scheduling, which bases upon
each job's soft time limit.
The default value is zero.
May not exceed exceed 65533 minutes.
A value of "UNLIMITED" is also supported.

.TP
\fBPluginDir\fR
Identifies the places in which to look for Slurm plugins.
This is a colon\-separated list of directories, like the PATH
environment variable.
The default value is "/usr/local/lib/slurm".

.TP
\fBPlugStackConfig\fR
Location of the config file for Slurm stackable plugins that use
the Stackable Plugin Architecture for Node job (K)control (SPANK).
This provides support for a highly configurable set of plugins to
be called before and/or after execution of each task spawned as
part of a user's job step.  Default location is "plugstack.conf"
in the same directory as the system slurm.conf. For more information
on SPANK plugins, see the \fBspank\fR(8) manual.

.TP
\fBPowerParameters\fR
System power management parameters.
The supported parameters are specific to the \fBPowerPlugin\fR.
Changes to this value take effect when the Slurm daemons are reconfigured.
More information about system power management is available here
<https://slurm.schedmd.com/power_mgmt.html>.
Options current supported by any plugins are listed below.
.RS
.TP
\fBbalance_interval=#\fR
Specifies the time interval, in seconds, between attempts to rebalance power
caps across the nodes.
This also controls the frequency at which Slurm attempts to collect current
power consumption data (old data may be used until new data is available from
the underlying infrastructure and values below 10 seconds are not recommended
for Cray systems).
The default value is 30 seconds.
Supported by the power/cray plugin.
.TP
\fBcapmc_path=\fR
Specifies the absolute path of the capmc command.
The default value is "/opt/cray/capmc/default/bin/capmc".
Supported by the power/cray plugin.
.TP
\fBcap_watts=#\fR
Specifies the total power limit to be established across all compute nodes
managed by Slurm.
A value of 0 sets every compute node to have an unlimited cap.
The default value is 0.
Supported by the power/cray plugin.
.TP
\fBdecrease_rate=#\fR
Specifies the maximum rate of change in the power cap for a node where the
actual power usage is below the power cap by an amount greater than
\fBlower_threshold\fR (see below).
Value represents a percentage of the difference between a node's minimum and
maximum power consumption.
The default value is 50 percent.
Supported by the power/cray plugin.
.TP
\fBget_timeout=#\fR
Amount of time allowed to get power state information in milliseconds.
The default value is 5,000 milliseconds or 5 seconds.
Supported by the power/cray plugin and represents the time allowed for the
capmc command to respond to various "get" options.
.TP
\fBincrease_rate=#\fR
Specifies the maximum rate of change in the power cap for a node where the
actual power usage is within \fBupper_threshold\fR (see below) of the power cap.
Value represents a percentage of the difference between a node's minimum and
maximum power consumption.
The default value is 20 percent.
Supported by the power/cray plugin.
.TP
\fBjob_level\fR
All nodes associated with every job will have the same power cap, to the extent
possible.
Also see the \-\-power=level option on the job submission commands.
.TP
\fBjob_no_level\fR
Disable the user's ability to set every node associated with a job to the same
power cap.
Each node will have it's power cap set independently.
This disables the \-\-power=level option on the job submission commands.
.TP
\fBlower_threshold=#\fR
Specify a lower power consumption threshold.
If a node's current power consumption is below this percentage of its current
cap, then its power cap will be reduced.
The default value is 90 percent.
Supported by the power/cray plugin.
.TP
\fBrecent_job=#\fR
If a job has started or resumed execution (from suspend) on a compute node
within this number of seconds from the current time, the node's power cap will
be increased to the maximum.
The default value is 300 seconds.
Supported by the power/cray plugin.
.TP
\fBset_timeout=#\fR
Amount of time allowed to set power state information in milliseconds.
The default value is 30,000 milliseconds or 30 seconds.
Supported by the power/cray plugin and represents the time allowed for the
capmc command to respond to various "set" options.
.TP
\fBset_watts=#\fR
Specifies the power limit to be set on every compute nodes managed by Slurm.
Every node gets this same power cap and there is no variation through time
based upon actual power usage on the node.
Supported by the power/cray plugin.
.TP
\fBupper_threshold=#\fR
Specify an upper power consumption threshold.
If a node's current power consumption is above this percentage of its current
cap, then its power cap will be increased to the extent possible.
The default value is 95 percent.
Supported by the power/cray plugin.
.RE

.TP
\fBPowerPlugin\fR
Identifies the plugin used for system power management.
Currently supported plugins include:
\fBcray\fR and
\fBnone\fR.
Changes to this value require restarting Slurm daemons to take effect.
More information about system power management is available here
<https://slurm.schedmd.com/power_mgmt.html>.
By default, no power plugin is loaded.

.TP
\fBPreemptMode\fR
Enables gang scheduling and/or controls the mechanism used to preempt
jobs.  When the \fBPreemptType\fR parameter is set to enable preemption, the
\fBPreemptMode\fR selects the default mechanism used to preempt the lower
priority jobs for the cluster. \fBPreemptMode\fR may be specified on a
per partition basis to override this default value if
\fBPreemptType=preempt/partition_prio\fR, but a valid default \fBPreemptMode\fR
value must be specified for the cluster as a whole when preemption is enabled.
The \fBGANG\fR option is used to
enable gang scheduling independent of whether preemption is enabled
(the \fBPreemptType\fR setting).  The \fBGANG\fR option can be
specified in addition to a \fBPreemptMode\fR setting with the two
options comma separated.  The \fBSUSPEND\fR option requires that gang
scheduling be enabled (i.e, "PreemptMode=SUSPEND,GANG").
.RS
.TP 12
\fBOFF\fR
is the default value and disables job preemption and gang scheduling.
This is the only option compatible with \fBSchedulerType=sched/wiki\fR
or \fBSchedulerType=sched/wiki2\fR (used by Maui and Moab respectively,
which provide their own job preemption functionality).
.TP
\fBCANCEL\fR
always cancel the job.
.TP
\fBCHECKPOINT\fR
preempts jobs by checkpointing them (if possible) or canceling them.
.TP
\fBGANG\fR
enables gang scheduling (time slicing) of jobs in the same partition.
NOTE: Gang scheduling is performed independently for each partition, so
configuring partitions with overlapping nodes and gang scheduling is generally
not recommended.
.TP
\fBREQUEUE\fR
preempts jobs by requeuing them (if possible) or canceling them.
For jobs to be requeued they must have the \-\-requeue sbatch option set
or the cluster wide JobRequeue parameter in slurm.conf must be set to one.
.TP
\fBSUSPEND\fR
If PreemptType=preempt/partition_prio is configured then suspend and
automatically resume the low priority jobs.
If PreemptType=preempt/qos is configured, then the jobs sharing resources
will always time slice rather than one job remaining suspended.
The \fBSUSPEND\fR may only be used with the \fBGANG\fR option
(the gang scheduler module performs the job resume operation).
.RE

.TP
\fBPreemptType\fR
This specifies the plugin used to identify which jobs can be
preempted in order to start a pending job.
.RS
.TP
\fBpreempt/none\fR
Job preemption is disabled.
This is the default.
.TP
\fBpreempt/partition_prio\fR
Job preemption is based upon partition priority tier.
Jobs in higher priority partitions (queues) may preempt jobs from lower
priority partitions.
This is not compatible with \fBPreemptMode=OFF\fR.
.TP
\fBpreempt/qos\fR
Job preemption rules are specified by Quality Of Service (QOS) specifications
in the Slurm database.
This option is not compatible with \fBPreemptMode=OFF\fR.
A configuration of \fBPreemptMode=SUSPEND\fR is only supported by the
\fBselect/cons_res\fR plugin.
.RE

.TP
\fBPriorityDecayHalfLife\fR
This controls how long prior resource use is considered in determining
how over\- or under\-serviced an association is (user, bank account and
cluster) in determining job priority.
The record of usage will be decayed over time, with half of the original value
cleared at age \fBPriorityDecayHalfLife\fR.
If set to 0 no decay will be applied.
This is helpful if you want to enforce hard time limits per association.  If
set to 0 \fBPriorityUsageResetPeriod\fR must be set to some interval.
Applicable only if PriorityType=priority/multifactor.
The unit is a time string (i.e. min, hr:min:00, days\-hr:min:00,
or days\-hr).  The default value is 7\-0 (7 days).

.TP
\fBPriorityCalcPeriod\fR
The period of time in minutes in which the half-life decay will be
re-calculated.
Applicable only if PriorityType=priority/multifactor.
The default value is 5 (minutes).

.TP
\fBPriorityFavorSmall\fR
Specifies that small jobs should be given preferential scheduling priority.
Applicable only if PriorityType=priority/multifactor.
Supported values are "YES" and "NO".  The default value is "NO".

.TP
\fBPriorityFlags\fR
Flags to modify priority behavior
Applicable only if PriorityType=priority/multifactor.
The keywords below have no associated value
(e.g. "PriorityFlags=ACCRUE_ALWAYS,SMALL_RELATIVE_TO_TIME").
.RS
.TP 17
\fBACCRUE_ALWAYS\fR
If set, priority age factor will be increased despite job dependencies
or holds.
.TP
\fBCALCULATE_RUNNING\fR
If set, priorities will be recalculated not only for pending jobs, but also
running and suspended jobs.
.TP
\fBDEPTH_OBLIVIOUS\fR
If set, priority will be calculated based similar to the normal multifactor
calculation, but depth of the associations in the tree do not adversely effect
their priority.
.TP
\fBFAIR_TREE\fR
If set, priority will be calculated in such a way that if accounts A and B are
siblings and A has a higher fairshare factor than B, all children of A will have
higher fairshare factors than all children of B.
.TP
\fBINCR_ONLY\fR
If set, priority values will only increase in value. Job priority will never
decrease in value.
.TP
\fBMAX_TRES\fR
If set, the weighted TRES value (e.g. TRESBillingWeights) is calculated as the
MAX of individual TRES' on a node (e.g. cpus, mem, gres) plus the sum of all
global TRES' (e.g. licenses).
.TP
\fBSMALL_RELATIVE_TO_TIME\fR
If set, the job's size component will be based upon not the job size alone, but
the job's size divided by it's time limit.
.RE

.TP
\fBPriorityParameters\fR
Arbitrary string used by the PriorityType plugin.

.TP
\fBPriorityMaxAge\fR
Specifies the job age which will be given the maximum age factor in computing
priority. For example, a value of 30 minutes would result in all jobs over
30 minutes old would get the same age\-based priority.
Applicable only if PriorityType=priority/multifactor.
The unit is a time string (i.e. min, hr:min:00, days\-hr:min:00,
or days\-hr).  The default value is 7\-0 (7 days).

.TP
\fBPriorityUsageResetPeriod\fR
At this interval the usage of associations will be reset to 0.  This is used
if you want to enforce hard limits of time usage per association.  If
PriorityDecayHalfLife is set to be 0 no decay will happen and this is the
only way to reset the usage accumulated by running jobs.  By default this is
turned off and it is advised to use the PriorityDecayHalfLife option to avoid
not having anything running on your cluster, but if your schema is set up to
only allow certain amounts of time on your system this is the way to do it.
Applicable only if PriorityType=priority/multifactor.
.RS
.TP 12
\fBNONE\fR
Never clear historic usage. The default value.
.TP
\fBNOW\fR
Clear the historic usage now.
Executed at startup and reconfiguration time.
.TP
\fBDAILY\fR
Cleared every day at midnight.
.TP
\fBWEEKLY\fR
Cleared every week on Sunday at time 00:00.
.TP
\fBMONTHLY\fR
Cleared on the first day of each month at time 00:00.
.TP
\fBQUARTERLY\fR
Cleared on the first day of each quarter at time 00:00.
.TP
\fBYEARLY\fR
Cleared on the first day of each year at time 00:00.
.RE

.TP
\fBPriorityType\fR
This specifies the plugin to be used in establishing a job's scheduling
priority. Supported values are "priority/basic" (jobs are prioritized
by order of arrival, also suitable for sched/wiki and sched/wiki2),
"priority/multifactor" (jobs are prioritized based upon size, age,
fair\-share of allocation, etc).
Also see \fBPriorityFlags\fR for configuration options.
The default value is "priority/basic".

.RS
.nr step 1 1
When not FIFO scheduling, jobs are prioritized in the following order:
.IP \n[step]. 3
Jobs that can preempt
.IP \n+[step].
Jobs with an advanced reservation
.IP \n+[step].
Partition Priority Tier
.IP \n+[step].
Job Priority
.IP \n+[step].
Job Id
.RE


.TP
\fBPriorityWeightAge\fR
An integer value that sets the degree to which the queue wait time
component contributes to the job's priority.
Applicable only if PriorityType=priority/multifactor.
The default value is 0.

.TP
\fBPriorityWeightFairshare\fR
An integer value that sets the degree to which the fair-share
component contributes to the job's priority.
Applicable only if PriorityType=priority/multifactor.
The default value is 0.

.TP
\fBPriorityWeightJobSize\fR
An integer value that sets the degree to which the job size
component contributes to the job's priority.
Applicable only if PriorityType=priority/multifactor.
The default value is 0.

.TP
\fBPriorityWeightPartition\fR
Partition factor used by priority/multifactor plugin in calculating job priority.
Applicable only if PriorityType=priority/multifactor.
The default value is 0.

.TP
\fBPriorityWeightQOS\fR
An integer value that sets the degree to which the Quality Of Service
component contributes to the job's priority.
Applicable only if PriorityType=priority/multifactor.
The default value is 0.

.TP
\fBPriorityWeightTRES\fR
A comma separated list of TRES Types and weights that sets the degree that each
TRES Type contributes to the job's priority.

.nf
e.g.
PriorityWeightTRES=CPU=1000,Mem=2000,GRES/gpu=3000
.fi

Applicable only if PriorityType=priority/multifactor and if
AccountingStorageTRES is configured with each TRES Type.
The default values are 0.

.TP
\fBPrivateData\fR
This controls what type of information is hidden from regular users.
By default, all information is visible to all users.
User \fBSlurmUser\fR and \fBroot\fR can always view all information.
Multiple values may be specified with a comma separator.
Acceptable values include:
.RS
.TP
\fBaccounts\fR
(NON-SlurmDBD ACCOUNTING ONLY) Prevents users from viewing any account
definitions unless they are coordinators of them.
.TP
\fBcloud\fR
Powered down nodes in the cloud are visible.
.TP
\fBjobs\fR
Prevents users from viewing jobs or job steps belonging
to other users. (NON-SlurmDBD ACCOUNTING ONLY) Prevents users from viewing
job records belonging to other users unless they are coordinators of
the association running the job when using sacct.
.TP
\fBnodes\fR
Prevents users from viewing node state information.
.TP
\fBpartitions\fR
Prevents users from viewing partition state information.
.TP
\fBreservations\fR
Prevents regular users from viewing reservations which they can not use.
.TP
\fBusage\fR
Prevents users from viewing usage of any other user, this applies to sshare.
(NON-SlurmDBD ACCOUNTING ONLY) Prevents users from viewing
usage of any other user, this applies to sreport.
.TP
\fBusers\fR
(NON-SlurmDBD ACCOUNTING ONLY) Prevents users from viewing
information of any user other than themselves, this also makes it so users can
only see associations they deal with.
Coordinators can see associations of all users they are coordinator of,
but can only see themselves when listing users.
.RE

.TP
\fBProctrackType\fR
Identifies the plugin to be used for process tracking on a job step basis.
The slurmd daemon uses this mechanism to identify all processes
which are children of processes it spawns for a user job step.
The slurmd daemon must be restarted for a change in ProctrackType
to take effect.
NOTE: "proctrack/linuxproc" and "proctrack/pgid" can fail to
identify all processes associated with a job since processes
can become a child of the init process (when the parent process
terminates) or change their process group.
To reliably track all processes, one of the other mechanisms
utilizing kernel modifications is preferable.
NOTE: The \fBJobContainerType\fR applies to a job allocation, while
\fBProctrackType\fR applies to job steps.
Acceptable values at present include:
.RS
.TP 20
\fBproctrack/cgroup\fR
which uses linux cgroups to constrain and track processes.
NOTE: see "man cgroup.conf" for configuration details
NOTE: This plugin writes to disk often and can impact performance.
If you are running lots of short running jobs
(less than a couple of seconds) this plugin slows down performance dramatically.
It should probably be avoided in an HTC environment.
.TP
\fBproctrack/cray\fR
which uses Cray proprietary process tracking
.TP
\fBproctrack/linuxproc\fR
which uses linux process tree using parent process IDs
.TP
\fBproctrack/lua\fR
which uses a site\-specific LUA script to track processes
.TP
\fBproctrack/sgi_job\fR
which uses SGI's Process Aggregates (PAGG) kernel module,
see \fIhttp://oss.sgi.com/projects/pagg/\fR for more information
.TP
\fBproctrack/pgid\fR
which uses process group IDs and is the default for all other systems
.RE

.TP
\fBProlog\fR
Fully qualified pathname of a program for the slurmd to execute
whenever it is asked to run a job step from a new job allocation (e.g.
"/usr/local/slurm/prolog").  A glob pattern (See \fBglob\fR(7)) may
also be used to specify more than one program to run (e.g.
"/etc/slurm/prolog.d/*"). The slurmd executes the prolog before starting
the first job step.  The prolog script or scripts may be used to purge files,
enable user login, etc.  By default there is no prolog. Any configured script
is expected to complete execution quickly (in less time than
\fBMessageTimeout\fR).
If the prolog fails (returns a non\-zero exit code), this will result in the
node being set to a DRAIN state and the job being requeued in a held state,
unless \fBnohold_on_prolog_fail\fR is configured in
\fBSchedulerParameters\fR.
See \fBProlog and Epilog Scripts\fR for more information.

.TP
\fBPrologEpilogTimeout\fR
The interval in seconds Slurms waits for Prolog and Epilog before terminating
them. The default behavior is to wait indefinitely. This interval applies to
the Prolog and Epilog run by slurmd daemon before and after the job, the
PrologSlurmctld and EpilogSlurmctld run by slurmctld daemon, and the SPANK
plugins run by the slurmstepd daemon.

.TP
\fBPrologFlags\fR
Flags to control the Prolog behavior. By default no flags are set.
Multiple flags may be specified in a comma\-separated list.
Currently supported options are:
.RS
.TP 8
\fBAlloc\fR
If set, the Prolog script will be executed at job allocation. By default,
Prolog is executed just before the task is launched. Therefore, when salloc
is started, no Prolog is executed. Alloc is useful for preparing things
before a user starts to use any allocated resources.
In particular, this flag is needed on a Cray system when cluster compatibility
mode is enabled.

\fBNOTE: Use of the Alloc flag will increase the time required to start jobs.\fR
.TP
\fBContain\fR
At job allocation time, use the ProcTrack plugin to create a job container
on all allocated compute nodes.
This container may be used for user processes not launched under Slurm control,
for example the PAM module may place processes launch through a direct user
login into this container.
Setting the Contain implicitly sets the Alloc flag.
.TP
\fBNoHold\fR
If set, the Alloc flag should also be set.  This will allow for salloc to not
block until the prolog is finished on each node.  The blocking will happen when
steps reach the slurmd and before any execution has happened in the step.
This is a much faster way to work and if using srun to launch your tasks you
should use this flag.
.RE

.TP
\fBPrologSlurmctld\fR
Fully qualified pathname of a program for the slurmctld daemon to execute
before granting a new job allocation (e.g.
"/usr/local/slurm/prolog_controller").
The program executes as SlurmUser on the same node where the slurmctld daemon
executes, giving it permission to drain
nodes and requeue the job if a failure occurs or cancel the job if appropriate.
The program can be used to reboot nodes or perform other work to prepare
resources for use.
Exactly what the program does and how it accomplishes this is completely at
the discretion of the system administrator.
Information about the job being initiated, it's allocated nodes, etc. are
passed to the program using environment variables.
While this program is running, the nodes associated with the job will be
have a POWER_UP/CONFIGURING flag set in their state, which can be readily
viewed.
The slurmctld daemon will wait indefinitely for this program to complete.
Once the program completes with an exit code of zero, the nodes will be
considered ready for use and the program will be started.
If some node can not be made available for use, the program should drain
the node (typically using the scontrol command) and terminate with a non\-zero
exit code.
A non\-zero exit code will result in the job being requeued (where possible)
or killed. Note that only batch jobs can be requeued.
See \fBProlog and Epilog Scripts\fR for more information.

.TP
\fBPropagatePrioProcess\fR
Controls the scheduling priority (nice value) of user spawned tasks.
.RS
.TP 5
\fB0\fR
The tasks will inherit the scheduling priority from the slurm daemon.
This is the default value.
.TP
\fB1\fR
The tasks will inherit the scheduling priority of the command used to
submit them (e.g. \fBsrun\fR or \fBsbatch\fR).
Unless the job is submitted by user root, the tasks will have a scheduling
priority no higher than the slurm daemon spawning them.
.TP
\fB2\fR
The tasks will inherit the scheduling priority of the command used to
submit them (e.g. \fBsrun\fR or \fBsbatch\fR) with the restriction that
their nice value will always be one higher than the slurm daemon (i.e.
the tasks scheduling priority will be lower than the slurm daemon).
.RE

.TP
\fBPropagateResourceLimits\fR
A list of comma separated resource limit names.
The slurmd daemon uses these names to obtain the associated (soft) limit
values from the users process environment on the submit node.
These limits are then propagated and applied to the jobs that
will run on the compute nodes.
This parameter can be useful when system limits vary among nodes.
Any resource limits that do not appear in the list are not propagated.
However, the user can override this by specifying which resource limits
to propagate with the srun commands "\-\-propagate" option.
If neither of the 'propagate resource limit' parameters are specified, then
the default action is to propagate all limits.
Only one of the parameters, either
\fBPropagateResourceLimits\fR or \fBPropagateResourceLimitsExcept\fR,
may be specified.
The user limits can not exceed hard limits under which the slurmd daemon
operates. If the user limits are not propagated, the limits from the slurmd
daemon will be propagated to the user's job. The limits used for the Slurm
daemons can be set in the /etc/sysconf/slurm file. For more information, see:
https://slurm.schedmd.com/faq.html#memlock
The following limit names are supported by Slurm (although some
options may not be supported on some systems):
.RS
.TP 10
\fBALL\fR
All limits listed below
.TP
\fBNONE\fR
No limits listed below
.TP
\fBAS\fR
The maximum address space for a process
.TP
\fBCORE\fR
The maximum size of core file
.TP
\fBCPU\fR
The maximum amount of CPU time
.TP
\fBDATA\fR
The maximum size of a process's data segment
.TP
\fBFSIZE\fR
The maximum size of files created. Note that if the user sets FSIZE to less
than the current size of the slurmd.log, job launches will fail with
a 'File size limit exceeded' error.
.TP
\fBMEMLOCK\fR
The maximum size that may be locked into memory
.TP
\fBNOFILE\fR
The maximum number of open files
.TP
\fBNPROC\fR
The maximum number of processes available
.TP
\fBRSS\fR
The maximum resident set size
.TP
\fBSTACK\fR
The maximum stack size
.RE

.TP
\fBPropagateResourceLimitsExcept\fR
A list of comma separated resource limit names.
By default, all resource limits will be propagated, (as described by
the \fBPropagateResourceLimits\fR parameter), except for the limits
appearing in this list.   The user can override this by specifying which
resource limits to propagate with the srun commands "\-\-propagate" option.
See \fBPropagateResourceLimits\fR above for a list of valid limit names.

.TP
\fBRebootProgram\fR
Program to be executed on each compute node to reboot it. Invoked on each node
once it becomes idle after the command "scontrol reboot_nodes" is executed by
an authorized user or a job is submitted with the "\-\-reboot" option.
After being rebooting, the node is returned to normal use.
NOTE: This configuration option does not apply to IBM BlueGene systems.

.TP
\fBReconfigFlags\fR
Flags to control various actions that may be taken when an "scontrol
reconfig" command is issued. Currently the options are:
.RS
.TP 17
\fBKeepPartInfo\fR
If set, an "scontrol reconfig" command will maintain the in\-memory
value of partition "state" and other parameters that may have been
dynamically updated by "scontrol update".  Partition information in
the slurm.conf file will be merged with in\-memory data.  This flag
supersedes the KeepPartState flag.
.TP
\fBKeepPartState\fR
If set, an "scontrol reconfig" command will preserve only the current
"state" value of in\-memory partitions and will reset all other
parameters of the partitions that may have been dynamically updated by
"scontrol update" to the values from the slurm.conf file.  Partition
information in the slurm.conf file will be merged with in\-memory
data.
.RE
.RS 7
The default for the above flags is not set, and the
"scontrol reconfig" will rebuild the partition information using only
the definitions in the slurm.conf file.
.RE

.TP
\fBRequeueExit\fR
Enables automatic job requeue for jobs which exit with the specified values.
Separate multiple exit code by a comma and/or specify numeric ranges using a
"\-" separator (e.g. "RequeueExit=1\-9,18")
Jobs will be put back in to pending state and later scheduled again.
Restarted jobs will have the environment variable \fBSLURM_RESTART_COUNT\fP
set to the number of times the job has been restarted.

.TP
\fBRequeueExitHold\fR
Enables automatic requeue of jobs into pending state in hold, meaning their
priority is zero.
Separate multiple exit code by a comma and/or specify numeric ranges using a
"\-" separator (e.g. "RequeueExitHold=10\-12,16")
These jobs are put in the \fBJOB_SPECIAL_EXIT\fP exit state.
Restarted jobs will have the environment variable \fBSLURM_RESTART_COUNT\fP
set to the number of times the job has been restarted.

.TP
\fBResumeProgram\fR
Slurm supports a mechanism to reduce power consumption on nodes that
remain idle for an extended period of time.
This is typically accomplished by reducing voltage and frequency or powering
the node down.
\fBResumeProgram\fR is the program that will be executed when a node
in power save mode is assigned work to perform.
For reasons of reliability, \fBResumeProgram\fR may execute more than once
for a node when the \fBslurmctld\fR daemon crashes and is restarted.
If \fBResumeProgram\fR is unable to restore a node to service, it should
requeue any job associated with the node and set the node state to DRAIN.
The program executes as \fBSlurmUser\fR.
The argument to the program will be the names of nodes to
be removed from power savings mode (using Slurm's hostlist
expression format).
By default no program is run.
Related configuration options include \fBResumeTimeout\fR, \fBResumeRate\fR,
\fBSuspendRate\fR, \fBSuspendTime\fR, \fBSuspendTimeout\fR, \fBSuspendProgram\fR,
\fBSuspendExcNodes\fR, and \fBSuspendExcParts\fR.
More information is available at the Slurm web site
( https://slurm.schedmd.com/power_save.html ).

.TP
\fBResumeRate\fR
The rate at which nodes in power save mode are returned to normal
operation by \fBResumeProgram\fR.
The value is number of nodes per minute and it can be used to prevent
power surges if a large number of nodes in power save mode are
assigned work at the same time (e.g. a large job starts).
A value of zero results in no limits being imposed.
The default value is 300 nodes per minute.
Related configuration options include \fBResumeTimeout\fR, \fBResumeProgram\fR,
\fBSuspendRate\fR, \fBSuspendTime\fR, \fBSuspendTimeout\fR, \fBSuspendProgram\fR,
\fBSuspendExcNodes\fR, and \fBSuspendExcParts\fR.

.TP
\fBResumeTimeout\fR
Maximum time permitted (in second) between when a node resume request
is issued and when the node is actually available for use.
Nodes which fail to respond in this time frame may be marked DOWN and
the jobs scheduled on the node requeued.
The default value is 60 seconds.
Related configuration options include \fBResumeProgram\fR, \fBResumeRate\fR,
\fBSuspendRate\fR, \fBSuspendTime\fR, \fBSuspendTimeout\fR, \fBSuspendProgram\fR,
\fBSuspendExcNodes\fR and \fBSuspendExcParts\fR.
More information is available at the Slurm web site
( https://slurm.schedmd.com/power_save.html ).

.TP
\fBResvEpilog\fR
Fully qualified pathname of a program for the slurmctld to execute
when a reservation ends. The program can be used to cancel jobs, modify
partition configuration, etc.
The reservation named will be passed as an argument to the program.
By default there is no epilog.

.TP
\fBResvOverRun\fR
Describes how long a job already running in a reservation should be
permitted to execute after the end time of the reservation has been
reached.
The time period is specified in minutes and the default value is 0
(kill the job immediately).
The value may not exceed 65533 minutes, although a value of "UNLIMITED"
is supported to permit a job to run indefinitely after its reservation
is terminated.

.TP
\fBResvProlog\fR
Fully qualified pathname of a program for the slurmctld to execute
when a reservation begins. The program can be used to cancel jobs, modify
partition configuration, etc.
The reservation named will be passed as an argument to the program.
By default there is no prolog.

.TP
\fBReturnToService\fR
Controls when a DOWN node will be returned to service.
The default value is 0.
Supported values include
.RS
.TP 4
\fB0\fR
A node will remain in the DOWN state until a system administrator
explicitly changes its state (even if the slurmd daemon registers
and resumes communications).
.TP
\fB1\fR
A DOWN node will become available for use upon registration with a
valid configuration only if it was set DOWN due to being non\-responsive.
If the node was set DOWN for any other reason (low memory,
unexpected reboot, etc.), its state will not automatically
be changed.
A node registers with a valid configuration if its memory, GRES, CPU count,
etc. are equal to or greater than the values configured in slurm.conf.
.TP
\fB2\fR
A DOWN node will become available for use upon registration with a
valid configuration.  The node could have been set DOWN for any reason.
A node registers with a valid configuration if its memory, GRES, CPU count,
etc. are equal to or greater than the values configured in slurm.conf.
(Disabled on Cray ALPS systems.)
.RE

.TP
\fBRoutePlugin\fR
Identifies the plugin to be used for defining which nodes will be used
for message forwarding and message aggregation.
.RS
.TP
\fBroute/default\fR
default, use TreeWidth.
.TP
\fBroute/topology\fR
use the switch hierarchy defined in a \fItopology.conf\fR file.
TopologyPlugin=topology/tree is required.
.RE

.TP
\fBSallocDefaultCommand\fR
Normally, \fBsalloc\fR(1) will run the user's default shell when
a command to execute is not specified on the \fBsalloc\fR command line.
If \fBSallocDefaultCommand\fR is specified, \fBsalloc\fR will instead
run the configured command. The command is passed to '/bin/sh \-c', so
shell metacharacters are allowed, and commands with multiple arguments
should be quoted. For instance:

.nf
    SallocDefaultCommand = "$SHELL"
.fi

would run the shell in the user's $SHELL environment variable.
and

.nf
    SallocDefaultCommand = "srun \-n1 \-N1 \-\-mem\-per\-cpu=0 \-\-pty \-\-preserve\-env \-\-mpi=none $SHELL"
.fi

would run spawn the user's default shell on the allocated resources, but not
consume any of the CPU or memory resources, configure it as a pseudo\-terminal,
and preserve all of the job's environment variables (i.e. and not over\-write
them with the job step's allocation information).

For systems with generic resources (GRES) defined, the \fBSallocDefaultCommand\fR
value should explicitly specify a zero count for the configured GRES.
Failure to do so will result in the launched shell consuming those GRES and
preventing subsequent srun commands from using them.
For example, on Cray systems add "\-\-gres=craynetwork:0" as shown below:
.nf
    SallocDefaultCommand = "srun \-n1 \-N1 \-\-mem\-per\-cpu=0 \-\-gres=craynetwork:0 \-\-pty \-\-preserve\-env \-\-mpi=none $SHELL"
.fi

For systems with TaskPlugin set, adding an option of "\-\-cpu_bind=no" is
recommended if the default shell should have access to all of the CPUs
allocated to the job on that node, otherwise the shell may be limited to a
single cpu or core.

.TP
\fBSbcastParameters\fR
Controls sbcast command behavior. Multiple options can be specified in a comma
separated list.
Supported values include:
.RS
.TP 15
\fBDestDir=\fR
Destination directory for file being broadcast to allocated compute nodes.
Default value is current working directory.
.TP
\fBCompression=\fR
Specify default file compression library to be used.
Supported values are "lz4", "none" and "zlib".
The default value with the sbcast \-\-compress option is "lz4" and "none" otherwise.
Some compression libraries may be unavailable on some systems.
.RE

.TP
\fBSchedulerParameters\fR
The interpretation of this parameter varies by \fBSchedulerType\fR.
Multiple options may be comma separated.
.RS
.TP
\fBassoc_limit_stop\fR
If set and a job cannot start due to association limits, then do not attempt
to initiate any lower priority jobs in that partition. Setting this can
decrease system throughput and utilization, but avoid potentially starving larger
jobs by preventing them from launching indefinitely.
.TP
\fBbatch_sched_delay=#\fR
How long, in seconds, the scheduling of batch jobs can be delayed.
This can be useful in a high\-throughput environment in which batch jobs are
submitted at a very high rate (i.e. using the sbatch command) and one wishes
to reduce the overhead of attempting to schedule each job at submit time.
The default value is 3 seconds.
.TP
\fBbb_array_stage_cnt=#\fR
Number of tasks from a job array that should be available for burst buffer
resource allocation. Higher values will increase the system overhead as each
task from the job array will be moved to it's own job record in memory, so
relatively small values are generally recommended.
The default value is 10.
.TP
\fBbf_busy_nodes\fR
When selecting resources for pending jobs to reserve for future execution
(i.e. the job can not be started immediately), then preferentially select
nodes that are in use.
This will tend to leave currently idle resources available for backfilling
longer running jobs, but may result in allocations having less than optimal
network topology.
This option is currently only supported by the select/cons_res plugin
(or select/cray with SelectTypeParameters set to "OTHER_CONS_RES",
which layers the select/cray plugin over the select/cons_res plugin).
.TP
\fBbf_continue\fR
The backfill scheduler periodically releases locks in order to permit other
operations to proceed rather than blocking all activity for what could be an
extended period of time.
Setting this option will cause the backfill scheduler to continue processing
pending jobs from its original job list after releasing locks even if job
or node state changes.
This can result in lower priority jobs being backfill scheduled instead
of newly arrived higher priority jobs, but will permit more queued jobs to be
considered for backfill scheduling.
.TP
\fBbf_interval=#\fR
The number of seconds between iterations.
Higher values result in less overhead and better responsiveness.
The backfill scheduler will start over after reaching this time limit
(including time spent sleeping), even if the maximum job counts have not
been reached.
This option applies only to \fBSchedulerType=sched/backfill\fR.
The default value is 30 seconds.
.TP
\fBbf_max_job_array_resv=#\fR
The maximum number of tasks from a job array for which to reserve resources in
the future.
Since job arrays can potentially have millions of tasks, the overhead in
reserving resources for all tasks can be prohibitive.
In addition various limits may prevent all the jobs from starting at the
expected times.
This has no impact upon the number of tasks from a job array that can be
started immediately, only those tasks expected to start at some future time.
The default value is 20 tasks.
.TP
\fBbf_max_job_part=#\fR
The maximum number of jobs per partition to attempt starting with the backfill
scheduler. This can be especially helpful for systems with large numbers of
partitions and jobs.
The default value is 0, which means no limit.
This option applies only to \fBSchedulerType=sched/backfill\fR.
Also see the \fBpartition_job_depth\fR and \fBbf_max_job_test\fR options.
Set \fBbf_max_job_test\fR to a value much higher than \fBbf_max_job_part\fR.
.TP
\fBbf_max_job_start=#\fR
The maximum number of jobs which can be initiated in a single iteration
of the backfill scheduler.
The default value is 0, which means no limit.
This option applies only to \fBSchedulerType=sched/backfill\fR.
.TP
\fBbf_max_job_test=#\fR
The maximum number of jobs to attempt backfill scheduling for
(i.e. the queue depth).
Higher values result in more overhead and less responsiveness.
Until an attempt is made to backfill schedule a job, its expected
initiation time value will not be set.
The default value is 100.
In the case of large clusters, configuring a relatively small value may be
desirable.
This option applies only to \fBSchedulerType=sched/backfill\fR.
.TP
\fBbf_max_job_user=#\fR
The maximum number of jobs per user to attempt starting with the backfill
scheduler. One can set this limit to prevent users from flooding the backfill
queue with jobs that cannot start and that prevent jobs from other users
to start.  This is similar to the MAXIJOB limit in Maui.
The default value is 0, which means no limit.
This option applies only to \fBSchedulerType=sched/backfill\fR.
Also see the \fBbf_max_job_part\fR and \fBbf_max_job_test\fR options.
Set \fBbf_max_job_test\fR to a value much higher than \fBbf_max_job_user\fR.
.TP
\fBbf_min_age_reserve=#\fR
The backfill and main scheduling logic will not reserve resources for pending
jobs until they have been pending and runnable for at least the specified
number of seconds.
In addition, jobs waiting for less than the specified number of seconds will
not prevent a newly submitted job from starting immediately, even if the newly
submitted job has a lower priority.
This can be valuable if jobs lack time limits or all time limits have the same
value.
The default value is zero, which will reserve resources for any pending job
and delay initiation of lower priority jobs.
Also see bf_min_prio_reserve.
.TP
\fBbf_min_prio_reserve=#\fR
The backfill and main scheduling logic will not reserve resources for pending
jobs unless they have a priority equal to or higher than the specified value.
In addition, jobs with a lower priority will not prevent a newly submitted job
from starting immediately, even if the newly submitted job has a lower priority.
This can be valuable if one wished to maximum system utilization without regard
for job priority below a certain threshold.
The default value is zero, which will reserve resources for any pending job
and delay initiation of lower priority jobs.
Also see bf_min_age_reserve.
.TP
\fBbf_resolution=#\fR
The number of seconds in the resolution of data maintained about when jobs
begin and end.
Higher values result in less overhead and better responsiveness.
The default value is 60 seconds.
This option applies only to \fBSchedulerType=sched/backfill\fR.
.TP
\fBbf_window=#\fR
The number of minutes into the future to look when considering jobs to schedule.
Higher values result in more overhead and less responsiveness.
The default value is 1440 minutes (one day).
A value at least as long as the highest allowed time limit is generally
advisable to prevent job starvation.
In order to limit the amount of data managed by the backfill scheduler,
if the value of \fBbf_window\fR is increased, then it is generally advisable
to also increase \fBbf_resolution\fR.
This option applies only to \fBSchedulerType=sched/backfill\fR.
.TP
\fBbf_yield_interval=#\fR
The backfill scheduler will periodically relinquish locks in order for other
pending operations to take place.
This specifies the times when the locks are relinquish in microseconds.
The default value is 2,000,000 microseconds (2 seconds).
Smaller values may be helpful for high throughput computing when used in
conjunction with the \fBbf_continue\fR option.
Also see the \fBbf_yield_sleep\fR option.
.TP
\fBbf_yield_sleep=#\fR
The backfill scheduler will periodically relinquish locks in order for other
pending operations to take place.
This specifies the length of time for which the locks are relinquish in
microseconds.
The default value is 500,000 microseconds (0.5 seconds).
Also see the \fBbf_yield_interval\fR option.
.TP
\fBbuild_queue_timeout=#\fR
Defines the maximum time that can be devoted to building a queue of jobs to
be tested for scheduling.
If the system has a huge number of jobs with dependencies, just building the
job queue can take so much time as to adversely impact overall system
performance and this parameter can be adjusted as needed.
The default value is 2,000,000 microseconds (2 seconds).
.TP
\fBdefault_queue_depth=#\fR
The default number of jobs to attempt scheduling (i.e. the queue depth) when a
running job completes or other routine actions occur, however the frequency
with which the scheduler is run may be limited by using the \fBdefer\fR or
\fBsched_min_interval\fR parameters described below.
The full queue will be tested on a less frequent basis as defined by the
\fBsched_interval\fR option described below. The default value is 100.
See the \fBpartition_job_depth\fR option to limit depth by partition.
.TP
\fBdefer\fR
Setting this option will avoid attempting to schedule each job
individually at job submit time, but defer it until a later time when
scheduling multiple jobs simultaneously may be possible.
This option may improve system responsiveness when large numbers of jobs
(many hundreds) are submitted at the same time, but it will delay the
initiation time of individual jobs. Also see \fBdefault_queue_depth\fR above.
.TP
<<<<<<< HEAD
\fBdelay_boot=#\fR
Do not reboot nodes in order to satified this job's feature specification if
the job has been eligible to run for less than this time period.
If the job has waited for less than the specified period, it will use only
nodes which already have the specified features.
The argument is in units of minutes.
Individual jobs may override this default value with the \fB\-\-delay\-boot\fR
option.
.TP
\fBdisable_user_top\fB
=======
\fBdisable_user_top\fR
>>>>>>> 924e1dfe
Disable use of the "scontrol top" command by non-privileged users.
.TP
\fBIgnore_NUMA\fR
Some processors (e.g. AMD Opteron 6000 series) contain multiple NUMA nodes per
socket. This is a configuration which does not map into the hardware entities
that Slurm optimizes resource allocation for (PU/thread, core, socket,
baseboard, node and network switch). In order to optimize resource allocations
on such hardware, Slurm will consider each NUMA node within the socket as a
separate socket by default. Use the Ignore_NUMA option to report the correct
socket count, but \fBnot\fR optimize resource allocations on the NUMA nodes.
.TP
\fBinventory_interval=#\fR
On a Cray system using Slurm on top of ALPS this limits the number of times
a Basil Inventory call is made.  Normally this call happens every scheduling
consideration to attempt to close a node state change window with respects to
what ALPS has.  This call is rather slow, so making it less frequently improves
performance dramatically, but in the situation where a node changes state the
window is as large as this setting.  In an HTC environment this setting is a
must and we advise around 10 seconds.
.TP
\fBkill_invalid_depend\fR
If a job has an invalid dependency and it can never run terminate it
and set its state to be JOB_CANCELLED. By default the job stays pending
with reason DependencyNeverSatisfied.
.TP
\fBmax_array_tasks\fR
Specify the maximum number of tasks that be included in a job array.
The default limit is MaxArraySize, but this option can be used to set a lower
limit. For example, max_array_tasks=1000 and MaxArraySize=100001 would permit
a maximum task ID of 100000, but limit the number of tasks in any single job
array to 1000.
.TP
\fBmax_depend_depth=#\fR
Maximum number of jobs to test for a circular job dependency. Stop testing
after this number of job dependencies have been tested. The default value is
10 jobs.
.TP
\fBmax_rpc_cnt=#\fR
If the number of active threads in the slurmctld daemon is equal to or
larger than this value, defer scheduling of jobs.
This can improve Slurm's ability to process requests at a cost of initiating
new jobs less frequently.
The default value is zero, which disables this option.
If a value is set, then a value of 10 or higher is recommended.
.TP
\fBmax_sched_time=#\fR
How long, in seconds, that the main scheduling loop will execute for before
exiting.
If a value is configured, be aware that all other Slurm operations will be
deferred during this time period.
Make certain the value is lower than \fBMessageTimeout\fR.
If a value is not explicitly configured, the default value is half of
\fBMessageTimeout\fR with a minimum default value of 1 second and a maximum
default value of 2 seconds.
For example if MessageTimeout=10, the time limit will be 2 seconds
(i.e. MIN(10/2, 2) = 2).
.TP
\fBmax_script_size=#\fR
Specify the maximum size of a batch script, in bytes.
The default value is 4 megabytes.
Larger values may adversely impact system performance.
.TP
\fBmax_switch_wait=#\fR
Maximum number of seconds that a job can delay execution waiting for the
specified desired switch count. The default value is 300 seconds.
.TP
\fBno_backup_scheduling\fR
If used, the backup controller will not schedule jobs when it takes over. The
backup controller will allow jobs to be submitted, modified and cancelled but
won't schedule new jobs. This is useful in Cray environments when the backup
controller resides on an external Cray node.  A restart is required to alter
this option. This is explicitly set on a Cray/ALPS system.
.TP
\fBno_env_cache\fR
If used, any job started on node that fails to load the env from a node will
fail instead of using the cached env.  This will also implicitly imply the
requeue_setup_env_fail option as well.
.TP
\fBpack_serial_at_end\fR
If used with the select/cons_res plugin then put serial jobs at the end of
the available nodes rather than using a best fit algorithm.
This may reduce resource fragmentation for some workloads.
.TP
\fBpartition_job_depth=#\fR
The default number of jobs to attempt scheduling (i.e. the queue depth)
from each partition/queue in Slurm's main scheduling logic.
The functionality is similar to that provided by the \fBbf_max_job_part\fR
option for the backfill scheduling logic.
The default value is 0 (no limit).
Job's excluded from attempted scheduling based upon partition will not be
counted against the \fBdefault_queue_depth\fR limit.
Also see the \fBbf_max_job_part\fR option.
.TP
\fBpreempt_reorder_count=#\fR
Specify how many attempt should be made in reording preemptable jobs to
minimize the count of jobs preempted.
The default value is 1. High values may adversely impact performance.
The logic to support this option is only available in the select/cons_res plugin.
.TP
\fBpreempt_strict_order\fR
If set, then execute extra logic in an attempt to preempt only the lowest
priority jobs.
It may be desirable to set this configuration parameter when there are multiple
priorities of preemptable jobs.
The logic to support this option is only available in the select/cons_res plugin.
.TP
\fBnohold_on_prolog_fail\fR
By default if the Prolog exits with a non-zero value the job is requeued in
held state. By specifying this parameter the job will be requeued but not
held so that the scheduler can dispatch it to another host.
.TP
\fBrequeue_setup_env_fail\fR
By default if a job environment setup fails the job keeps running with
a limited environment. By specifying this parameter the job will be
requeued in held state and the execution node drained.
.TP
\fBsalloc_wait_nodes\fR
If defined, the salloc command will wait until all allocated nodes are ready for
use (i.e. booted) before the command returns. By default, salloc will return as
soon as the resource allocation has been made.
.TP
\fBsbatch_wait_nodes\fR
If defined, the sbatch script will wait until all allocated nodes are ready for
use (i.e. booted) before the initiation. By default, the sbatch script will be
initiated as soon as the first node in the job allocation is ready. The sbatch
command can use the \-\-wait\-all\-nodes option to override this configuration
parameter.
.TP
\fBsched_interval=#\fR
How frequently, in seconds, the main scheduling loop will execute and test all
pending jobs.
The default value is 60 seconds.
.TP
\fBsched_max_job_start=#\fR
The maximum number of jobs that the main scheduling logic will start in any
single execution.
The default value is zero, which imposes no limit.
.TP
\fBsched_min_interval=#\fR
How frequently, in microseconds, the main scheduling loop will execute and test
any pending jobs.
The scheduler runs in a limited fashion every time that any event happens which
could enable a job to start (e.g. job submit, job terminate, etc.).
If these events happen at a high frequency, the scheduler can run very
frequently and consume significant resources if not throttled by this option.
This option specifies the minimum time between the end of one scheduling
cycle and the beginning of the next scheduling cycle.
A value of zero will disable throttling of the scheduling logic interval.
The default value is 1,000,000 microseconds on Cray/ALPS systems and
zero microseconds (throttling is disabled) on other systems.
.TP
\fBstep_retry_count=#\fR
When a step completes and there are steps ending resource allocation, then
retry step allocations for at least this number of pending steps.
Also see \fBstep_retry_time\fR.
The default value is 8 steps.
.TP
\fBstep_retry_time=#\fR
When a step completes and there are steps ending resource allocation, then
retry step allocations for all steps which have been pending for at least this
number of seconds.
Also see \fBstep_retry_count\fR.
The default value is 60 seconds.
.RE

.TP
\fBSchedulerPort\fR
The port number on which slurmctld should listen for connection requests.
This value is only used by the Maui Scheduler (see \fBSchedulerType\fR).
The default value is 7321.

.TP
\fBSchedulerRootFilter\fR
Identifies whether or not \fBRootOnly\fR partitions should be filtered from
any external scheduling activities. If set to 0, then \fBRootOnly\fR partitions
are treated like any other partition. If set to 1, then \fBRootOnly\fR
partitions are exempt from any external scheduling activities. The
default value is 1. Currently only used by the built\-in backfill
scheduling module "sched/backfill" (see \fBSchedulerType\fR).

.TP
\fBSchedulerTimeSlice\fR
Number of seconds in each time slice when gang scheduling is enabled
(\fBPreemptMode=SUSPEND,GANG\fR).
The value must be between 5 seconds and 65533 seconds.
The default value is 30 seconds.

.TP
\fBSchedulerType\fR
Identifies the type of scheduler to be used.
Note the \fBslurmctld\fR daemon must be restarted for a change in
scheduler type to become effective (reconfiguring a running daemon has
no effect for this parameter).
The \fBscontrol\fR command can be used to manually change job priorities
if desired.
Acceptable values include:
.RS
.TP
\fBsched/backfill\fR
For a backfill scheduling module to augment the default FIFO scheduling.
Backfill scheduling will initiate lower\-priority jobs if doing
so does not delay the expected initiation time of any higher
priority job.
Effectiveness of backfill scheduling is dependent upon users specifying
job time limits, otherwise all jobs will have the same time limit and
backfilling is impossible.
Note documentation for the \fBSchedulerParameters\fR option above.
This is the default configuration.
.TP
\fBsched/builtin\fR
This is the FIFO scheduler which initiates jobs in priority order.
If any job in the partition can not be scheduled, no lower priority job in that
partition will be scheduled.
An exception is made for jobs that can not run due to partition constraints
(e.g. the time limit) or down/drained nodes.
In that case, lower priority jobs can be initiated and not impact the higher
priority job.
.TP
\fBsched/hold\fR
To hold all newly arriving jobs if a file "/etc/slurm.hold"
exists otherwise use the built\-in FIFO scheduler
.TP
\fBsched/wiki\fR
For the Wiki interface to the Maui Scheduler
.TP
\fBsched/wiki2\fR
For the Wiki interface to the Moab Cluster Suite
.RE

.TP
\fBSelectType\fR
Identifies the type of resource selection algorithm to be used.
Changing this value can only be done by restarting the slurmctld daemon
and will result in the loss of all job information (running and pending)
since the job state save format used by each plugin is different.
Acceptable values include
.RS
.TP
\fBselect/bluegene\fR
for a three\-dimensional BlueGene system.
The default value is "select/bluegene" for BlueGene systems.
.TP
\fBselect/cons_res\fR
The resources within a node are individually allocated as
consumable resources.
Note that whole nodes can be allocated to jobs for selected
partitions by using the \fIOverSubscribe=Exclusive\fR option.
See the partition \fBOverSubscribe\fR parameter for more information.
.TP
\fBselect/cray\fR
for a Cray system.
The default value is "select/cray" for all Cray systems.
.TP
\fBselect/linear\fR
for allocation of entire nodes assuming a one\-dimensional array of nodes in
which sequentially ordered nodes are preferable.
For a heterogeneous cluster (e.g. different CPU counts on the various nodes),
resource allocations will favor nodes with high CPU counts as needed based upon
the job's node and CPU specification if \fBTopologyPlugin=topology/none\fR is
configured. Use of other topology plugins with select/linear and heterogeneous
nodes is not recommended and may result in valid job allocation requests being
rejected.
This is the default value for non\-BlueGene systems.
.TP
\fBselect/serial\fR
for allocating resources to single CPU jobs only.
Highly optimized for maximum throughput.
NOTE: SPANK environment variables are NOT propagated to the job's \fBEpilog\fR
program.
.RE

.TP
\fBSelectTypeParameters\fR
The permitted values of \fBSelectTypeParameters\fR depend upon the
configured value of \fBSelectType\fR.
\fBSelectType=select/bluegene\fR supports no \fBSelectTypeParameters\fR.
The only supported options for \fBSelectType=select/linear\fR are
\fBCR_ONE_TASK_PER_CORE\fR and
\fBCR_Memory\fR, which treats memory as a consumable resource and
prevents memory over subscription with job preemption or gang scheduling.
By default \fBSelectType=select/linear\fR allocates whole nodes to jobs without
considering their memory consumption.
By default \fBSelectType=select/cons_res\fR, \fBSelectType=select/cray\fR, and
\fBSelectType=select/serial\fR use \fBCR_CPU\fR, which allocates CPU to jobs
without considering their memory consumption.
.RS
.TP
The following options are supported for \fBSelectType=select/cray\fR:
.RS
.TP
\fBOTHER_CONS_RES\fR
Layer the select/cons_res plugin under the select/cray plugin, the default is
to layer on select/linear.  This also allows all the options for
\fBSelectType=select/cons_res\fR.
.TP
\fBNHC_ABSOLUTELY_NO\fR
Never run the node health check. Implies NHC_NO and NHC_NO_STEPS as well.
.TP
\fBNHC_NO_STEPS\fR
Do not run the node health check after each step.  Default is to run
after each step.
.TP
\fBNHC_NO\fR
Do not run the node health check after each allocation.  Default is to run
after each allocation.  This also sets NHC_NO_STEPS, so the NHC will never run
except when nodes have been left with unkillable steps.
.RE
.TP
The following options are supported for \fBSelectType=select/cons_res\fR:
.RS
.TP
\fBCR_CPU\fR
CPUs are consumable resources.
Configure the number of \fBCPUs\fR on each node, which may be equal to the
count of cores or hyper\-threads on the node depending upon the desired minimum
resource allocation.
The node's \fBBoards\fR, \fBSockets\fR, \fBCoresPerSocket\fR and
\fBThreadsPerCore\fR may optionally be configured and result in job
allocations which have improved locality; however doing so will prevent
more than one job being from being allocated on each core.
.TP
\fBCR_CPU_Memory\fR
CPUs and memory are consumable resources.
Configure the number of \fBCPUs\fR on each node, which may be equal to the
count of cores or hyper\-threads on the node depending upon the desired minimum
resource allocation.
The node's \fBBoards\fR, \fBSockets\fR, \fBCoresPerSocket\fR and
\fBThreadsPerCore\fR may optionally be configured and result in job
allocations which have improved locality; however doing so will prevent
more than one job being from being allocated on each core.
Setting a value for \fBDefMemPerCPU\fR is strongly recommended.
.TP
\fBCR_Core\fR
Cores are consumable resources.
On nodes with hyper\-threads, each thread is counted as a CPU to
satisfy a job's resource requirement, but multiple jobs are not
allocated threads on the same core.
The count of CPUs allocated to a job may be rounded up to account for every
CPU on an allocated core.
.TP
\fBCR_Core_Memory\fR
Cores and memory are consumable resources.
On nodes with hyper\-threads, each thread is counted as a CPU to
satisfy a job's resource requirement, but multiple jobs are not
allocated threads on the same core.
The count of CPUs allocated to a job may be rounded up to account for every
CPU on an allocated core.
Setting a value for \fBDefMemPerCPU\fR is strongly recommended.
.TP
\fBCR_ONE_TASK_PER_CORE\fR
Allocate one task per core by default.
Without this option, by default one task will be allocated per
thread on nodes with more than one \fBThreadsPerCore\fR configured.
.TP
\fBCR_CORE_DEFAULT_DIST_BLOCK\fR
Allocate cores within a node using block distribution by default.
This is a pseudo\-best\-fit algorithm that minimizes the number of
boards and minimizes the number of sockets (within minimum boards)
used for the allocation.
This default behavior can be overridden specifying a particular
"\-m" parameter with srun/salloc/sbatch.
Without this option, cores will be allocated cyclicly across the sockets.
.TP
\fBCR_LLN\fR
Schedule resources to jobs on the least loaded nodes (based upon the number
of idle CPUs). This is generally only recommended for an environment with
serial jobs as idle resources will tend to be highly fragmented, resulting
in parallel jobs being distributed across many nodes.
Note that node \fBWeight\fR takes precedence over how many idle resources are
on each node.
Also see the partition configuration parameter \fBLLN\fR
use the least loaded nodes in selected partitions.
.TP
\fBCR_Pack_Nodes\fR
If a job allocation contains more resources than will be used for launching
tasks (e.g. if whole nodes are allocated to a job), then rather than
distributing a job's tasks evenly across it's allocated nodes, pack them as
tightly as possible on these nodes.
For example, consider a job allocation containing two \fBentire\fR nodes with
eight CPUs each.
If the job starts ten tasks across those two nodes without this option, it will
start five tasks on each of the two nodes.
With this option, eight tasks will be started on the first node and two tasks
on the second node.
.TP
\fBCR_Socket\fR
Sockets are consumable resources.
On nodes with multiple cores, each core or thread is counted as a CPU
to satisfy a job's resource requirement, but multiple jobs are not
allocated resources on the same socket.
.TP
\fBCR_Socket_Memory\fR
Memory and sockets are consumable resources.
On nodes with multiple cores, each core or thread is counted as a CPU
to satisfy a job's resource requirement, but multiple jobs are not
allocated resources on the same socket.
Setting a value for \fBDefMemPerCPU\fR is strongly recommended.
.TP
\fBCR_Memory\fR
Memory is a consumable resource.
NOTE: This implies \fIOverSubscribe=YES\fR or \fIOverSubscribe=FORCE\fR for
all partitions.
Setting a value for \fBDefMemPerCPU\fR is strongly recommended.
.RE
.RE

.TP
\fBSlurmUser\fR
The name of the user that the \fBslurmctld\fR daemon executes as.
For security purposes, a user other than "root" is recommended.
This user must exist on all nodes of the cluster for authentication
of communications between Slurm components.
The default value is "root".

.TP
\fBSlurmdUser\fR
The name of the user that the \fBslurmd\fR daemon executes as.
This user must exist on all nodes of the cluster for authentication
of communications between Slurm components.
The default value is "root".

.TP
\fBSlurmctldDebug\fR
The level of detail to provide \fBslurmctld\fR daemon's logs.
The default value is \fBinfo\fR.
If the \fBslurmctld\fR daemon is initiated with \-v or \-\-verbose options,
that debug level will be preserve or restored upon reconfiguration.

.RS
.TP 10
\fBquiet\fR
Log nothing
.TP
\fBfatal\fR
Log only fatal errors
.TP
\fBerror\fR
Log only errors
.TP
\fBinfo\fR
Log errors and general informational messages
.TP
\fBverbose\fR
Log errors and verbose informational messages
.TP
\fBdebug\fR
Log errors and verbose informational messages and debugging messages
.TP
\fBdebug2\fR
Log errors and verbose informational messages and more debugging messages
.TP
\fBdebug3\fR
Log errors and verbose informational messages and even more debugging messages
.TP
\fBdebug4\fR
Log errors and verbose informational messages and even more debugging messages
.TP
\fBdebug5\fR
Log errors and verbose informational messages and even more debugging messages
.RE

.TP
\fBSlurmctldLogFile\fR
Fully qualified pathname of a file into which the \fBslurmctld\fR daemon's
logs are written.
The default value is none (performs logging via syslog).
.br
See the section \fBLOGGING\fR if a pathname is specified.
.TP
\fBSlurmctldPidFile\fR
Fully qualified pathname of a file into which the  \fBslurmctld\fR daemon
may write its process id. This may be used for automated signal processing.
The default value is "/var/run/slurmctld.pid".

.TP
\fBSlurmctldPlugstack\fR
A comma delimited list of Slurm controller plugins to be started when the
daemon begins and terminated when it ends.
Only the plugin's init and fini functions are called.

.TP
\fBSlurmctldPort\fR
The port number that the Slurm controller, \fBslurmctld\fR, listens
to for work. The default value is SLURMCTLD_PORT as established at system
build time. If none is explicitly specified, it will be set to 6817.
\fBSlurmctldPort\fR may also be configured to support a range of port
numbers in order to accept larger bursts of incoming messages by specifying
two numbers separated by a dash (e.g. \fBSlurmctldPort=6817\-6818\fR).
NOTE: Either \fBslurmctld\fR and \fBslurmd\fR daemons must not
execute on the same nodes or the values of \fBSlurmctldPort\fR and
\fBSlurmdPort\fR must be different.

\fBNote\fR: On Cray systems, Realm-Specific IP Addressing (RSIP) will
automatically try to interact with anything opened on ports 8192\-60000.
Configure SlurmctldPort to use a port outside of the configured SrunPortRange
and RSIP's port range.

.TP
\fBSlurmctldTimeout\fR
The interval, in seconds, that the backup controller waits for the
primary controller to respond before assuming control.
The default value is 120 seconds.
May not exceed 65533.

.TP
\fBSlurmdDebug\fR
The level of detail to provide \fBslurmd\fR daemon's logs.
The default value is \fBinfo\fR.
.RS
.TP 10
\fBquiet\fR
Log nothing
.TP
\fBfatal\fR
Log only fatal errors
.TP
\fBerror\fR
Log only errors
.TP
\fBinfo\fR
Log errors and general informational messages
.TP
\fBverbose\fR
Log errors and verbose informational messages
.TP
\fBdebug\fR
Log errors and verbose informational messages and debugging messages
.TP
\fBdebug2\fR
Log errors and verbose informational messages and more debugging messages
.TP
\fBdebug3\fR
Log errors and verbose informational messages and even more debugging messages
.TP
\fBdebug4\fR
Log errors and verbose informational messages and even more debugging messages
.TP
\fBdebug5\fR
Log errors and verbose informational messages and even more debugging messages
.RE

.TP
\fBSlurmdLogFile\fR
Fully qualified pathname of a file into which the  \fBslurmd\fR daemon's
logs are written.
The default value is none (performs logging via syslog).
Any "%h" within the name is replaced with the hostname on which the
\fBslurmd\fR is running.
Any "%n" within the name is replaced with the Slurm node name on which the
\fBslurmd\fR is running.
.br
See the section \fBLOGGING\fR if a pathname is specified.

.TP
\fBSlurmdPidFile\fR
Fully qualified pathname of a file into which the  \fBslurmd\fR daemon may write
its process id. This may be used for automated signal processing.
Any "%h" within the name is replaced with the hostname on which the
\fBslurmd\fR is running.
Any "%n" within the name is replaced with the Slurm node name on which the
\fBslurmd\fR is running.
The default value is "/var/run/slurmd.pid".

.TP
\fBSlurmdPlugstack\fR
A comma delimited list of Slurm compute node plugins to be started when the
daemon begins and terminated when it ends.
Only the plugin's init and fini functions are called.

.TP
\fBSlurmdPort\fR
The port number that the Slurm compute node daemon, \fBslurmd\fR, listens
to for work. The default value is SLURMD_PORT as established at system
build time. If none is explicitly specified, its value will be 6818.
NOTE: Either slurmctld and slurmd daemons must not execute
on the same nodes or the values of \fBSlurmctldPort\fR and \fBSlurmdPort\fR
must be different.

\fBNote\fR: On Cray systems, Realm-Specific IP Addressing (RSIP) will
automatically try to interact with anything opened on ports 8192\-60000.
Configure SlurmdPort to use a port outside of the configured SrunPortRange
and RSIP's port range.

.TP
\fBSlurmdSpoolDir\fR
Fully qualified pathname of a directory into which the \fBslurmd\fR
daemon's state information and batch job script information are written. This
must be a common pathname for all nodes, but should represent a directory which
is local to each node (reference a local file system). The default value
is "/var/spool/slurmd".
Any "%h" within the name is replaced with the hostname on which the
\fBslurmd\fR is running.
Any "%n" within the name is replaced with the Slurm node name on which the
\fBslurmd\fR is running.

.TP
\fBSlurmdTimeout\fR
The interval, in seconds, that the Slurm controller waits for \fBslurmd\fR
to respond before configuring that node's state to DOWN.
A value of zero indicates the node will not be tested by \fBslurmctld\fR to
confirm the state of \fBslurmd\fR, the node will not be automatically set to
a DOWN state indicating a non\-responsive \fBslurmd\fR, and some other tool
will take responsibility for monitoring the state of each compute node
and its \fBslurmd\fR daemon.
Slurm's hierarchical communication mechanism is used to ping the \fBslurmd\fR
daemons in order to minimize system noise and overhead.
The default value is 300 seconds.
The value may not exceed 65533 seconds.

.TP
\fBSlurmSchedLogFile\fR
Fully qualified pathname of the scheduling event logging file.
The syntax of this parameter is the same as for \fBSlurmctldLogFile\fR.
In order to configure scheduler logging, set both the \fBSlurmSchedLogFile\fR
and \fBSlurmSchedLogLevel\fR parameters.

.TP
\fBSlurmSchedLogLevel\fR
The initial level of scheduling event logging, similar to the
\fBSlurmctldDebug\fR parameter used to control the initial level of
\fBslurmctld\fR logging.
Valid values for \fBSlurmSchedLogLevel\fR are "0" (scheduler logging
disabled) and "1" (scheduler logging enabled).
If this parameter is omitted, the value defaults to "0" (disabled).
In order to configure scheduler logging, set both the \fBSlurmSchedLogFile\fR
and \fBSlurmSchedLogLevel\fR parameters.
The scheduler logging level can be changed dynamically using \fBscontrol\fR.

.TP
\fBSrunEpilog\fR
Fully qualified pathname of an executable to be run by srun following
the completion of a job step.  The command line arguments for the
executable will be the command and arguments of the job step.  This
configuration parameter may be overridden by srun's \fB\-\-epilog\fR
parameter. Note that while the other "Epilog" executables (e.g.,
TaskEpilog) are run by slurmd on the compute nodes where the tasks are
executed, the \fBSrunEpilog\fR runs on the node where the "srun" is
executing.

.TP
\fBSrunPortRange\fR
The \fBsrun\fR creates a set of listening ports to communicate with the
controller, the slurmstepd and to handle the application I/O.
By default these ports are ephemeral meaning the port numbers are selected
by the kernel. Using this parameter allow sites to configure a range of ports
from which srun ports will be selected. This is useful if sites want to
allow only certain port range on their network.

\fBNote\fR: On Cray systems, Realm-Specific IP Addressing (RSIP) will
automatically try to interact with anything opened on ports 8192\-60000.
Configure SrunPortRange to use a range of ports above those used by RSIP,
ideally 1000 or more ports, for example "SrunPortRange=60001\-63000".

\fBNote\fR: A sufficient number of ports must be configured based on the
estimated number of srun on the submission nodes considering that srun opens
3 listening ports plus 2 more for every 48 hosts. Example:
.RS
.TP 18
\fBsrun \-N 48\fR will use 5 listening ports.

.TP
\fBsrun \-N 50\fR will use 7 listening ports.
.TP

\fBsrun \-N 200\fR will use 13 listening ports.
.RE

.TP
\fBSrunProlog\fR
Fully qualified pathname of an executable to be run by srun prior to
the launch of a job step.  The command line arguments for the
executable will be the command and arguments of the job step.  This
configuration parameter may be overridden by srun's \fB\-\-prolog\fR
parameter. Note that while the other "Prolog" executables (e.g.,
TaskProlog) are run by slurmd on the compute nodes where the tasks are
executed, the \fBSrunProlog\fR runs on the node where the "srun" is
executing.

.TP
\fBStateSaveLocation\fR
Fully qualified pathname of a directory into which the Slurm controller,
\fBslurmctld\fR, saves its state (e.g. "/usr/local/slurm/checkpoint").
Slurm state will saved here to recover from system failures.
\fBSlurmUser\fR must be able to create files in this directory.
If you have a \fBBackupController\fR configured, this location should be
readable and writable by both systems.
Since all running and pending job information is stored here, the use of
a reliable file system (e.g. RAID) is recommended.
The default value is "/var/spool".
If any slurm daemons terminate abnormally, their core files will also be written
into this directory.

.TP
\fBSuspendExcNodes\fR
Specifies the nodes which are to not be placed in power save mode, even
if the node remains idle for an extended period of time.
Use Slurm's hostlist expression to identify nodes.
By default no nodes are excluded.
Related configuration options include \fBResumeTimeout\fR, \fBResumeProgram\fR,
\fBResumeRate\fR, \fBSuspendProgram\fR, \fBSuspendRate\fR, \fBSuspendTime\fR,
\fBSuspendTimeout\fR, and \fBSuspendExcParts\fR.

.TP
\fBSuspendExcParts\fR
Specifies the partitions whose nodes are to not be placed in power save
mode, even if the node remains idle for an extended period of time.
Multiple partitions can be identified and separated by commas.
By default no nodes are excluded.
Related configuration options include \fBResumeTimeout\fR, \fBResumeProgram\fR,
\fBResumeRate\fR, \fBSuspendProgram\fR, \fBSuspendRate\fR, \fBSuspendTime\fR
\fBSuspendTimeout\fR, and \fBSuspendExcNodes\fR.

.TP
\fBSuspendProgram\fR
\fBSuspendProgram\fR is the program that will be executed when a node
remains idle for an extended period of time.
This program is expected to place the node into some power save mode.
This can be used to reduce the frequency and voltage of a node or
completely power the node off.
The program executes as \fBSlurmUser\fR.
The argument to the program will be the names of nodes to
be placed into power savings mode (using Slurm's hostlist
expression format).
By default, no program is run.
Related configuration options include \fBResumeTimeout\fR, \fBResumeProgram\fR,
\fBResumeRate\fR, \fBSuspendRate\fR, \fBSuspendTime\fR, \fBSuspendTimeout\fR,
\fBSuspendExcNodes\fR, and \fBSuspendExcParts\fR.

.TP
\fBSuspendRate\fR
The rate at which nodes are place into power save mode by \fBSuspendProgram\fR.
The value is number of nodes per minute and it can be used to prevent
a large drop in power consumption (e.g. after a large job completes).
A value of zero results in no limits being imposed.
The default value is 60 nodes per minute.
Related configuration options include \fBResumeTimeout\fR, \fBResumeProgram\fR,
\fBResumeRate\fR, \fBSuspendProgram\fR, \fBSuspendTime\fR, \fBSuspendTimeout\fR,
\fBSuspendExcNodes\fR, and \fBSuspendExcParts\fR.

.TP
\fBSuspendTime\fR
Nodes which remain idle for this number of seconds will be placed into
power save mode by \fBSuspendProgram\fR.
A value of \-1 disables power save mode and is the default.
Related configuration options include \fBResumeTimeout\fR, \fBResumeProgram\fR,
\fBResumeRate\fR, \fBSuspendProgram\fR, \fBSuspendRate\fR, \fBSuspendTimeout\fR,
\fBSuspendExcNodes\fR, and \fBSuspendExcParts\fR.

.TP
\fBSuspendTimeout\fR
Maximum time permitted (in second) between when a node suspend request
is issued and when the node shutdown.
At that time the node must ready for a resume request to be issued
as needed for new work.
The default value is 30 seconds.
Related configuration options include \fBResumeProgram\fR, \fBResumeRate\fR,
\fBResumeTimeout\fR, \fBSuspendRate\fR, \fBSuspendTime\fR, \fBSuspendProgram\fR,
\fBSuspendExcNodes\fR and \fBSuspendExcParts\fR.
More information is available at the Slurm web site
( https://slurm.schedmd.com/power_save.html ).

.TP
\fBSwitchType\fR
Identifies the type of switch or interconnect used for application
communications.
Acceptable values include
"switch/none" for switches not requiring special processing for job launch
or termination (Myrinet, Ethernet, and InfiniBand) and
"switch/nrt" for IBM's Network Resource Table API.
The default value is "switch/none".
All Slurm daemons, commands and running jobs must be restarted for a
change in \fBSwitchType\fR to take effect.
If running jobs exist at the time \fBslurmctld\fR is restarted with a new
value of \fBSwitchType\fR, records of all jobs in any state may be lost.

.TP
\fBTaskEpilog\fR
Fully qualified pathname of a program to be execute as the slurm job's
owner after termination of each task.
See \fBTaskProlog\fR for execution order details.

.TP
\fBTaskPlugin\fR
Identifies the type of task launch plugin, typically used to provide
resource management within a node (e.g. pinning tasks to specific
processors). More than one task plugin can be specified in a comma separated
list. The prefix of "task/" is optional. Acceptable values include:
.RS
.TP 15
\fBtask/affinity\fR
enables resource containment using CPUSETs.
This enables the \-\-cpu_bind and/or \-\-mem_bind srun options.
If you use "task/affinity" and encounter problems, it may be due to
the variety of system calls used to implement task affinity on
different operating systems.
.TP
\fBtask/cgroup\fR
enables resource containment using Linux control cgroups.
This enables the \-\-cpu_bind and/or \-\-mem_bind srun options.
NOTE: see "man cgroup.conf" for configuration details.
NOTE: This plugin writes to disk and can slightly impact performance.
If you are running lots of short running jobs
(less than a couple of seconds) this plugin slows down performance slightly.
It should probably be avoided in an HTC environment.
.TP
\fBtask/none\fR
for systems requiring no special handling of user tasks.
Lacks support for the \-\-cpu_bind and/or \-\-mem_bind srun options.
The default value is "task/none".
.RE

.TP
\fBTaskPluginParam\fR
Optional parameters for the task plugin.
Multiple options should be comma separated.
If \fBNone\fR, \fBBoards\fR, \fBSockets\fR, \fBCores\fR, \fBThreads\fR,
and/or \fBVerbose\fR are specified, they will override
the \fB\-\-cpu_bind\fR option specified by the user
in the \fBsrun\fR command.
\fBNone\fR, \fBBoards\fR, \fBSockets\fR, \fBCores\fR and \fBThreads\fR are mutually
exclusive and since they decrease scheduling flexibility are not generally
recommended (select no more than one of them).
\fBCpusets\fR and \fBSched\fR
are mutually exclusive (select only one of them).
All TaskPluginParam options are supported on FreeBSD except \fBCpusets\fR.
The \fBSched\fR option uses cpuset_setaffinity() on FreeBSD, not sched_setaffinity().

.RS
.TP 10
\fBBoards\fR
Bind tasks to boards by default.
Overrides automatic binding.
.TP
\fBCores\fR
Bind tasks to cores by default.
Overrides automatic binding.
.TP
\fBCpusets\fR
Use cpusets to perform task affinity functions.
By default, \fBSched\fR task binding is performed.
.TP
\fBNone\fR
Perform no task binding by default.
Overrides automatic binding.
.TP
\fBSched\fR
Use \fIsched_setaffinity\fR (if available) to bind tasks to
processors.
.TP
\fBSockets\fR
Bind to sockets by default.
Overrides automatic binding.
.TP
\fBThreads\fR
Bind to threads by default.
Overrides automatic binding.
.TP
\fBVerbose\fR
Verbosely report binding before tasks run.
Overrides user options.
.TP
\fBAutobind\fR
Set a default binding in the event that "auto binding" doesn't find a match.
Set to Threads, Cores or Sockets (E.g. TaskPluginParam=autobind=threads).
.RE

.TP
\fBTaskProlog\fR
Fully qualified pathname of a program to be execute as the slurm job's
owner prior to initiation of each task.
Besides the normal environment variables, this has SLURM_TASK_PID
available to identify the process ID of the task being started.
Standard output from this program can be used to control the environment
variables and output for the user program.
.RS
.TP 20
\fBexport NAME=value\fR
Will set environment variables for the task being spawned.
Everything after the equal sign to the end of the
line will be used as the value for the environment variable.
Exporting of functions is not currently supported.
.TP
\fBprint ...\fR
Will cause that line (without the leading "print ")
to be printed to the job's standard output.
.TP
\fBunset NAME\fR
Will clear environment variables for the task being spawned.
.TP
The order of task prolog/epilog execution is as follows:
.TP
\fB1. pre_launch_priv()\fR
Function in TaskPlugin
.TP
\fB1. pre_launch()\fR
Function in TaskPlugin
.TP
\fB2. TaskProlog\fR
System\-wide per task program defined in slurm.conf
.TP
\fB3. user prolog\fR
Job step specific task program defined using
\fBsrun\fR's \fB\-\-task\-prolog\fR option or \fBSLURM_TASK_PROLOG\fR
environment variable
.TP
\fB4.\fR Execute the job step's task
.TP
\fB5. user epilog\fR
Job step specific task program defined using
\fBsrun\fR's \fB\-\-task\-epilog\fR option or \fBSLURM_TASK_EPILOG\fR
environment variable
.TP
\fB6. TaskEpilog\fR
System\-wide per task program defined in slurm.conf
.TP
\fB7. post_term()\fR
Function in TaskPlugin
.RE

.TP
\fBTCPTimeout\fR
Time permitted for TCP connection to be established. Default value is 2 seconds.

.TP
\fBTmpFS\fR
Fully qualified pathname of the file system available to user jobs for
temporary storage. This parameter is used in establishing a node's \fBTmpDisk\fR
space.
The default value is "/tmp".

.TP
\fBTopologyParam\fR
Comma separated options identifying network topology options.
.RS
.TP 15
\fBDragonfly\fR
Optimize allocation for Dragonfly network.
Valid when TopologyPlugin=topology/tree.
.TP
\fBNoCtldInAddrAny\fR
Used to directly bind to the address of what the node resolves to running
the slurmctld instead of binding messages to any address on the node,
which is the default.
.TP
\fBNoInAddrAny\fR
Used to directly bind to the address of what the node resolves to instead
of binding messages to any address on the node which is the default.
This option is for all daemons/clients except for the slurmctld.
.TP
\fBTopoOptional\fR
Only optimize allocation for network topology if the job includes a switch
option. Since optimizing resource allocation for topology involves much higher
system overhead, this option can be used to impose the extra overhead only on
jobs which can take advantage of it. If most job allocations are not optimized
for network topology, they make fragment resources to the point that topology
optimization for other jobs will be difficult to achieve.
.RE

.TP
\fBTopologyPlugin\fR
Identifies the plugin to be used for determining the network topology
and optimizing job allocations to minimize network contention.
See \fBNETWORK TOPOLOGY\fR below for details.
Additional plugins may be provided in the future which gather topology
information directly from the network.
Acceptable values include:
.RS
.TP 21
\fBtopology/3d_torus\fR
best\-fit logic over three\-dimensional topology
.TP
\fBtopology/node_rank\fR
orders nodes based upon information a node_rank field in the node record
as generated by a select plugin. Slurm performs a best\-fit algorithm over
those ordered nodes
.TP
\fBtopology/none\fR
default for other systems, best\-fit logic over one\-dimensional topology
.TP
\fBtopology/tree\fR
used for a hierarchical network as described in a \fItopology.conf\fR file
.RE

.TP
\fBTrackWCKey\fR
Boolean yes or no.  Used to set display and track of the Workload
Characterization Key.  Must be set to track correct wckey usage.
NOTE: You must also set TrackWCKey in your slurmdbd.conf file to create
historical usage reports.

.TP
\fBTreeWidth\fR
\fBSlurmd\fR daemons use a virtual tree network for communications.
\fBTreeWidth\fR specifies the width of the tree (i.e. the fanout).
On architectures with a front end node running the slurmd daemon, the value
must always be equal to or greater than the number of front end nodes which
eliminates the need for message forwarding between the slurmd daemons.
On other architectures the default value is 50, meaning each slurmd daemon can
communicate with up to 50 other slurmd daemons and over 2500 nodes can be
contacted with two message hops.
The default value will work well for most clusters.
Optimal system performance can typically be achieved if \fBTreeWidth\fR
is set to the square root of the number of nodes in the cluster for
systems having no more than 2500 nodes or the cube root for larger
systems. The value may not exceed 65533.

.TP
\fBUnkillableStepProgram\fR
If the processes in a job step are determined to be unkillable for a period
of time specified by the \fBUnkillableStepTimeout\fR variable, the program
specified by \fBUnkillableStepProgram\fR will be executed.
This program can be used to take special actions to clean up the unkillable
processes and/or notify computer administrators.
The program will be run \fBSlurmdUser\fR (usually "root") on the compute node.
By default no program is run.

.TP
\fBUnkillableStepTimeout\fR
The length of time, in seconds, that Slurm will wait before deciding that
processes in a job step are unkillable (after they have been signaled with
SIGKILL) and execute \fBUnkillableStepProgram\fR as described above.
The default timeout value is 60 seconds.

.TP
\fBUsePAM\fR
If set to 1, PAM (Pluggable Authentication Modules for Linux) will be enabled.
PAM is used to establish the upper bounds for resource limits. With PAM support
enabled, local system administrators can dynamically configure system resource
limits. Changing the upper bound of a resource limit will not alter the limits
of running jobs, only jobs started after a change has been made will pick up
the new limits.
The default value is 0 (not to enable PAM support).
Remember that PAM also needs to be configured to support Slurm as a service.
For sites using PAM's directory based configuration option, a configuration
file named \fBslurm\fR should be created. The module\-type, control\-flags, and
module\-path names that should be included in the file are:
.br
auth        required      pam_localuser.so
.br
auth        required      pam_shells.so
.br
account     required      pam_unix.so
.br
account     required      pam_access.so
.br
session     required      pam_unix.so
.br
For sites configuring PAM with a general configuration file, the appropriate
lines (see above), where \fBslurm\fR is the service\-name, should be added.

.TP
\fBVSizeFactor\fR
Memory specifications in job requests apply to real memory size (also known
as resident set size). It is possible to enforce virtual memory limits for
both jobs and job steps by limiting their virtual memory to some percentage
of their real memory allocation. The \fBVSizeFactor\fR parameter specifies
the job's or job step's virtual memory limit as a percentage of its real
memory limit. For example, if a job's real memory limit is 500MB and
VSizeFactor is set to 101 then the job will be killed if its real memory
exceeds 500MB or its virtual memory exceeds 505MB (101 percent of the
real memory limit).
The default value is 0, which disables enforcement of virtual memory limits.
The value may not exceed 65533 percent.

.TP
\fBWaitTime\fR
Specifies how many seconds the srun command should by default wait after
the first task terminates before terminating all remaining tasks. The
"\-\-wait" option on the srun command line overrides this value.
The default value is 0, which disables this feature.
May not exceed 65533 seconds.

.LP
The configuration of nodes (or machines) to be managed by Slurm is
also specified in \fB/etc/slurm.conf\fR.
Changes in node configuration (e.g. adding nodes, changing their
processor count, etc.) require restarting both the slurmctld daemon
and the slurmd daemons.
All slurmd daemons must know each node in the system to forward
messages in support of hierarchical communications.
Only the NodeName must be supplied in the configuration file.
All other node configuration information is optional.
It is advisable to establish baseline node configurations,
especially if the cluster is heterogeneous.
Nodes which register to the system with less than the configured resources
(e.g. too little memory), will be placed in the "DOWN" state to
avoid scheduling jobs on them.
Establishing baseline configurations will also speed Slurm's
scheduling process by permitting it to compare job requirements
against these (relatively few) configuration parameters and
possibly avoid having to check job requirements
against every individual node's configuration.
The resources checked at node registration time are: CPUs,
RealMemory and TmpDisk.
While baseline values for each of these can be established
in the configuration file, the actual values upon node
registration are recorded and these actual values may be
used for scheduling purposes (depending upon the value of
\fBFastSchedule\fR in the configuration file.
.LP
Default values can be specified with a record in which
\fBNodeName\fR is "DEFAULT".
The default entry values will apply only to lines following it in the
configuration file and the default values can be reset multiple times
in the configuration file with multiple entries where "NodeName=DEFAULT".
Each line where \fBNodeName\fR is "DEFAULT" will replace or add to previous
default values and not a reinitialize the default values.
The "NodeName=" specification must be placed on every line
describing the configuration of nodes.
A single node name can not appear as a NodeName value in more than one line
(duplicate node name records will be ignored).
In fact, it is generally possible and desirable to define the
configurations of all nodes in only a few lines.
This convention permits significant optimization in the scheduling
of larger clusters.
In order to support the concept of jobs requiring consecutive nodes
on some architectures,
node specifications should be place in this file in consecutive order.
No single node name may be listed more than once in the configuration
file.
Use "DownNodes=" to record the state of nodes which are temporarily
in a DOWN, DRAIN or FAILING state without altering permanent
configuration information.
A job step's tasks are allocated to nodes in order the nodes appear
in the configuration file. There is presently no capability within
Slurm to arbitrarily order a job step's tasks.
.LP
Multiple node names may be comma separated (e.g. "alpha,beta,gamma")
and/or a simple node range expression may optionally be used to
specify numeric ranges of nodes to avoid building a configuration
file with large numbers of entries.
The node range expression can contain one  pair of square brackets
with a sequence of comma separated numbers and/or ranges of numbers
separated by a "\-" (e.g. "linux[0\-64,128]", or "lx[15,18,32\-33]").
Note that the numeric ranges can include one or more leading
zeros to indicate the numeric portion has a fixed number of digits
(e.g. "linux[0000\-1023]").
Up to two numeric ranges can be included in the expression
(e.g. "rack[0\-63]_blade[0\-41]").
If one or more numeric expressions are included, one of them
must be at the end of the name (e.g. "unit[0\-31]rack" is invalid),
but arbitrary names can always be used in a comma separated list.
.LP
On BlueGene systems only, the square brackets should contain
pairs of three digit numbers separated by a "x".
These numbers indicate the boundaries of a rectangular prism
(e.g. "bgl[000x144,400x544]").
See BlueGene documentation for more details.
The node configuration specified the following information:

.TP
\fBNodeName\fR
Name that Slurm uses to refer to a node (or base partition for
BlueGene systems).
Typically this would be the string that "/bin/hostname \-s" returns.
It may also be the fully qualified domain name as returned by "/bin/hostname \-f"
(e.g. "foo1.bar.com"), or any valid domain name associated with the host
through the host database (/etc/hosts) or DNS, depending on the resolver
settings.  Note that if the short form of the hostname is not used, it
may prevent use of hostlist expressions (the numeric portion in brackets
must be at the end of the string).
Only short hostname forms are compatible with the switch/nrt plugin at
this time.
It may also be an arbitrary string if \fBNodeHostname\fR is specified.
If the \fBNodeName\fR is "DEFAULT", the values specified
with that record will apply to subsequent node specifications
unless explicitly set to other values in that node record or
replaced with a different set of default values.
Each line where \fBNodeName\fR is "DEFAULT" will replace or add to previous
default values and not a reinitialize the default values.
For architectures in which the node order is significant,
nodes will be considered consecutive in the order defined.
For example, if the configuration for "NodeName=charlie" immediately
follows the configuration for "NodeName=baker" they will be
considered adjacent in the computer.

.TP
\fBNodeHostname\fR
Typically this would be the string that "/bin/hostname \-s" returns.
It may also be the fully qualified domain name as returned by "/bin/hostname \-f"
(e.g. "foo1.bar.com"), or any valid domain name associated with the host
through the host database (/etc/hosts) or DNS, depending on the resolver
settings.  Note that if the short form of the hostname is not used, it
may prevent use of hostlist expressions (the numeric portion in brackets
must be at the end of the string).
Only short hostname forms are compatible with the switch/nrt plugin at
this time.
A node range expression can be used to specify a set of nodes.
If an expression is used, the number of nodes identified by
\fBNodeHostname\fR on a line in the configuration file must
be identical to the number of nodes identified by \fBNodeName\fR.
By default, the \fBNodeHostname\fR will be identical in value to
\fBNodeName\fR.

.TP
\fBNodeAddr\fR
Name that a node should be referred to in establishing
a communications path.
This name will be used as an
argument to the gethostbyname() function for identification.
If a node range expression is used to designate multiple nodes,
they must exactly match the entries in the \fBNodeName\fR
(e.g. "NodeName=lx[0\-7] NodeAddr=elx[0\-7]").
\fBNodeAddr\fR may also contain IP addresses.
By default, the \fBNodeAddr\fR will be identical in value to
\fBNodeHostname\fR.

.TP
\fBBoards\fR
Number of Baseboards in nodes with a baseboard controller.
Note that when Boards is specified, SocketsPerBoard,
CoresPerSocket, and ThreadsPerCore should be specified.
Boards and CPUs are mutually exclusive.
The default value is 1.

.TP
\fBCoreSpecCount\fR
Number of cores on which Slurm compute node daemons (slurmd, slurmstepd) will
be confined. These cores will not be available for allocation to user jobs.
Isolation of the Slurm daemons from user jobs may improve
performance.  If this option and \fBCPUSpecList\fR are both designated for a
node, an error is generated.  For information on the algorithm used by Slurm
to select the cores refer to the core specialization documentation
( https://slurm.schedmd.com/core_spec.html ). This option has no effect
unless cgroup job confinement is also configured (\fBTaskPlugin=task/cgroup\fR
with \fBConstrainCores=yes\fR in cgroup.conf).

.TP
\fBCoresPerSocket\fR
Number of cores in a single physical processor socket (e.g. "2").
The CoresPerSocket value describes physical cores, not the
logical number of processors per socket.
\fBNOTE\fR: If you have multi\-core processors, you will likely
need to specify this parameter in order to optimize scheduling.
The default value is 1.

.TP
\fBCPUs\fR
Number of logical processors on the node (e.g. "2").
CPUs and Boards are mutually exclusive. It can be set to the total
number of sockets, cores or threads. This can be useful when you
want to schedule only the cores on a hyper-threaded node.
If \fBCPUs\fR is omitted, it will be set equal to the product of
\fBSockets\fR, \fBCoresPerSocket\fR, and \fBThreadsPerCore\fR.
The default value is 1.

.TP
\fBCPUSpecList\fR
A comma delimited list of Slurm abstract CPU IDs on which Slurm compute
node daemons (slurmd, slurmstepd) will be confined. The list will be expanded
to include all other CPUs, if any, on the same cores. These cores will not be
available for allocation to user jobs. Isolation of the
Slurm daemons from user jobs may improve performance.  If this option
and \fBCoreSpecCount\fR are both designated for a node, an error is generated.
This option has no effect unless cgroup job confinement is also configured
(\fBTaskPlugin=task/cgroup\fR with \fBConstrainCores=yes\fR in cgroup.conf).

.TP
\fBFeature\fR
A comma delimited list of arbitrary strings indicative of some
characteristic associated with the node.
There is no value associated with a feature at this time, a node
either has a feature or it does not.
If desired a feature may contain a numeric component indicating,
for example, processor speed.
By default a node has no features.
Also see \fBGres\fR.

.TP
\fBGres\fR
A comma delimited list of generic resources specifications for a node.
The format is: "<name>[:<type>][:no_consume]:<number>[K|M|G]".
The first field is the resource name, which matches the GresType configuration
parameter name.
The optional type field might be used to identify a model of that generic
resource.
A generic resource can also be specified as non\-consumable (i.e. multiple
jobs can use the same generic resource) with the optional field ":no_consume".
The final field must specify a generic resources count.
A suffix of "K", "M", "G", "T" or "P" may be used to multiply the number by
1024, 1048576, 1073741824, etc. respectively.
(e.g."Gres=gpu:tesla:1,gpu:kepler:1,bandwidth:lustre:no_consume:4G").
By default a node has no generic resources and its maximum count is
that of an unsigned 64bit integer.
Also see \fBFeature\fR.

.TP
\fBMemSpecLimit\fR
Limit on combined real memory allocation for compute node daemons
(slurmd, slurmstepd), in megabytes. This memory is not available to job
allocations. The daemons won't be killed when they exhaust the memory allocation
(ie. the OOM Killer is disabled for the daemon's memory cgroup). This option has
no effect unless cgroup job confinement is also configured
(\fBTaskPlugin=task/cgroup\fR with \fBConstrainRAMSpace=yes\fR in cgroup.conf).

.TP
\fBPort\fR
The port number that the Slurm compute node daemon, \fBslurmd\fR, listens
to for work on this particular node. By default there is a single port number
for all \fBslurmd\fR daemons on all compute nodes as defined by the
\fBSlurmdPort\fR configuration parameter. Use of this option is not generally
recommended except for development or testing purposes. If multiple
\fBslurmd\fR daemons execute on a node this can specify a range of ports.

\fBNote\fR: On Cray systems, Realm-Specific IP Addressing (RSIP) will
automatically try to interact with anything opened on ports 8192\-60000.
Configure Port to use a port outside of the configured SrunPortRange and
RSIP's port range.

.TP
\fBProcs\fR
See \fBCPUs\fR.

.TP
\fBRealMemory\fR
Size of real memory on the node in megabytes (e.g. "2048").
The default value is 1.

.TP
\fBReason\fR
Identifies the reason for a node being in state "DOWN", "DRAINED"
"DRAINING", "FAIL" or "FAILING".
Use quotes to enclose a reason having more than one word.

.TP
\fBSockets\fR
Number of physical processor sockets/chips on the node (e.g. "2").
If Sockets is omitted, it will be inferred from
\fBCPUs\fR, \fBCoresPerSocket\fR, and \fBThreadsPerCore\fR.
\fBNOTE\fR: If you have multi\-core processors, you will likely
need to specify these parameters.
Sockets and SocketsPerBoard are mutually exclusive.
If Sockets is specified when Boards is also used,
Sockets is interpreted as SocketsPerBoard rather than total sockets.
The default value is 1.

.TP
\fBSocketsPerBoard\fR
Number of physical processor sockets/chips on a baseboard.
Sockets and SocketsPerBoard are mutually exclusive.
The default value is 1.

.TP
\fBState\fR
State of the node with respect to the initiation of user jobs.
Acceptable values are "CLOUD", "DOWN", "DRAIN", "FAIL", "FAILING", "FUTURE"
and "UNKNOWN".
Node states of "BUSY" and "IDLE" should not be specified in the node
configuration, but set the node state to "UNKNOWN" instead.
Setting the node state to "UNKNOWN" will result in the node state being set to
"BUSY", "IDLE" or other appropriate state based upon recovered system state
information.
The default value is "UNKNOWN".
Also see the \fBDownNodes\fR parameter below.
.RS
.TP 10
\fBCLOUD\fP
Indicates the node exists in the cloud.
It's initial state will be treated as powered down.
The node will be available for use after it's state is recovered from Slurm's
state save file or the slurmd daemon starts on the compute node.
.TP
\fBDOWN\fP
Indicates the node failed and is unavailable to be allocated work.
.TP
\fBDRAIN\fP
Indicates the node is unavailable to be allocated work.on.
.TP
\fBFAIL\fP
Indicates the node is expected to fail soon, has
no jobs allocated to it, and will not be allocated
to any new jobs.
.TP
\fBFAILING\fP
Indicates the node is expected to fail soon, has
one or more jobs allocated to it, but will not be allocated
to any new jobs.
.TP
\fBFUTURE\fP
Indicates the node is defined for future use and need not
exist when the Slurm daemons are started. These nodes can be made available
for use simply by updating the node state using the scontrol command rather
than restarting the slurmctld daemon. After these nodes are made available,
change their \fRState\fR in the slurm.conf file. Until these nodes are made
available, they will not be seen using any Slurm commands or nor will
any attempt be made to contact them.
.TP
\fBUNKNOWN\fP
Indicates the node's state is undefined (BUSY or IDLE),
but will be established when the \fBslurmd\fR daemon on that node
registers.
The default value is "UNKNOWN".
.RE

.TP
\fBThreadsPerCore\fR
Number of logical threads in a single physical core (e.g. "2").
Note that the Slurm can allocate resources to jobs down to the
resolution of a core. If your system is configured with more than
one thread per core, execution of a different job on each thread
is not supported unless you configure \fBSelectTypeParameters=CR_CPU\fR
plus \fBCPUs\fR; do not configure \fBSockets\fR, \fBCoresPerSocket\fR or
\fBThreadsPerCore\fR.
A job can execute a one task per thread from within one job step or
execute a distinct job step on each of the threads.
Note also if you are running with more than 1 thread per core and running
the select/cons_res plugin you will want to set the SelectTypeParameters
variable to something other than CR_CPU to avoid unexpected results.
The default value is 1.

.TP
\fBTmpDisk\fR
Total size of temporary disk storage in \fBTmpFS\fR in megabytes
(e.g. "16384"). \fBTmpFS\fR (for "Temporary File System")
identifies the location which jobs should use for temporary storage.
Note this does not indicate the amount of free
space available to the user on the node, only the total file
system size. The system administration should insure this file
system is purged as needed so that user jobs have access to
most of this space.
The Prolog and/or Epilog programs (specified in the configuration file)
might be used to insure the file system is kept clean.
The default value is 0.

.TP
\fBTRESWeights\fR TRESWeights are used to calculate a value that represents how
busy a node is. Currently only used in federation configurations. TRESWeights
are different from TRESBillingWeights \-\- which is used for fairshare
calcuations.

TRES weights are specified as a comma\-separated list of
\fI<TRES Type>\fR=\fI<TRES Weight>\fR pairs.
.nf
e.g.
NodeName=node1 ... TRESWeights="CPU=1.0,Mem=0.25G,GRES/gpu=2.0"
.fi

By default the weighted TRES value is calculated as the sum of all node TRES
types multiplied by their corresponding TRES weight.

If PriorityFlags=MAX_TRES is configured, the weighted TRES value is calculated
as the MAX of individual node TRES' (e.g. cpus, mem, gres).

.TP
\fBWeight\fR
The priority of the node for scheduling purposes.
All things being equal, jobs will be allocated the nodes with
the lowest weight which satisfies their requirements.
For example, a heterogeneous collection of nodes might
be placed into a single partition for greater system
utilization, responsiveness and capability. It would be
preferable to allocate smaller memory nodes rather than larger
memory nodes if either will satisfy a job's requirements.
The units of weight are arbitrary, but larger weights
should be assigned to nodes with more processors, memory,
disk space, higher processor speed, etc.
Note that if a job allocation request can not be satisfied
using the nodes with the lowest weight, the set of nodes
with the next lowest weight is added to the set of nodes
under consideration for use (repeat as needed for higher
weight values). If you absolutely want to minimize the number
of higher weight nodes allocated to a job (at a cost of higher
scheduling overhead), give each node a distinct \fBWeight\fR
value and they will be added to the pool of nodes being
considered for scheduling individually.
The default value is 1.

.LP
The "DownNodes=" configuration permits you to mark certain nodes as in a
DOWN, DRAIN, FAIL, or FAILING state without altering the permanent
configuration information listed under a "NodeName=" specification.

.TP
\fBDownNodes\fR
Any node name, or list of node names, from the "NodeName=" specifications.

.TP
\fBReason\fR
Identifies the reason for a node being in state "DOWN", "DRAIN",
"FAIL" or "FAILING.
\Use quotes to enclose a reason having more than one word.

.TP
\fBState\fR
State of the node with respect to the initiation of user jobs.
Acceptable values are "DOWN", "DRAIN", "FAIL", "FAILING" and "UNKNOWN".
Node states of "BUSY" and "IDLE" should not be specified in the node
configuration, but set the node state to "UNKNOWN" instead.
Setting the node state to "UNKNOWN" will result in the node state being set to
"BUSY", "IDLE" or other appropriate state based upon recovered system state
information.
The default value is "UNKNOWN".
.RS
.TP 10
\fBDOWN\fP
Indicates the node failed and is unavailable to be allocated work.
.TP
\fBDRAIN\fP
Indicates the node is unavailable to be allocated work.on.
.TP
\fBFAIL\fP
Indicates the node is expected to fail soon, has
no jobs allocated to it, and will not be allocated
to any new jobs.
.TP
\fBFAILING\fP
Indicates the node is expected to fail soon, has
one or more jobs allocated to it, but will not be allocated
to any new jobs.
.TP
\fBUNKNOWN\fP
Indicates the node's state is undefined (BUSY or IDLE),
but will be established when the \fBslurmd\fR daemon on that node
registers.
The default value is "UNKNOWN".
.RE

.LP
On computers where frontend nodes are used to execute batch scripts
rather than compute nodes (BlueGene or Cray systems), one may
configure one or more frontend nodes using the configuration parameters
defined below. These options are very similar to those used in configuring
compute nodes. These options may only be used on systems configured and built
with the appropriate parameters (\-\-have\-front\-end,
\-\-enable\-bluegene\-emulation) or a system determined to have the
appropriate architecture by the configure script (BlueGene or Cray systems).
The front end configuration specifies the following information:

.TP
\fBAllowGroups\fR
Comma separated list of group names which may execute jobs on this front end
node. By default, all groups may use this front end node.
If \fBat least\fR one group associated with the user attempting to execute the
job is in AllowGroups, he will be permitted to use this front end node.
May not be used with the \fBDenyGroups\fR option.

.TP
\fBAllowUsers\fR
Comma separated list of user names which may execute jobs on this front end
node. By default, all users may use this front end node.
May not be used with the \fBDenyUsers\fR option.

.TP
\fBDenyGroups\fR
Comma separated list of group names which are prevented from executing jobs on
this front end node.
May not be used with the \fBAllowGroups\fR option.

.TP
\fBDenyUsers\fR
Comma separated list of user names which are prevented from executing jobs on
this front end node.
May not be used with the \fBAllowUsers\fR option.

.TP
\fBFrontendName\fR
Name that Slurm uses to refer to a frontend node.
Typically this would be the string that "/bin/hostname \-s" returns.
It may also be the fully qualified domain name as returned by "/bin/hostname \-f"
(e.g. "foo1.bar.com"), or any valid domain name associated with the host
through the host database (/etc/hosts) or DNS, depending on the resolver
settings.  Note that if the short form of the hostname is not used, it
may prevent use of hostlist expressions (the numeric portion in brackets
must be at the end of the string).
If the \fBFrontendName\fR is "DEFAULT", the values specified
with that record will apply to subsequent node specifications
unless explicitly set to other values in that frontend node record or
replaced with a different set of default values.
Each line where \fBFrontendName\fR is "DEFAULT" will replace or add to previous
default values and not a reinitialize the default values.
Note that since the naming of front end nodes would typically not follow that
of the compute nodes (e.g. lacking X, Y and Z coordinates found in the compute
node naming scheme), each front end node name should be listed separately and
without a hostlist expression (i.e. frontend00,frontend01" rather than
"frontend[00-01]").</p>

.TP
\fBFrontendAddr\fR
Name that a frontend node should be referred to in establishing
a communications path. This name will be used as an
argument to the gethostbyname() function for identification.
As with \fBFrontendName\fR, list the individual node addresses rather than
using a hostlist expression.
The number of \fBFrontendAddr\fR records per line must equal the number of
\fBFrontendName\fR records per line (i.e. you can't map to node names to
one address).
\fBFrontendAddr\fR may also contain IP addresses.
By default, the \fBFrontendAddr\fR will be identical in value to
\fBFrontendName\fR.

.TP
\fBPort\fR
The port number that the Slurm compute node daemon, \fBslurmd\fR, listens
to for work on this particular frontend node. By default there is a single port
number for all \fBslurmd\fR daemons on all frontend nodes as defined by the
\fBSlurmdPort\fR configuration parameter. Use of this option is not generally
recommended except for development or testing purposes.

\fBNote\fR: On Cray systems, Realm-Specific IP Addressing (RSIP) will
automatically try to interact with anything opened on ports 8192\-60000.
Configure Port to use a port outside of the configured SrunPortRange and
RSIP's port range.

.TP
\fBReason\fR
Identifies the reason for a frontend node being in state "DOWN", "DRAINED"
"DRAINING", "FAIL" or "FAILING".
Use quotes to enclose a reason having more than one word.

.TP
\fBState\fR
State of the frontend node with respect to the initiation of user jobs.
Acceptable values are "DOWN", "DRAIN", "FAIL", "FAILING" and "UNKNOWN".
"DOWN" indicates the frontend node has failed and is unavailable to be
allocated work.
"DRAIN" indicates the frontend node is unavailable to be allocated work.
"FAIL" indicates the frontend node is expected to fail soon, has
no jobs allocated to it, and will not be allocated to any new jobs.
"FAILING" indicates the frontend node is expected to fail soon, has
one or more jobs allocated to it, but will not be allocated to any new jobs.
"UNKNOWN" indicates the frontend node's state is undefined (BUSY or IDLE),
but will be established when the \fBslurmd\fR daemon on that node registers.
The default value is "UNKNOWN".
Also see the \fBDownNodes\fR parameter below.

For example: "FrontendName=frontend[00\-03] FrontendAddr=efrontend[00\-03]
State=UNKNOWN" is used to define four front end nodes for running slurmd
daemons.

.LP
The partition configuration permits you to establish different job
limits or access controls for various groups (or partitions) of nodes.
Nodes may be in more than one partition, making partitions serve
as general purpose queues.
For example one may put the same set of nodes into two different
partitions, each with different constraints (time limit, job sizes,
groups allowed to use the partition, etc.).
Jobs are allocated resources within a single partition.
Default values can be specified with a record in which
\fBPartitionName\fR is "DEFAULT".
The default entry values will apply only to lines following it in the
configuration file and the default values can be reset multiple times
in the configuration file with multiple entries where "PartitionName=DEFAULT".
The "PartitionName=" specification must be placed on every line
describing the configuration of partitions.
Each line where \fBPartitionName\fR is "DEFAULT" will replace or add to previous
default values and not a reinitialize the default values.
A single partition name can not appear as a PartitionName value in more than
one line (duplicate partition name records will be ignored).
If a partition that is in use is deleted from the configuration and slurm
is restarted or reconfigured (scontrol reconfigure), jobs using the partition
are canceled.
\fBNOTE:\fR Put all parameters for each partition on a single line.
Each line of partition configuration information should
represent a different partition.
The partition configuration file contains the following information:

.TP
\fBAllocNodes\fR
Comma separated list of nodes from which users can submit jobs in the
partition.
Node names may be specified using the node range expression syntax
described above.
The default value is "ALL".

.TP
\fBAllowAccounts\fR
Comma separated list of accounts which may execute jobs in the partition.
The default value is "ALL".
\fBNOTE:\fR If AllowAccounts is used then DenyAccounts will not be enforced.
Also refer to DenyAccounts.

.TP
\fBAllowGroups\fR
Comma separated list of group names which may execute jobs in the partition.
If \fBat least\fR one group associated with the user attempting to execute the
job is in AllowGroups, he will be permitted to use this partition.
Jobs executed as user root can use any partition without regard to
the value of AllowGroups.
If user root attempts to execute a job as another user (e.g. using
srun's \-\-uid option), this other user must be in one of groups
identified by AllowGroups for the job to successfully execute.
The default value is "ALL".
\fBNOTE:\fR For performance reasons, Slurm maintains a list of user IDs
allowed to use each partition and this is checked at job submission time.
This list of user IDs is updated when the \fBslurmctld\fR daemon is restarted,
reconfigured (e.g. "scontrol reconfig") or the partition's \fBAllowGroups\fR
value is reset, even if is value is unchanged
(e.g. "scontrol update PartitionName=name AllowGroups=group").
For a user's access to a partition to change, both his group membership must
change and Slurm's internal user ID list must change using one of the methods
described above.

.TP
\fBAllowQos\fR
Comma separated list of Qos which may execute jobs in the partition.
Jobs executed as user root can use any partition without regard to
the value of AllowQos.
The default value is "ALL".
\fBNOTE:\fR If AllowQos is used then DenyQos will not be enforced.
Also refer to DenyQos.

.TP
\fBAlternate\fR
Partition name of alternate partition to be used if the state of this partition
is "DRAIN" or "INACTIVE."

.TP
\fBDefault\fR
If this keyword is set, jobs submitted without a partition
specification will utilize this partition.
Possible values are "YES" and "NO".
The default value is "NO".

.TP
\fBDefMemPerCPU\fR
Default real memory size available per allocated CPU in megabytes.
Used to avoid over\-subscribing memory and causing paging.
\fBDefMemPerCPU\fR would generally be used if individual processors
are allocated to jobs (\fBSelectType=select/cons_res\fR).
If not set, the \fBDefMemPerCPU\fR value for the entire cluster will be used.
Also see \fBDefMemPerNode\fR and \fBMaxMemPerCPU\fR.
\fBDefMemPerCPU\fR and \fBDefMemPerNode\fR are mutually exclusive.
NOTE: Enforcement of memory limits currently requires enabling of
accounting, which samples memory use on a periodic basis (data need
not be stored, just collected).

.TP
\fBDefMemPerNode\fR
Default real memory size available per allocated node in megabytes.
Used to avoid over\-subscribing memory and causing paging.
\fBDefMemPerNode\fR would generally be used if whole nodes
are allocated to jobs (\fBSelectType=select/linear\fR) and
resources are over\-subscribed (\fBOverSubscribe=yes\fR or
\fBOverSubscribe=force\fR).
If not set, the \fBDefMemPerNode\fR value for the entire cluster will be used.
Also see \fBDefMemPerCPU\fR and \fBMaxMemPerNode\fR.
\fBDefMemPerCPU\fR and \fBDefMemPerNode\fR are mutually exclusive.
NOTE: Enforcement of memory limits currently requires enabling of
accounting, which samples memory use on a periodic basis (data need
not be stored, just collected).

.TP
\fBDenyAccounts\fR
Comma separated list of accounts which may not execute jobs in the partition.
By default, no accounts are denied access
\fBNOTE:\fR If AllowAccounts is used then DenyAccounts will not be enforced.
Also refer to AllowAccounts.

.TP
\fBDenyQos\fR
Comma separated list of Qos which may not execute jobs in the partition.
By default, no QOS are denied access
\fBNOTE:\fR If AllowQos is used then DenyQos will not be enforced.
Also refer AllowQos.

.TP
\fBDefaultTime\fR
Run time limit used for jobs that don't specify a value. If not set
then MaxTime will be used.
Format is the same as for MaxTime.

.TP
\fBDisableRootJobs\fR
If set to "YES" then user root will be prevented from running any jobs
on this partition.
The default value will be the value of \fBDisableRootJobs\fR set
outside of a partition specification (which is "NO", allowing user
root to execute jobs).

.TP
\fBExclusiveUser\fR
If set to "YES" then nodes will be exclusively allocated to users.
Multiple jobs may be run for the same user, but only one user can be active
at a time.
This capability is also available on a per-job basis by using the
\fB\-\-exclusive=user\fR option.

.TP
\fBGraceTime\fR
Specifies, in units of seconds, the preemption grace time
to be extended to a job which has been selected for preemption.
The default value is zero, no preemption grace time is allowed on
this partition.
Once a job has been selected for preemption, it's end time is set to the
current time plus GraceTime. The job is immediately sent SIGCONT and SIGTERM
signals in order to provide notification of its imminent termination.
This is followed by the SIGCONT, SIGTERM and SIGKILL signal sequence upon
reaching its new end time.
(Meaningful only for PreemptMode=CANCEL)

.TP
\fBHidden\fR
Specifies if the partition and its jobs are to be hidden by default.
Hidden partitions will by default not be reported by the Slurm APIs or commands.
Possible values are "YES" and "NO".
The default value is "NO".
Note that partitions that a user lacks access to by virtue of the
\fBAllowGroups\fR parameter will also be hidden by default.

.TP
\fBLLN\fR
Schedule resources to jobs on the least loaded nodes (based upon the number
of idle CPUs). This is generally only recommended for an environment with
serial jobs as idle resources will tend to be highly fragmented, resulting
in parallel jobs being distributed across many nodes.
Note that node \fBWeight\fR takes precedence over how many idle resources are
on each node.
Also see the \fBSelectParameters\fR configuration parameter \fBCR_LLN\fR to
use the least loaded nodes in every partition.

.TP
\fBMaxCPUsPerNode\fR
Maximum number of CPUs on any node available to all jobs from this partition.
This can be especially useful to schedule GPUs. For example a node can be
associated with two Slurm partitions (e.g. "cpu" and "gpu") and the
partition/queue "cpu" could be limited to only a subset of the node's CPUs,
insuring that one or more CPUs would be available to jobs in the "gpu"
partition/queue.

.TP
\fBMaxMemPerCPU\fR
Maximum real memory size available per allocated CPU in megabytes.
Used to avoid over\-subscribing memory and causing paging.
\fBMaxMemPerCPU\fR would generally be used if individual processors
are allocated to jobs (\fBSelectType=select/cons_res\fR).
If not set, the \fBMaxMemPerCPU\fR value for the entire cluster will be used.
Also see \fBDefMemPerCPU\fR and \fBMaxMemPerNode\fR.
\fBMaxMemPerCPU\fR and \fBMaxMemPerNode\fR are mutually exclusive.
NOTE: Enforcement of memory limits currently requires enabling of
accounting, which samples memory use on a periodic basis (data need
not be stored, just collected).

.TP
\fBMaxMemPerNode\fR
Maximum real memory size available per allocated node in megabytes.
Used to avoid over\-subscribing memory and causing paging.
\fBMaxMemPerNode\fR would generally be used if whole nodes
are allocated to jobs (\fBSelectType=select/linear\fR) and
resources are over\-subscribed (\fBOverSubscribe=yes\fR or
\fBOverSubscribe=force\fR).
If not set, the \fBMaxMemPerNode\fR value for the entire cluster will be used.
Also see \fBDefMemPerNode\fR and \fBMaxMemPerCPU\fR.
\fBMaxMemPerCPU\fR and \fBMaxMemPerNode\fR are mutually exclusive.
NOTE: Enforcement of memory limits currently requires enabling of
accounting, which samples memory use on a periodic basis (data need
not be stored, just collected).

.TP
\fBMaxNodes\fR
Maximum count of nodes which may be allocated to any single job.
For BlueGene systems this will be a  c\-nodes count and will be converted
to a midplane count with a reduction in resolution.
The default value is "UNLIMITED", which is represented internally as \-1.
This limit does not apply to jobs executed by SlurmUser or user root.

.TP
\fBMaxTime\fR
Maximum run time limit for jobs.
Format is minutes, minutes:seconds, hours:minutes:seconds,
days\-hours, days\-hours:minutes, days\-hours:minutes:seconds or
"UNLIMITED".
Time resolution is one minute and second values are rounded up to
the next minute.
This limit does not apply to jobs executed by SlurmUser or user root.

.TP
\fBMinNodes\fR
Minimum count of nodes which may be allocated to any single job.
For BlueGene systems this will be a  c\-nodes count and will be converted
to a midplane count with a reduction in resolution.
The default value is 1.
This limit does not apply to jobs executed by SlurmUser or user root.

.TP
\fBNodes\fR
Comma separated list of nodes (or base partitions for BlueGene systems)
which are associated with this partition.
Node names may be specified using the node range expression syntax
described above. A blank list of nodes
(i.e. "Nodes= ") can be used if one wants a partition to exist,
but have no resources (possibly on a temporary basis).
A value of "ALL" is mapped to all nodes configured in the cluster.

.TP
\fBOverSubscribe\fR
Controls the ability of the partition to execute more than one job at a
time on each resource (node, socket or core depending upon the value
of \fBSelectTypeParameters\fR).
If resources are to be over\-subscribed, avoiding memory over\-subscription
is very important.
\fBSelectTypeParameters\fR should be configured to treat
memory as a consumable resource and the \fB\-\-mem\fR option
should be used for job allocations.
Sharing of resources is typically useful only when using gang scheduling
(\fBPreemptMode=suspend,gang\fR).
Possible values for \fBOverSubscribe\fR are "EXCLUSIVE", "FORCE", "YES", and "NO".
Note that a value of "YES" or "FORCE" can negatively impact performance
for systems with many thousands of running jobs.
The default value is "NO".
For more information see the following web pages:
.br
.na
\fIhttps://slurm.schedmd.com/cons_res.html\fR,
.br
\fIhttps://slurm.schedmd.com/cons_res_share.html\fR,
.br
\fIhttps://slurm.schedmd.com/gang_scheduling.html\fR, and
.br
\fIhttps://slurm.schedmd.com/preempt.html\fR.
.ad

.RS
.TP 12
\fBEXCLUSIVE\fR
Allocates entire nodes to jobs even with select/cons_res configured.
Jobs that run in partitions with "OverSubscribe=EXCLUSIVE" will have
exclusive access to all allocated nodes.
.TP
\fBFORCE\fR
Makes all resources in the partition available for sharing
without any means for users to disable it.
May be followed with a colon and maximum number of jobs in
running or suspended state.
For example "OverSubscribe=FORCE:4" enables each node, socket or
core to execute up to four jobs at once.
Recommended only for BlueGene systems configured with
small blocks or for systems running
with gang scheduling (\fBPreemptMode=suspend,gang\fR).
NOTE: \fIPreemptType=QOS\fR will permit one additional job to be run
on the partition if started due to job preemption. For example, a configuration
of \fIOverSubscribe=FORCE:1\fR will only permit one job per resources normally,
but a second job can be started if done so through preemption based upon QOS.
The use of \fIPreemptType=QOS\fR and \fIPreemptType=Suspend\fR only applies
with \fISelectType=cons_res\fR.
.TP
\fBYES\fR
Makes all resources in the partition available for sharing upon request by
the job.
Resources will only be over\-subscribed when explicitly requested
by the user using the "\-\-share" option on job submission.
May be followed with a colon and maximum number of jobs in
running or suspended state.
For example "OverSubscribe=YES:4" enables each node, socket or
core to execute up to four jobs at once.
Recommended only for systems running with gang scheduling
(\fBPreemptMode=suspend,gang\fR).
.TP
\fBNO\fR
Selected resources are allocated to a single job. No resource will be
allocated to more than one job.
.RE

.TP
\fBPartitionName\fR
Name by which the partition may be referenced (e.g. "Interactive").
This name can be specified by users when submitting jobs.
If the \fBPartitionName\fR is "DEFAULT", the values specified
with that record will apply to subsequent partition specifications
unless explicitly set to other values in that partition record or
replaced with a different set of default values.
Each line where \fBPartitionName\fR is "DEFAULT" will replace or add to previous
default values and not a reinitialize the default values.

.TP
\fBPreemptMode\fR
Mechanism used to preempt jobs from this partition when
\fBPreemptType=preempt/partition_prio\fR is configured.
This partition specific \fBPreemptMode\fR configuration parameter will override
the \fBPreemptMode\fR configuration parameter set for the cluster as a whole.
The cluster\-level \fBPreemptMode\fR must include the GANG option if
\fBPreemptMode\fR is configured to SUSPEND for any partition.
The cluster\-level \fBPreemptMode\fR must not be OFF if \fBPreemptMode\fR
is enabled for any  partition.
See the description of the cluster\-level \fBPreemptMode\fR configuration
parameter above for further information.

.TP
\fBPriorityJobFactor\fR
Partition factor used by priority/multifactor plugin in calculating job priority.
The value may not exceed 65533.
Also see PriorityTier.

.TP
\fBPriorityTier\fR
Jobs submitted to a partition with a higher priority tier value will be
dispatched before pending jobs in partition with lower priority tier value and,
if possible, they will preempt running jobs from partitions with lower priority
tier values.
Note that a partition's priority tier takes precedence over a job's priority.
The value may not exceed 65533.
Also see PriorityJobFactor.

.TP
\fBQOS\fR
Used to extend the limits available to a QOS on a partition.  Jobs will not be
associated to this QOS outside of being associated to the partition.  They
will still be associated to their requested QOS.
By default, no QOS is used.
\fBNOTE:\fR If a limit is set in both the Partition's QOS and the Job's QOS
the Partition QOS will be honored unless the Job's QOS has the
\fBOverPartQOS\fR flag set in which the Job's QOS will have priority.

.TP
\fBReqResv\fR
Specifies users of this partition are required to designate a reservation
when submitting a job. This option can be useful in restricting usage
of a partition that may have higher priority or additional resources to be
allowed only within a reservation.
Possible values are "YES" and "NO".
The default value is "NO".

.TP
\fBRootOnly\fR
Specifies if only user ID zero (i.e. user \fIroot\fR) may allocate resources
in this partition. User root may allocate resources for any other user,
but the request must be initiated by user root.
This option can be useful for a partition to be managed by some
external entity (e.g. a higher\-level job manager) and prevents
users from directly using those resources.
Possible values are "YES" and "NO".
The default value is "NO".

.TP
\fBSelectTypeParameters\fR
Partition\-specific resource allocation type.
This option replaces the global \fBSelectTypeParameters\fR value.
Supported values are \fBCR_Core\fR, \fBCR_Core_Memory\fR, \fBCR_Socket\fR and
\fBCR_Socket_Memory\fR.
Use requires the system\-wide \fBSelectTypeParameters\fR value be set.

.TP
\fBShared\fR
The \fBShared\fR configuration parameter has been replaced by the
\fBOverSubscribe\fR parameter described above.

.TP
\fBState\fR
State of partition or availability for use.  Possible values
are "UP", "DOWN", "DRAIN" and "INACTIVE". The default value is "UP".
See also the related "Alternate" keyword.
.RS
.TP 10
\fBUP\fP
Designates that new jobs may queued on the partition, and that
jobs may be allocated nodes and run from the partition.
.TP
\fBDOWN\fP
Designates that new jobs may be queued on the partition, but
queued jobs may not be allocated nodes and run from the partition. Jobs
already running on the partition continue to run. The jobs
must be explicitly canceled to force their termination.
.TP
\fBDRAIN\fP
Designates that no new jobs may be queued on the partition (job
submission requests will be denied with an error message), but jobs
already queued on the partition may be allocated nodes and run.
See also the "Alternate" partition specification.
.TP
\fBINACTIVE\fP
Designates that no new jobs may be queued on the partition,
and jobs already queued may not be allocated nodes and run.
See also the "Alternate" partition specification.
.RE

.TP
\fBTRESBillingWeights\fR
TRESBillingWeights is used to define the billing weights of each TRES type that
will be used in calculating the usage of a job.

Billing weights are specified as a comma\-separated list of
\fI<TRES Type>\fR=\fI<TRES Billing Weight>\fR pairs.

Any TRES Type is available for billing. Note that the base unit for memory and
burst buffers is megabytes.

By default the billing of TRES is calculated as the sum of all TRES types
multiplied by their corresponding billing weight.

The weighted amount of a resource can be adjusted by adding a suffix of K,M,G,T
or P after the billing weight. For example, a memory weight of "mem=.25" on a
job allocated 8GB will be billed 2048 (8192MB *.25) units. A memory weight of
"mem=.25G" on the same job will be billed 2 (8192MB * (.25/1024)) units.

When a job is allocated 1 CPU and 8 GB of memory on a partition configured with
TRESBillingWeights="CPU=1.0,Mem=0.25G,GRES/gpu=2.0", the billable TRES will be:
(1*1.0) + (8*0.25) + (0*2.0) = 3.0.

If PriorityFlags=MAX_TRES is configured, the billable TRES is calculated as the
MAX of individual TRES' on a node (e.g. cpus, mem, gres) plus the sum of all
global TRES' (e.g. licenses). Using the same example above the billable TRES
will be MAX(1*1.0, 8*0.25) + (0*2.0) = 2.0.

If TRESBillingWeights is not defined then the job is billed against the total
number of allocated CPUs.

\fBNOTE:\fR TRESBillingWeights is only used when calculating fairshare and
doesn't affect job priority directly as it is currently not used for the size of
the job. If you want TRES' to play a role in the job's priority then refer to
the PriorityWeightTRES option.

.RE

.SH "Prolog and Epilog Scripts"
There are a variety of prolog and epilog program options that
execute with various permissions and at various times.
The four options most likely to be used are:
\fBProlog\fR and \fBEpilog\fR (executed once on each compute node
for each job) plus \fBPrologSlurmctld\fR and \fBEpilogSlurmctld\fR
(executed once on the \fBControlMachine\fR for each job).

NOTE:  Standard output and error messages are normally not preserved.
Explicitly write output and error messages to an appropriate location
if you wish to preserve that information.

NOTE:  By default the Prolog script is ONLY run on any individual
node when it first sees a job step from a new allocation; it does not
run the Prolog immediately when an allocation is granted.  If no job steps
from an allocation are run on a node, it will never run the Prolog for that
allocation.  This Prolog behaviour can be changed by the
\fBPrologFlags\fR parameter.  The Epilog, on the other hand, always
runs on every node of an allocation when the allocation is released.

If the Epilog fails (returns a non\-zero exit code), this will result in the
node being set to a DRAIN state.
If the EpilogSlurmctld fails (returns a non\-zero exit code), this will only
be logged.
If the Prolog fails (returns a non\-zero exit code), this will result in the
node being set to a DRAIN state and the job being requeued in a held state
unless \fBnohold_on_prolog_fail\fR is configured in
\fBSchedulerParameters\fR.
If the PrologSlurmctld fails (returns a non\-zero exit code), this will result
in the job requeued to executed on another node if possible. Only batch jobs
can be requeued.
 Interactive jobs (salloc and srun) will be cancelled if the
PrologSlurmctld fails.


Information about the job is passed to the script using environment
variables.
Unless otherwise specified, these environment variables are available
to all of the programs.
.TP
\fBBASIL_RESERVATION_ID\fR
Basil reservation ID.
Available on Cray systems with ALPS only.
.TP
\fBMPIRUN_PARTITION\fR
BlueGene partition name.
Available on BlueGene systems only.
.TP
\fBSLURM_ARRAY_JOB_ID\fR
If this job is part of a job array, this will be set to the job ID.
Otherwise it will not be set.
To reference this specific task of a job array, combine
SLURM_ARRAY_JOB_ID with SLURM_ARRAY_TASK_ID
(e.g. "scontrol update ${SLURM_ARRAY_JOB_ID}_{$SLURM_ARRAY_TASK_ID} ...");
Available in \fBPrologSlurmctld\fR and \fBEpilogSlurmctld\fR only.
.TP
\fBSLURM_ARRAY_TASK_ID\fR
If this job is part of a job array, this will be set to the task ID.
Otherwise it will not be set.
To reference this specific task of a job array, combine
SLURM_ARRAY_JOB_ID with SLURM_ARRAY_TASK_ID
(e.g. "scontrol update ${SLURM_ARRAY_JOB_ID}_{$SLURM_ARRAY_TASK_ID} ...");
Available in \fBPrologSlurmctld\fR and \fBEpilogSlurmctld\fR only.
.TP
\fBSLURM_ARRAY_TASK_MAX\fR
If this job is part of a job array, this will be set to the maximum
task ID.
Otherwise it will not be set.
Available in \fBPrologSlurmctld\fR and \fBEpilogSlurmctld\fR only.
.TP
\fBSLURM_ARRAY_TASK_MIN\fR
If this job is part of a job array, this will be set to the minimum
task ID.
Otherwise it will not be set.
Available in \fBPrologSlurmctld\fR and \fBEpilogSlurmctld\fR only.
.TP
\fBSLURM_ARRAY_TASK_STEP\fR
If this job is part of a job array, this will be set to the step
size of task IDs.
Otherwise it will not be set.
Available in \fBPrologSlurmctld\fR and \fBEpilogSlurmctld\fR only.
.TP
\fBSLURM_CLUSTER_NAME\fR
Name of the cluster executing the job.
.TP
\fBSLURM_JOB_ACCOUNT\fR
Account name used for the job.
Available in \fBPrologSlurmctld\fR and \fBEpilogSlurmctld\fR only.
.TP
\fBSLURM_JOB_CONSTRAINTS\fR
Features required to run the job.
Available in \fBProlog\fR, \fBPrologSlurmctld\fR and \fBEpilogSlurmctld\fR only.
.TP
\fBSLURM_JOB_DERIVED_EC\fR
The highest exit code of all of the job steps.
Available in \fBEpilogSlurmctld\fR only.
.TP
\fBSLURM_JOB_EXIT_CODE\fR
The exit code of the job script (or salloc). The value is the status
as returned by the wait() system call (See wait(2))
Available in \fBEpilogSlurmctld\fR only.
.TP
\fBSLURM_JOB_EXIT_CODE2\fR
The exit code of the job script (or salloc). The value has the format
<exit>:<sig>. The first number is the exit code, typically as set by the
exit() function. The second number of the signal that caused the process to
terminate if it was terminated by a signal.
Available in \fBEpilogSlurmctld\fR only.
.TP
\fBSLURM_JOB_GID\fR
Group ID of the job's owner.
Available in \fBPrologSlurmctld\fR and \fBEpilogSlurmctld\fR only.
.TP
\fBSLURM_JOB_GPUS\fR
GPU IDs allocated to the job (if any).
Available in the \fBProlog\fR only.
.TP
\fBSLURM_JOB_GROUP\fR
Group name of the job's owner.
Available in \fBPrologSlurmctld\fR and \fBEpilogSlurmctld\fR only.
.TP
\fBSLURM_JOB_ID\fR
Job ID.
CAUTION: If this job is the first task of a job array, then Slurm commands using
this job ID will refer to the entire job array rather than this specific task
of the job array.
.TP
\fBSLURM_JOB_NAME\fR
Name of the job.
Available in \fBPrologSlurmctld\fR and \fBEpilogSlurmctld\fR only.
.TP
\fBSLURM_JOB_NODELIST\fR
Nodes assigned to job. A Slurm hostlist expression.
"scontrol show hostnames" can be used to convert this to a
list of individual host names.
Available in \fBPrologSlurmctld\fR and \fBEpilogSlurmctld\fR only.
.TP
\fBSLURM_JOB_PARTITION\fR
Partition that job runs in.
Available in \fBProlog\fR, \fBPrologSlurmctld\fR and \fBEpilogSlurmctld\fR only.
.TP
\fBSLURM_JOB_UID\fR
User ID of the job's owner.
.TP
\fBSLURM_JOB_USER\fR
User name of the job's owner.

.SH "NETWORK TOPOLOGY"
Slurm is able to optimize job allocations to minimize network contention.
Special Slurm logic is used to optimize allocations on systems with a
three\-dimensional interconnect (BlueGene, etc.)
and information about configuring those systems are available on
web pages available here: <https://slurm.schedmd.com/>.
For a hierarchical network, Slurm needs to have detailed information
about how nodes are configured on the network switches.
.LP
Given network topology information, Slurm allocates all of a job's
resources onto a single leaf of the network (if possible) using a best\-fit
algorithm.
Otherwise it will allocate a job's resources onto multiple leaf switches
so as to minimize the use of higher\-level switches.
The \fBTopologyPlugin\fR parameter controls which plugin is used to
collect network topology information.
The only values presently supported are
"topology/3d_torus" (default for IBM BlueGene and
Cray XT/XE systems, performs best\-fit logic over three\-dimensional topology),
"topology/none" (default for other systems,
best\-fit logic over one\-dimensional topology),
"topology/tree" (determine the network topology based
upon information contained in a topology.conf file,
see "man topology.conf" for more information).
Future plugins may gather topology information directly from the network.
The topology information is optional.
If not provided, Slurm will perform a best\-fit algorithm assuming the
nodes are in a one\-dimensional array as configured and the communications
cost is related to the node distance in this array.

.SH "RELOCATING CONTROLLERS"
If the cluster's computers used for the primary or backup controller
will be out of service for an extended period of time, it may be
desirable to relocate them.
In order to do so, follow this procedure:
.LP
1. Stop the Slurm daemons
.br
2. Modify the slurm.conf file appropriately
.br
3. Distribute the updated slurm.conf file to all nodes
.br
4. Restart the Slurm daemons
.LP
There should be no loss of any running or pending jobs.
Insure that any nodes added to the cluster have the current
slurm.conf file installed.
.LP
\fBCAUTION:\fR If two nodes are simultaneously configured as the
primary controller (two nodes on which \fBControlMachine\fR specify
the local host and the \fBslurmctld\fR daemon is executing on each),
system behavior will be destructive.
If a compute node has an incorrect \fBControlMachine\fR or
\fBBackupController\fR parameter, that node may be rendered
unusable, but no other harm will result.

.SH "EXAMPLE"
.LP
#
.br
# Sample /etc/slurm.conf for dev[0\-25].llnl.gov
.br
# Author: John Doe
.br
# Date: 11/06/2001
.br
#
.br
ControlMachine=dev0
.br
ControlAddr=edev0
.br
BackupController=dev1
.br
BackupAddr=edev1
.br
#
.br
AuthType=auth/munge
.br
Epilog=/usr/local/slurm/epilog
.br
Prolog=/usr/local/slurm/prolog
.br
FastSchedule=1
.br
FirstJobId=65536
.br
InactiveLimit=120
.br
JobCompType=jobcomp/filetxt
.br
JobCompLoc=/var/log/slurm/jobcomp
.br
KillWait=30
.br
MaxJobCount=10000
.br
MinJobAge=3600
.br
PluginDir=/usr/local/lib:/usr/local/slurm/lib
.br
ReturnToService=0
.br
SchedulerType=sched/backfill
.br
SlurmctldLogFile=/var/log/slurm/slurmctld.log
.br
SlurmdLogFile=/var/log/slurm/slurmd.log
.br
SlurmctldPort=7002
.br
SlurmdPort=7003
.br
SlurmdSpoolDir=/var/spool/slurmd.spool
.br
StateSaveLocation=/var/spool/slurm.state
.br
SwitchType=switch/none
.br
TmpFS=/tmp
.br
WaitTime=30
.br
JobCredentialPrivateKey=/usr/local/slurm/private.key
.br
.na
JobCredentialPublicCertificate=/usr/local/slurm/public.cert
.ad
.br
#
.br
# Node Configurations
.br
#
.br
NodeName=DEFAULT CPUs=2 RealMemory=2000 TmpDisk=64000
.br
NodeName=DEFAULT State=UNKNOWN
.br
NodeName=dev[0\-25] NodeAddr=edev[0\-25] Weight=16
.br
# Update records for specific DOWN nodes
.br
DownNodes=dev20 State=DOWN Reason="power,ETA=Dec25"
.br
#
.br
# Partition Configurations
.br
#
.br
PartitionName=DEFAULT MaxTime=30 MaxNodes=10 State=UP
.br
PartitionName=debug Nodes=dev[0\-8,18\-25] Default=YES
.br
PartitionName=batch Nodes=dev[9\-17]  MinNodes=4
.br
PartitionName=long Nodes=dev[9\-17] MaxTime=120 AllowGroups=admin

.SH "INCLUDE MODIFIERS"
The "include" key word can be used with modifiers within the specified
pathname. These modifiers would be replaced with cluster name or other
information depending on which modifier is specified. If the included file
is not an absolute path name (i.e. it does not start with a slash), it will
searched for in the same directory as the slurm.conf file.
.TP
\fB%c\fR
Cluster name specified in the slurm.conf will be used.
.TP
\fBEXAMPLE\fR
.RE
ClusterName=linux
.RE
include /home/slurm/etc/%c_config
.RE
# Above line interpreted as
.RE
# "include /home/slurm/etc/linux_config"

.SH "FILE AND DIRECTORY PERMISSIONS"
There are three classes of files:
Files used by \fBslurmctld\fR must be accessible by user \fBSlurmUser\fR
and accessible by the primary and backup control machines.
Files used by \fBslurmd\fR must be accessible by user root and
accessible from every compute node.
A few files need to be accessible by normal users on all login and
compute nodes.
While many files and directories are listed below, most of them will
not be used with most configurations.
.TP
\fBAccountingStorageLoc\fR
If this specifies a file, it must be writable by user \fBSlurmUser\fR.
The file must be accessible by the primary and backup control machines.
It is recommended that the file be readable by all users from login and
compute nodes.
.TP
\fBEpilog\fR
Must be executable by user root.
It is recommended that the file be readable by all users.
The file must exist on every compute node.
.TP
\fBEpilogSlurmctld\fR
Must be executable by user \fBSlurmUser\fR.
It is recommended that the file be readable by all users.
The file must be accessible by the primary and backup control machines.
.TP
\fBHealthCheckProgram\fR
Must be executable by user root.
It is recommended that the file be readable by all users.
The file must exist on every compute node.
.TP
\fBJobCheckpointDir\fR
Must be writable by user \fBSlurmUser\fR and no other users.
The file must be accessible by the primary and backup control machines.
.TP
\fBJobCompLoc\fR
If this specifies a file, it must be writable by user \fBSlurmUser\fR.
The file must be accessible by the primary and backup control machines.
.TP
\fBJobCredentialPrivateKey\fR
Must be readable only by user \fBSlurmUser\fR and writable by no other users.
The file must be accessible by the primary and backup control machines.
.TP
\fBJobCredentialPublicCertificate\fR
Readable to all users on all nodes.
Must not be writable by regular users.
.TP
\fBMailProg\fR
Must be executable by user \fBSlurmUser\fR.
Must not be writable by regular users.
The file must be accessible by the primary and backup control machines.
.TP
\fBProlog\fR
Must be executable by user root.
It is recommended that the file be readable by all users.
The file must exist on every compute node.
.TP
\fBPrologSlurmctld\fR
Must be executable by user \fBSlurmUser\fR.
It is recommended that the file be readable by all users.
The file must be accessible by the primary and backup control machines.
.TP
\fBResumeProgram\fR
Must be executable by user \fBSlurmUser\fR.
The file must be accessible by the primary and backup control machines.
.TP
\fBSallocDefaultCommand\fR
Must be executable by all users.
The file must exist on every login and compute node.
.TP
\fBslurm.conf\fR
Readable to all users on all nodes.
Must not be writable by regular users.
.TP
\fBSlurmctldLogFile\fR
Must be writable by user \fBSlurmUser\fR.
The file must be accessible by the primary and backup control machines.
.TP
\fBSlurmctldPidFile\fR
Must be writable by user root.
Preferably writable and removable by \fBSlurmUser\fR.
The file must be accessible by the primary and backup control machines.
.TP
\fBSlurmdLogFile\fR
Must be writable by user root.
A distinct file must exist on each compute node.
.TP
\fBSlurmdPidFile\fR
Must be writable by user root.
A distinct file must exist on each compute node.
.TP
\fBSlurmdSpoolDir\fR
Must be writable by user root.
A distinct file must exist on each compute node.
.TP
\fBSrunEpilog\fR
Must be executable by all users.
The file must exist on every login and compute node.
.TP
\fBSrunProlog\fR
Must be executable by all users.
The file must exist on every login and compute node.
.TP
\fBStateSaveLocation\fR
Must be writable by user \fBSlurmUser\fR.
The file must be accessible by the primary and backup control machines.
.TP
\fBSuspendProgram\fR
Must be executable by user \fBSlurmUser\fR.
The file must be accessible by the primary and backup control machines.
.TP
\fBTaskEpilog\fR
Must be executable by all users.
The file must exist on every compute node.
.TP
\fBTaskProlog\fR
Must be executable by all users.
The file must exist on every compute node.
.TP
\fBUnkillableStepProgram\fR
Must be executable by user \fBSlurmUser\fR.
The file must be accessible by the primary and backup control machines.

.SH "LOGGING"
.LP
Note that while Slurm daemons create log files and other files as needed,
it treats the lack of parent directories as a fatal error.
This prevents the daemons from running if critical file systems are
not mounted and will minimize the risk of cold\-starting (starting
without preserving jobs).
.LP
Log files and job accounting files,
may need to be created/owned by the "SlurmUser" uid to be successfully
accessed.  Use the "chown" and "chmod" commands to set the ownership
and permissions appropriately.
See the section \fBFILE AND DIRECTORY PERMISSIONS\fR for information
about the various files and directories used by Slurm.
.LP
It is recommended that the logrotate utility be used to insure that
various log files do not become too large.
This also applies to text files used for accounting,
process tracking, and the slurmdbd log if they are used.
.LP
Here is a sample logrotate configuration. Make appropriate site modifications
and save as /etc/logrotate.d/slurm on all nodes.
See the \fBlogrotate\fR man page for more details.
.LP
##
.br
# Slurm Logrotate Configuration
.br
##
.br
/var/log/slurm/*log {
.br
    compress
.br
    missingok
.br
    nocopytruncate
.br
    nocreate
.br
    nodelaycompress
.br
    nomail
.br
    notifempty
.br
    noolddir
.br
    rotate 5
.br
    sharedscripts
.br
    size=5M
.br
    create 640 slurm root
.br
    postrotate
.br
	/etc/init.d/slurm reconfig
.br
    endscript
.br
}
.br

.SH "COPYING"
Copyright (C) 2002\-2007 The Regents of the University of California.
Produced at Lawrence Livermore National Laboratory (cf, DISCLAIMER).
.br
Copyright (C) 2008\-2010 Lawrence Livermore National Security.
.br
Copyright (C) 2010-2016 SchedMD LLC.
.LP
This file is part of Slurm, a resource management program.
For details, see <https://slurm.schedmd.com/>.
.LP
Slurm is free software; you can redistribute it and/or modify it under
the terms of the GNU General Public License as published by the Free
Software Foundation; either version 2 of the License, or (at your option)
any later version.
.LP
Slurm is distributed in the hope that it will be useful, but WITHOUT ANY
WARRANTY; without even the implied warranty of MERCHANTABILITY or FITNESS
FOR A PARTICULAR PURPOSE.  See the GNU General Public License for more
details.

.SH "FILES"
/etc/slurm.conf

.SH "SEE ALSO"
.LP
\fBbluegene.conf\fR(5), \fBcgroup.conf\fR(5), \fBgethostbyname\fR (3),
\fBgetrlimit\fR (2), \fBgres.conf\fR(5), \fBgroup\fR (5), \fBhostname\fR (1),
\fBscontrol\fR(1), \fBslurmctld\fR(8), \fBslurmd\fR(8),
\fBslurmdbd\fR(8), \fBslurmdbd.conf\fR(5), \fBsrun(1)\fR,
\fBspank(8)\fR, \fBsyslog\fR (2), \fBtopology.conf\fR(5), \fBwiki.conf\fR(5)<|MERGE_RESOLUTION|>--- conflicted
+++ resolved
@@ -2636,7 +2636,6 @@
 (many hundreds) are submitted at the same time, but it will delay the
 initiation time of individual jobs. Also see \fBdefault_queue_depth\fR above.
 .TP
-<<<<<<< HEAD
 \fBdelay_boot=#\fR
 Do not reboot nodes in order to satified this job's feature specification if
 the job has been eligible to run for less than this time period.
@@ -2646,10 +2645,7 @@
 Individual jobs may override this default value with the \fB\-\-delay\-boot\fR
 option.
 .TP
-\fBdisable_user_top\fB
-=======
 \fBdisable_user_top\fR
->>>>>>> 924e1dfe
 Disable use of the "scontrol top" command by non-privileged users.
 .TP
 \fBIgnore_NUMA\fR
