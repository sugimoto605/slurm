--- conflicted
+++ resolved
@@ -1709,14 +1709,7 @@
 		error("%s: failed to find job_record for fed JobId=%u",
 		      __func__, job_update_info->job_id);
 	} else if (!job_ptr->fed_details) {
-<<<<<<< HEAD
 		debug2("%s: %pJ not federated anymore", __func__, job_ptr);
-		unlock_slurmctld(job_write_lock);
-		return;
-	}
-=======
-		debug2("%s: %d not federated anymore",
-		       __func__, job_ptr->job_id);
 	} else if (IS_JOB_RUNNING(job_ptr)) {
 		/*
 		 * The job could have started between the time that the origin
@@ -1725,7 +1718,6 @@
 		slurm_msg_t msg;
 		sib_msg_t sib_msg = {0};
 		job_step_kill_msg_t *kill_req;
->>>>>>> 0d6d8875
 
 		/* Build and pack a kill_req msg to put in a sib_msg */
 		kill_req = xmalloc(sizeof(job_step_kill_msg_t));
@@ -1741,8 +1733,8 @@
 		msg.data = &sib_msg;
 
 		if (slurmctld_conf.debug_flags & DEBUG_FLAG_FEDR)
-			info("%s: %d running now, just going to cancel it.",
-			     __func__, job_ptr->job_id);
+			info("%s: %pJ running now, just going to cancel it.",
+			     __func__, job_ptr);
 
 		_q_sib_job_cancel(&msg, job_update_info->uid);
 	} else {
