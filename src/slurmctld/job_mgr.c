/*****************************************************************************\
 *  job_mgr.c - manage the job information of slurm
 *	Note: there is a global job list (job_list), time stamp
 *	(last_job_update), and hash table (job_hash)
 *****************************************************************************
 *  Copyright (C) 2002-2007 The Regents of the University of California.
 *  Copyright (C) 2008-2010 Lawrence Livermore National Security.
 *  Portions Copyright (C) 2010-2014 SchedMD <http://www.schedmd.com>.
 *  Produced at Lawrence Livermore National Laboratory (cf, DISCLAIMER).
 *  Written by Morris Jette <jette1@llnl.gov>
 *  CODE-OCEC-09-009. All rights reserved.
 *
 *  This file is part of SLURM, a resource management program.
 *  For details, see <http://slurm.schedmd.com/>.
 *  Please also read the included file: DISCLAIMER.
 *
 *  SLURM is free software; you can redistribute it and/or modify it under
 *  the terms of the GNU General Public License as published by the Free
 *  Software Foundation; either version 2 of the License, or (at your option)
 *  any later version.
 *
 *  In addition, as a special exception, the copyright holders give permission
 *  to link the code of portions of this program with the OpenSSL library under
 *  certain conditions as described in each individual source file, and
 *  distribute linked combinations including the two. You must obey the GNU
 *  General Public License in all respects for all of the code used other than
 *  OpenSSL. If you modify file(s) with this exception, you may extend this
 *  exception to your version of the file(s), but you are not obligated to do
 *  so. If you do not wish to do so, delete this exception statement from your
 *  version.  If you delete this exception statement from all source files in
 *  the program, then also delete it here.
 *
 *  SLURM is distributed in the hope that it will be useful, but WITHOUT ANY
 *  WARRANTY; without even the implied warranty of MERCHANTABILITY or FITNESS
 *  FOR A PARTICULAR PURPOSE.  See the GNU General Public License for more
 *  details.
 *
 *  You should have received a copy of the GNU General Public License along
 *  with SLURM; if not, write to the Free Software Foundation, Inc.,
 *  51 Franklin Street, Fifth Floor, Boston, MA 02110-1301  USA.
\*****************************************************************************/

#ifdef HAVE_CONFIG_H
#  include "config.h"
#endif

#include <ctype.h>
#include <dirent.h>
#include <errno.h>
#include <fcntl.h>
#include <libgen.h>
#include <signal.h>
#include <stdio.h>
#include <stdlib.h>
#include <string.h>
#include <strings.h>
#include <sys/stat.h>
#include <sys/types.h>
#include <sys/param.h>
#include <unistd.h>

#include "slurm/slurm_errno.h"

#include "src/common/slurm_acct_gather.h"
#include "src/common/assoc_mgr.h"
#include "src/common/bitstring.h"
#include "src/common/fd.h"
#include "src/common/forward.h"
#include "src/common/gres.h"
#include "src/common/hostlist.h"
#include "src/common/node_select.h"
#include "src/common/parse_time.h"
#include "src/common/slurm_accounting_storage.h"
#include "src/common/slurm_jobcomp.h"
#include "src/common/slurm_priority.h"
#include "src/common/slurm_protocol_pack.h"
#include "src/common/switch.h"
#include "src/common/timers.h"
#include "src/common/xassert.h"
#include "src/common/xstring.h"

#include "src/slurmctld/acct_policy.h"
#include "src/slurmctld/agent.h"
#include "src/slurmctld/front_end.h"
#include "src/slurmctld/job_scheduler.h"
#include "src/slurmctld/job_submit.h"
#include "src/slurmctld/licenses.h"
#include "src/slurmctld/locks.h"
#include "src/slurmctld/node_scheduler.h"
#include "src/slurmctld/preempt.h"
#include "src/slurmctld/proc_req.h"
#include "src/slurmctld/reservation.h"
#include "src/slurmctld/sched_plugin.h"
#include "src/slurmctld/slurmctld.h"
#include "src/slurmctld/slurmctld_plugstack.h"
#include "src/slurmctld/srun_comm.h"
#include "src/slurmctld/state_save.h"
#include "src/slurmctld/trigger_mgr.h"

#define DETAILS_FLAG 0xdddd
#define SLURM_CREATE_JOB_FLAG_NO_ALLOCATE_0 0
#define STEP_FLAG 0xbbbb
#define TOP_PRIORITY 0xffff0000	/* large, but leave headroom for higher */

#define JOB_HASH_INX(_job_id)	(_job_id % hash_table_size)
#define JOB_ARRAY_HASH_INX(_job_id, _task_id) \
	((_job_id + _task_id) % hash_table_size)

/* Change JOB_STATE_VERSION value when changing the state save format */
#define JOB_STATE_VERSION       "PROTOCOL_VERSION"
#define JOB_2_6_STATE_VERSION   "VER014"	/* SLURM version 2.6 */

#define JOB_CKPT_VERSION      "PROTOCOL_VERSION"

/* Global variables */
List   job_list = NULL;		/* job_record list */
time_t last_job_update;		/* time of last update to job records */

/* Local variables */
static uint32_t highest_prio = 0;
static uint32_t lowest_prio  = TOP_PRIORITY;
static int      hash_table_size = 0;
static int      job_count = 0;		/* job's in the system */
static uint32_t job_id_sequence = 0;	/* first job_id to assign new job */
static struct   job_record **job_hash = NULL;
static struct   job_record **job_array_hash_j = NULL;
static struct   job_record **job_array_hash_t = NULL;
static time_t   last_file_write_time = (time_t) 0;
static uint32_t max_array_size = NO_VAL;
static int	select_serial = -1;
static bool     wiki_sched = false;
static bool     wiki2_sched = false;
static bool     wiki_sched_test = false;
static uint32_t num_exit;
static int32_t  *requeue_exit;
static uint32_t num_hold;
static int32_t  *requeue_exit_hold;

/* Local functions */
static void _add_job_hash(struct job_record *job_ptr);
static void _add_job_array_hash(struct job_record *job_ptr);
static void _build_array_str(job_array_struct_t *array_recs);
static int  _checkpoint_job_record (struct job_record *job_ptr,
				    char *image_dir);
static int  _copy_job_desc_files(uint32_t job_id_src, uint32_t job_id_dest);
static int  _copy_job_desc_to_file(job_desc_msg_t * job_desc,
				   uint32_t job_id);
static int  _copy_job_desc_to_job_record(job_desc_msg_t * job_desc,
					 struct job_record **job_ptr,
					 bitstr_t ** exc_bitmap,
					 bitstr_t ** req_bitmap);
static job_desc_msg_t * _copy_job_record_to_job_desc(
				struct job_record *job_ptr);
static char *_copy_nodelist_no_dup(char *node_list);
static void _del_batch_list_rec(void *x);
static void _delete_job_desc_files(uint32_t job_id);
static slurmdb_qos_rec_t *_determine_and_validate_qos(
	char *resv_name, slurmdb_association_rec_t *assoc_ptr,
	bool admin, slurmdb_qos_rec_t *qos_rec,	int *error_code);
static void _dump_job_details(struct job_details *detail_ptr,
			      Buf buffer);
static void _dump_job_state(struct job_record *dump_job_ptr, Buf buffer);
static int  _find_batch_dir(void *x, void *key);
static void _get_batch_job_dir_ids(List batch_dirs);
static time_t _get_last_state_write_time(void);
struct job_record *_job_rec_copy(struct job_record *job_ptr);
static void _job_timed_out(struct job_record *job_ptr);
static int  _job_create(job_desc_msg_t * job_specs, int allocate, int will_run,
			struct job_record **job_rec_ptr, uid_t submit_uid,
			char **err_msg);
static void _list_delete_job(void *job_entry);
static int  _list_find_job_id(void *job_entry, void *key);
static int  _list_find_job_old(void *job_entry, void *key);
static int  _load_job_details(struct job_record *job_ptr, Buf buffer,
			      uint16_t protocol_version);
static int  _load_job_state(Buf buffer,	uint16_t protocol_version);
static uint32_t _max_switch_wait(uint32_t input_wait);
static void _notify_srun_missing_step(struct job_record *job_ptr, int node_inx,
				      time_t now, time_t node_boot_time);
static int  _open_job_state_file(char **state_file);
static void _pack_job_for_ckpt (struct job_record *job_ptr, Buf buffer);
static void _pack_default_job_details(struct job_record *job_ptr,
				      Buf buffer,
				      uint16_t protocol_version);
static void _pack_pending_job_details(struct job_details *detail_ptr,
				      Buf buffer,
				      uint16_t protocol_version);
static bool _parse_array_tok(char *tok, bitstr_t *array_bitmap, uint32_t max);
static int  _purge_job_record(uint32_t job_id);
static void _purge_missing_jobs(int node_inx, time_t now);
static int  _read_data_array_from_file(char *file_name, char ***data,
				       uint32_t * size,
 				       struct job_record *job_ptr);
static int  _read_data_from_file(char *file_name, char **data);
static char *_read_job_ckpt_file(char *ckpt_file, int *size_ptr);
static void _remove_defunct_batch_dirs(List batch_dirs);
static void _remove_job_hash(struct job_record *job_ptr);
static int  _reset_detail_bitmaps(struct job_record *job_ptr);
static void _reset_step_bitmaps(struct job_record *job_ptr);
static int  _resume_job_nodes(struct job_record *job_ptr, bool indf_susp);
static void _send_job_kill(struct job_record *job_ptr);
static int  _set_job_id(struct job_record *job_ptr);
static void _signal_batch_job(struct job_record *job_ptr, uint16_t signal);
static void _signal_job(struct job_record *job_ptr, int signal);
static void _suspend_job(struct job_record *job_ptr, uint16_t op,
			 bool indf_susp);
static int  _suspend_job_nodes(struct job_record *job_ptr, bool indf_susp);
static bool _top_priority(struct job_record *job_ptr);
static int  _valid_job_part(job_desc_msg_t * job_desc,
			    uid_t submit_uid, bitstr_t *req_bitmap,
			    struct part_record **part_pptr,
			    List part_ptr_list,
			    slurmdb_association_rec_t *assoc_ptr,
			    slurmdb_qos_rec_t *qos_ptr);
static int  _validate_job_desc(job_desc_msg_t * job_desc_msg, int allocate,
                               uid_t submit_uid, struct part_record *part_ptr,
                               List part_list);
static void _validate_job_files(List batch_dirs);
static int  _write_data_to_file(char *file_name, char *data);
static int  _write_data_array_to_file(char *file_name, char **data,
				      uint32_t size);
static void _xmit_new_end_time(struct job_record *job_ptr);
static bool _validate_min_mem_partition(job_desc_msg_t *job_desc_msg,
                                        struct part_record *,
                                        List part_list);
static void  _set_job_requeue_exit_value(struct job_record *);
static int32_t *_make_requeue_array(char *, uint32_t *);

/*
 * create_job_record - create an empty job_record including job_details.
 *	load its values with defaults (zeros, nulls, and magic cookie)
 * IN/OUT error_code - set to zero if no error, errno otherwise
 * RET pointer to the record or NULL if error
 * global: job_list - global job list
 *	job_count - number of jobs in the system
 *	last_job_update - time of last job table update
 * NOTE: allocates memory that should be xfreed with _list_delete_job
 */
struct job_record *create_job_record(int *error_code)
{
	struct job_record  *job_ptr;
	struct job_details *detail_ptr;

	if (job_count >= slurmctld_conf.max_job_cnt) {
		error("create_job_record: MaxJobCount reached (%u)",
		      slurmctld_conf.max_job_cnt);
	}

	job_count++;
	*error_code = 0;
	last_job_update = time(NULL);

	job_ptr    = (struct job_record *) xmalloc(sizeof(struct job_record));
	detail_ptr = (struct job_details *)xmalloc(sizeof(struct job_details));

	job_ptr->magic = JOB_MAGIC;
	job_ptr->array_task_id = NO_VAL;
	job_ptr->details = detail_ptr;
	job_ptr->prio_factors = xmalloc(sizeof(priority_factors_object_t));
	job_ptr->step_list = list_create(NULL);

	xassert (detail_ptr->magic = DETAILS_MAGIC); /* set value */
	detail_ptr->submit_time = time(NULL);
	job_ptr->requid = -1; /* force to -1 for sacct to know this
			       * hasn't been set yet  */
	(void) list_append(job_list, job_ptr);

	return job_ptr;
}


/*
 * delete_job_details - delete a job's detail record and clear it's pointer
 *	this information can be deleted as soon as the job is allocated
 *	resources and running (could need to restart batch job)
 * IN job_entry - pointer to job_record to clear the record of
 */
void delete_job_details(struct job_record *job_entry)
{
	int i;

	if (job_entry->details == NULL)
		return;

	xassert (job_entry->details->magic == DETAILS_MAGIC);
	if (IS_JOB_FINISHED(job_entry))
		_delete_job_desc_files(job_entry->job_id);

	xfree(job_entry->details->acctg_freq);
	for (i=0; i<job_entry->details->argc; i++)
		xfree(job_entry->details->argv[i]);
	xfree(job_entry->details->argv);
	xfree(job_entry->details->ckpt_dir);
	xfree(job_entry->details->cpu_bind);
	if (job_entry->details->depend_list)
		list_destroy(job_entry->details->depend_list);
	xfree(job_entry->details->dependency);
	xfree(job_entry->details->orig_dependency);
	for (i=0; i<job_entry->details->env_cnt; i++)
		xfree(job_entry->details->env_sup[i]);
	xfree(job_entry->details->env_sup);
	xfree(job_entry->details->std_err);
	FREE_NULL_BITMAP(job_entry->details->exc_node_bitmap);
	xfree(job_entry->details->exc_nodes);
	if (job_entry->details->feature_list)
		list_destroy(job_entry->details->feature_list);
	xfree(job_entry->details->features);
	xfree(job_entry->details->std_in);
	xfree(job_entry->details->mc_ptr);
	xfree(job_entry->details->mem_bind);
	xfree(job_entry->details->std_out);
	FREE_NULL_BITMAP(job_entry->details->req_node_bitmap);
	xfree(job_entry->details->req_node_layout);
	xfree(job_entry->details->req_nodes);
	xfree(job_entry->details->restart_dir);
	xfree(job_entry->details->work_dir);
	xfree(job_entry->details);	/* Must be last */
}

/* _delete_job_desc_files - delete job descriptor related files */
static void _delete_job_desc_files(uint32_t job_id)
{
	char *dir_name = NULL, *file_name;
	struct stat sbuf;
	int hash = job_id % 10, stat_rc;

	dir_name = slurm_get_state_save_location();
	xstrfmtcat(dir_name, "/hash.%d/job.%u", hash, job_id);
	stat_rc = stat(dir_name, &sbuf);
	if (stat_rc != 0) {
		/* Read version 14.03 or earlier state format */
		xfree(dir_name);
		dir_name = slurm_get_state_save_location();
		xstrfmtcat(dir_name, "/job.%u", job_id);
		stat_rc = stat(dir_name, &sbuf);
		if (stat_rc != 0) {
			xfree(dir_name);
			return;
		}
	}

	file_name = xstrdup(dir_name);
	xstrcat(file_name, "/environment");
	(void) unlink(file_name);
	xfree(file_name);

	file_name = xstrdup(dir_name);
	xstrcat(file_name, "/script");
	(void) unlink(file_name);
	xfree(file_name);

	(void) rmdir(dir_name);
	xfree(dir_name);
}

static uint32_t _max_switch_wait(uint32_t input_wait)
{
	static time_t sched_update = 0;
	static uint32_t max_wait = 300;	/* default max_switch_wait, seconds */
	char *sched_params, *tmp_ptr;
	int i;

	if (sched_update != slurmctld_conf.last_update) {
		sched_params = slurm_get_sched_params();
		if (sched_params &&
		    (tmp_ptr = strstr(sched_params, "max_switch_wait="))) {
		/*                                   0123456789012345 */
			i = atoi(tmp_ptr + 16);
			if (i < 0) {
				error("ignoring SchedulerParameters: "
				      "max_switch_wait of %d", i);
			} else {
				      max_wait = i;
			}
		}
		xfree(sched_params);
	}

	if (max_wait > input_wait)
		return input_wait;
	return max_wait;
}

static slurmdb_qos_rec_t *_determine_and_validate_qos(
	char *resv_name, slurmdb_association_rec_t *assoc_ptr,
	bool admin, slurmdb_qos_rec_t *qos_rec, int *error_code)
{
	slurmdb_qos_rec_t *qos_ptr = NULL;

	/* If enforcing associations make sure this is a valid qos
	   with the association.  If not just fill in the qos and
	   continue. */

	xassert(qos_rec);

	if (!qos_rec->name && !qos_rec->id) {
		if (assoc_ptr && assoc_ptr->usage->valid_qos) {
			if (assoc_ptr->def_qos_id)
				qos_rec->id = assoc_ptr->def_qos_id;
			else if (bit_set_count(assoc_ptr->usage->valid_qos)
				 == 1)
				qos_rec->id =
					bit_ffs(assoc_ptr->usage->valid_qos);
			else if (assoc_mgr_root_assoc
				 && assoc_mgr_root_assoc->def_qos_id)
				qos_rec->id = assoc_mgr_root_assoc->def_qos_id;
			else
				qos_rec->name = "normal";
		} else if (assoc_mgr_root_assoc
			   && assoc_mgr_root_assoc->def_qos_id)
			qos_rec->id = assoc_mgr_root_assoc->def_qos_id;
		else
			qos_rec->name = "normal";
	}

	if (assoc_mgr_fill_in_qos(acct_db_conn, qos_rec, accounting_enforce,
				  &qos_ptr) != SLURM_SUCCESS) {
		error("Invalid qos (%s)", qos_rec->name);
		*error_code = ESLURM_INVALID_QOS;
		return NULL;
	}

	if ((accounting_enforce & ACCOUNTING_ENFORCE_QOS)
	    && assoc_ptr
	    && !admin
	    && (!assoc_ptr->usage->valid_qos
		|| !bit_test(assoc_ptr->usage->valid_qos, qos_rec->id))) {
		error("This association %d(account='%s', "
		      "user='%s', partition='%s') does not have "
		      "access to qos %s",
		      assoc_ptr->id, assoc_ptr->acct, assoc_ptr->user,
		      assoc_ptr->partition, qos_rec->name);
		*error_code = ESLURM_INVALID_QOS;
		return NULL;
	}

	if (qos_ptr && (qos_ptr->flags & QOS_FLAG_REQ_RESV)
	    && (!resv_name || resv_name[0] == '\0')) {
		error("qos %s can only be used in a reservation",
		      qos_rec->name);
		*error_code = ESLURM_INVALID_QOS;
		return NULL;
	}

	*error_code = SLURM_SUCCESS;
	return qos_ptr;
}

/*
 * dump_all_job_state - save the state of all jobs to file for checkpoint
 *	Changes here should be reflected in load_last_job_id() and
 *	load_all_job_state().
 * RET 0 or error code */
int dump_all_job_state(void)
{
	/* Save high-water mark to avoid buffer growth with copies */
	static int high_buffer_size = (1024 * 1024);
	int error_code = SLURM_SUCCESS, log_fd;
	char *old_file, *new_file, *reg_file;
	struct stat stat_buf;
	/* Locks: Read config and job */
	slurmctld_lock_t job_read_lock =
		{ READ_LOCK, READ_LOCK, NO_LOCK, NO_LOCK };
	ListIterator job_iterator;
	struct job_record *job_ptr;
	Buf buffer = init_buf(high_buffer_size);
	time_t min_age = 0, now = time(NULL);
	time_t last_state_file_time;
	DEF_TIMERS;

	START_TIMER;
	/* Check that last state file was written at expected time.
	 * This is a check for two slurmctld daemons running at the same
	 * time in primary mode (a split-brain problem). */
	last_state_file_time = _get_last_state_write_time();
	if (last_file_write_time && last_state_file_time &&
	    (last_file_write_time != last_state_file_time)) {
		error("Bad job state save file time. We wrote it at time %u, "
		      "but the file contains a time stamp of %u.",
		      (uint32_t) last_file_write_time,
		      (uint32_t) last_state_file_time);
		if (slurmctld_primary == 0) {
			fatal("Two slurmctld daemons are running as primary. "
			      "Shutting down this daemon to avoid inconsistent "
			      "state due to split brain.");
		}
	}

	/* write header: version, time */
	packstr(JOB_STATE_VERSION, buffer);
	pack16(SLURM_PROTOCOL_VERSION, buffer);
	pack_time(now, buffer);

	if (slurmctld_conf.min_job_age > 0)
		min_age = now  - slurmctld_conf.min_job_age;

	/*
	 * write header: job id
	 * This is needed so that the job id remains persistent even after
	 * slurmctld is restarted.
	 */
	pack32( job_id_sequence, buffer);

	debug3("Writing job id %u to header record of job_state file",
	       job_id_sequence);

	/* write individual job records */
	lock_slurmctld(job_read_lock);
	job_iterator = list_iterator_create(job_list);
	while ((job_ptr = (struct job_record *) list_next(job_iterator))) {
		xassert (job_ptr->magic == JOB_MAGIC);
		if ((min_age > 0) && (job_ptr->end_time < min_age) &&
		    (! IS_JOB_COMPLETING(job_ptr)) && IS_JOB_FINISHED(job_ptr))
			continue;	/* job ready for purging, don't dump */

		_dump_job_state(job_ptr, buffer);
	}
	list_iterator_destroy(job_iterator);

	/* write the buffer to file */
	old_file = xstrdup(slurmctld_conf.state_save_location);
	xstrcat(old_file, "/job_state.old");
	reg_file = xstrdup(slurmctld_conf.state_save_location);
	xstrcat(reg_file, "/job_state");
	new_file = xstrdup(slurmctld_conf.state_save_location);
	xstrcat(new_file, "/job_state.new");
	unlock_slurmctld(job_read_lock);

	if (stat(reg_file, &stat_buf) == 0) {
		static time_t last_mtime = (time_t) 0;
		int delta_t = difftime(stat_buf.st_mtime, last_mtime);
		if (delta_t < -10) {
			error("The modification time of %s moved backwards "
			      "by %d seconds",
			      reg_file, (0-delta_t));
			error("The clock of the file system and this computer "
			      "appear to not be synchronized");
			/* It could be safest to exit here. We likely mounted
			 * a different file system with the state save files */
		}
		last_mtime = time(NULL);
	}

	lock_state_files();
	log_fd = creat(new_file, 0600);
	if (log_fd < 0) {
		error("Can't save state, create file %s error %m",
		      new_file);
		error_code = errno;
	} else {
		int pos = 0, nwrite, amount, rc;
		char *data;

		fd_set_close_on_exec(log_fd);
		nwrite = get_buf_offset(buffer);
		data = (char *)get_buf_data(buffer);
		high_buffer_size = MAX(nwrite, high_buffer_size);
		while (nwrite > 0) {
			amount = write(log_fd, &data[pos], nwrite);
			if ((amount < 0) && (errno != EINTR)) {
				error("Error writing file %s, %m", new_file);
				error_code = errno;
				break;
			}
			nwrite -= amount;
			pos    += amount;
		}

		rc = fsync_and_close(log_fd, "job");
		if (rc && !error_code)
			error_code = rc;
	}
	if (error_code)
		(void) unlink(new_file);
	else {			/* file shuffle */
		(void) unlink(old_file);
		if (link(reg_file, old_file))
			debug4("unable to create link for %s -> %s: %m",
			       reg_file, old_file);
		(void) unlink(reg_file);
		if (link(new_file, reg_file))
			debug4("unable to create link for %s -> %s: %m",
			       new_file, reg_file);
		(void) unlink(new_file);
		last_file_write_time = now;
	}
	xfree(old_file);
	xfree(reg_file);
	xfree(new_file);
	unlock_state_files();

	free_buf(buffer);
	END_TIMER2("dump_all_job_state");
	return error_code;
}

/* Open the job state save file, or backup if necessary.
 * state_file IN - the name of the state save file used
 * RET the file description to read from or error code
 */
static int _open_job_state_file(char **state_file)
{
	int state_fd;
	struct stat stat_buf;

	*state_file = slurm_get_state_save_location();
	xstrcat(*state_file, "/job_state");
	state_fd = open(*state_file, O_RDONLY);
	if (state_fd < 0) {
		error("Could not open job state file %s: %m", *state_file);
	} else if (fstat(state_fd, &stat_buf) < 0) {
		error("Could not stat job state file %s: %m", *state_file);
		(void) close(state_fd);
	} else if (stat_buf.st_size < 10) {
		error("Job state file %s too small", *state_file);
		(void) close(state_fd);
	} else 	/* Success */
		return state_fd;

	error("NOTE: Trying backup state save file. Jobs may be lost!");
	xstrcat(*state_file, ".old");
	state_fd = open(*state_file, O_RDONLY);
	return state_fd;
}

/* Note that the backup slurmctld has assumed primary control.
 * This function can be called multiple times. */
extern void backup_slurmctld_restart(void)
{
	last_file_write_time = (time_t) 0;
}

/* Return the time stamp in the current job state save file */
static time_t _get_last_state_write_time(void)
{
	int data_allocated, data_read = 0, error_code = SLURM_SUCCESS;
	uint32_t data_size = 0;
	int state_fd;
	char *data, *state_file;
	Buf buffer;
	time_t buf_time = (time_t) 0;
	char *ver_str = NULL;
	uint32_t ver_str_len;
	uint16_t protocol_version = (uint16_t)NO_VAL;

	/* read the file */
	state_fd = _open_job_state_file(&state_file);
	if (state_fd < 0) {
		info("No job state file (%s) found", state_file);
		error_code = ENOENT;
	} else {
		data_allocated = 128;
		data = xmalloc(data_allocated);
		while (1) {
			data_read = read(state_fd, &data[data_size],
					 (data_allocated - data_size));
			if (data_read < 0) {
				if (errno == EINTR)
					continue;
				else {
					error("Read error on %s: %m",
					      state_file);
					break;
				}
			} else if (data_read == 0)	/* eof */
				break;
			data_size += data_read;
			if (data_size >= 128)
				break;
		}
		close(state_fd);
	}
	xfree(state_file);
	if (error_code)
		return error_code;

	buffer = create_buf(data, data_size);
	safe_unpackstr_xmalloc(&ver_str, &ver_str_len, buffer);
	if (ver_str) {
		if (!strcmp(ver_str, JOB_STATE_VERSION))
			safe_unpack16(&protocol_version, buffer);
		else if (!strcmp(ver_str, JOB_2_6_STATE_VERSION))
			protocol_version = SLURM_2_6_PROTOCOL_VERSION;
	}
	safe_unpack_time(&buf_time, buffer);

unpack_error:
	xfree(ver_str);
	free_buf(buffer);
	return buf_time;
}

/*
 * load_all_job_state - load the job state from file, recover from last
 *	checkpoint. Execute this after loading the configuration file data.
 *	Changes here should be reflected in load_last_job_id().
 * RET 0 or error code
 */
extern int load_all_job_state(void)
{
	int data_allocated, data_read = 0, error_code = SLURM_SUCCESS;
	uint32_t data_size = 0;
	int state_fd, job_cnt = 0;
	char *data = NULL, *state_file;
	Buf buffer;
	time_t buf_time;
	uint32_t saved_job_id;
	char *ver_str = NULL;
	uint32_t ver_str_len;
	uint16_t protocol_version = (uint16_t)NO_VAL;

	/* read the file */
	lock_state_files();
	state_fd = _open_job_state_file(&state_file);
	if (state_fd < 0) {
		info("No job state file (%s) to recover", state_file);
		error_code = ENOENT;
	} else {
		data_allocated = BUF_SIZE;
		data = xmalloc(data_allocated);
		while (1) {
			data_read = read(state_fd, &data[data_size],
					 BUF_SIZE);
			if (data_read < 0) {
				if (errno == EINTR)
					continue;
				else {
					error("Read error on %s: %m",
					      state_file);
					break;
				}
			} else if (data_read == 0)	/* eof */
				break;
			data_size      += data_read;
			data_allocated += data_read;
			xrealloc(data, data_allocated);
		}
		close(state_fd);
	}
	xfree(state_file);
	unlock_state_files();

	job_id_sequence = MAX(job_id_sequence, slurmctld_conf.first_job_id);
	if (error_code)
		return error_code;

	buffer = create_buf(data, data_size);
	safe_unpackstr_xmalloc(&ver_str, &ver_str_len, buffer);
	debug3("Version string in job_state header is %s", ver_str);
	if (ver_str) {
		if (!strcmp(ver_str, JOB_STATE_VERSION))
			safe_unpack16(&protocol_version, buffer);
		else if (!strcmp(ver_str, JOB_2_6_STATE_VERSION))
			protocol_version = SLURM_2_6_PROTOCOL_VERSION;
	}

	if (protocol_version == (uint16_t)NO_VAL) {
		error("***********************************************");
		error("Can not recover job state, incompatible version");
		error("***********************************************");
		xfree(ver_str);
		free_buf(buffer);
		return EFAULT;
	}
	xfree(ver_str);

	safe_unpack_time(&buf_time, buffer);
	safe_unpack32( &saved_job_id, buffer);
	job_id_sequence = MAX(saved_job_id, job_id_sequence);
	debug3("Job id in job_state header is %u", saved_job_id);

	while (remaining_buf(buffer) > 0) {
		error_code = _load_job_state(buffer, protocol_version);
		if (error_code != SLURM_SUCCESS)
			goto unpack_error;
		job_cnt++;
	}
	debug3("Set job_id_sequence to %u", job_id_sequence);

	free_buf(buffer);
	info("Recovered information about %d jobs", job_cnt);
	return error_code;

unpack_error:
	error("Incomplete job data checkpoint file");
	info("Recovered information about %d jobs", job_cnt);
	free_buf(buffer);
	return SLURM_FAILURE;
}

/*
 * load_last_job_id - load only the last job ID from state save file.
 *	Changes here should be reflected in load_all_job_state().
 * RET 0 or error code
 */
extern int load_last_job_id( void )
{
	int data_allocated, data_read = 0, error_code = SLURM_SUCCESS;
	uint32_t data_size = 0;
	int state_fd;
	char *data = NULL, *state_file;
	Buf buffer;
	time_t buf_time;
	char *ver_str = NULL;
	uint32_t ver_str_len;
	uint16_t protocol_version = (uint16_t)NO_VAL;

	/* read the file */
	state_file = slurm_get_state_save_location();
	xstrcat(state_file, "/job_state");
	lock_state_files();
	state_fd = open(state_file, O_RDONLY);
	if (state_fd < 0) {
		debug("No job state file (%s) to recover", state_file);
		error_code = ENOENT;
	} else {
		data_allocated = BUF_SIZE;
		data = xmalloc(data_allocated);
		while (1) {
			data_read = read(state_fd, &data[data_size],
					 BUF_SIZE);
			if (data_read < 0) {
				if (errno == EINTR)
					continue;
				else {
					error("Read error on %s: %m",
					      state_file);
					break;
				}
			} else if (data_read == 0)	/* eof */
				break;
			data_size      += data_read;
			data_allocated += data_read;
			xrealloc(data, data_allocated);
		}
		close(state_fd);
	}
	xfree(state_file);
	unlock_state_files();

	if (error_code)
		return error_code;

	buffer = create_buf(data, data_size);
	safe_unpackstr_xmalloc(&ver_str, &ver_str_len, buffer);
	debug3("Version string in job_state header is %s", ver_str);
	if (ver_str) {
		if (!strcmp(ver_str, JOB_STATE_VERSION))
			safe_unpack16(&protocol_version, buffer);
		else if (!strcmp(ver_str, JOB_2_6_STATE_VERSION))
			protocol_version = SLURM_2_6_PROTOCOL_VERSION;
	}
	xfree(ver_str);

	if (protocol_version == (uint16_t)NO_VAL) {
		debug("*************************************************");
		debug("Can not recover last job ID, incompatible version");
		debug("*************************************************");
		free_buf(buffer);
		return EFAULT;
	}

	safe_unpack_time(&buf_time, buffer);
	safe_unpack32( &job_id_sequence, buffer);
	debug3("Job ID in job_state header is %u", job_id_sequence);

	/* Ignore the state for individual jobs stored here */

	free_buf(buffer);
	return error_code;

unpack_error:
	debug("Invalid job data checkpoint file");
	free_buf(buffer);
	return SLURM_FAILURE;
}

/* For the job array data structure, build the string representation of the
 * bitmap.
 * NOTE: bit_fmt_hexmask() is far more scalable than bit_fmt(). */
static void _build_array_str(job_array_struct_t *array_recs)
{
	if (array_recs->task_id_str)
		return;

	array_recs->task_id_str = bit_fmt_hexmask(array_recs->task_id_bitmap);
}

/*
 * _dump_job_state - dump the state of a specific job, its details, and
 *	steps to a buffer
 * IN dump_job_ptr - pointer to job for which information is requested
 * IN/OUT buffer - location to store data, pointers automatically advanced
 */
static void _dump_job_state(struct job_record *dump_job_ptr, Buf buffer)
{
	struct job_details *detail_ptr;
	ListIterator step_iterator;
	struct step_record *step_ptr;
	uint32_t tmp_32;

	/* Dump basic job info */
	pack32(dump_job_ptr->array_job_id, buffer);
	pack32(dump_job_ptr->array_task_id, buffer);
	if (dump_job_ptr->array_recs) {
		_build_array_str(dump_job_ptr->array_recs);
		tmp_32 = bit_size(dump_job_ptr->array_recs->task_id_bitmap);
		pack32(tmp_32, buffer);
		if (tmp_32)
			packstr(dump_job_ptr->array_recs->task_id_str, buffer);
	} else {
		tmp_32 = 0;
		pack32(tmp_32, buffer);
	}
	pack32(dump_job_ptr->assoc_id, buffer);
	pack32(dump_job_ptr->job_id, buffer);
	pack32(dump_job_ptr->user_id, buffer);
	pack32(dump_job_ptr->group_id, buffer);
	pack32(dump_job_ptr->time_limit, buffer);
	pack32(dump_job_ptr->time_min, buffer);
	pack32(dump_job_ptr->priority, buffer);
	pack32(dump_job_ptr->alloc_sid, buffer);
	pack32(dump_job_ptr->total_cpus, buffer);
	pack32(dump_job_ptr->total_nodes, buffer);
	pack32(dump_job_ptr->cpu_cnt, buffer);
	pack32(dump_job_ptr->exit_code, buffer);
	pack32(dump_job_ptr->derived_ec, buffer);
	pack32(dump_job_ptr->db_index, buffer);
	pack32(dump_job_ptr->resv_id, buffer);
	pack32(dump_job_ptr->next_step_id, buffer);
	pack32(dump_job_ptr->qos_id, buffer);
	pack32(dump_job_ptr->req_switch, buffer);
	pack32(dump_job_ptr->wait4switch, buffer);
	pack32(dump_job_ptr->profile, buffer);

	pack_time(dump_job_ptr->preempt_time, buffer);
	pack_time(dump_job_ptr->start_time, buffer);
	pack_time(dump_job_ptr->end_time, buffer);
	pack_time(dump_job_ptr->suspend_time, buffer);
	pack_time(dump_job_ptr->pre_sus_time, buffer);
	pack_time(dump_job_ptr->resize_time, buffer);
	pack_time(dump_job_ptr->tot_sus_time, buffer);

	pack16(dump_job_ptr->direct_set_prio, buffer);
	pack16(dump_job_ptr->job_state, buffer);
	pack16(dump_job_ptr->kill_on_node_fail, buffer);
	pack16(dump_job_ptr->batch_flag, buffer);
	pack16(dump_job_ptr->mail_type, buffer);
	pack16(dump_job_ptr->state_reason, buffer);
	pack8(dump_job_ptr->reboot, buffer);
	pack16(dump_job_ptr->restart_cnt, buffer);
	pack16(dump_job_ptr->wait_all_nodes, buffer);
	pack16(dump_job_ptr->warn_flags, buffer);
	pack16(dump_job_ptr->warn_signal, buffer);
	pack16(dump_job_ptr->warn_time, buffer);
	pack16(dump_job_ptr->limit_set_max_cpus, buffer);
	pack16(dump_job_ptr->limit_set_max_nodes, buffer);
	pack16(dump_job_ptr->limit_set_min_cpus, buffer);
	pack16(dump_job_ptr->limit_set_min_nodes, buffer);
	pack16(dump_job_ptr->limit_set_pn_min_memory, buffer);
	pack16(dump_job_ptr->limit_set_time, buffer);
	pack16(dump_job_ptr->limit_set_qos, buffer);

	packstr(dump_job_ptr->state_desc, buffer);
	packstr(dump_job_ptr->resp_host, buffer);

	pack16(dump_job_ptr->alloc_resp_port, buffer);
	pack16(dump_job_ptr->other_port, buffer);
	pack16(dump_job_ptr->start_protocol_ver, buffer);

	if (IS_JOB_COMPLETING(dump_job_ptr)) {
		if (dump_job_ptr->nodes_completing == NULL) {
			dump_job_ptr->nodes_completing =
				bitmap2node_name(dump_job_ptr->node_bitmap);
		}
		packstr(dump_job_ptr->nodes_completing, buffer);
	}
	packstr(dump_job_ptr->nodes, buffer);
	packstr(dump_job_ptr->partition, buffer);
	packstr(dump_job_ptr->name, buffer);
	packstr(dump_job_ptr->wckey, buffer);
	packstr(dump_job_ptr->alloc_node, buffer);
	packstr(dump_job_ptr->account, buffer);
	packstr(dump_job_ptr->comment, buffer);
	packstr(dump_job_ptr->gres, buffer);
	packstr(dump_job_ptr->gres_alloc, buffer);
	packstr(dump_job_ptr->gres_req, buffer);
	packstr(dump_job_ptr->gres_used, buffer);
	packstr(dump_job_ptr->network, buffer);
	packstr(dump_job_ptr->licenses, buffer);
	packstr(dump_job_ptr->mail_user, buffer);
	packstr(dump_job_ptr->resv_name, buffer);
	packstr(dump_job_ptr->batch_host, buffer);

	select_g_select_jobinfo_pack(dump_job_ptr->select_jobinfo,
				     buffer, SLURM_PROTOCOL_VERSION);
	pack_job_resources(dump_job_ptr->job_resrcs, buffer,
			   SLURM_PROTOCOL_VERSION);

	pack16(dump_job_ptr->ckpt_interval, buffer);
	checkpoint_pack_jobinfo(dump_job_ptr->check_job, buffer,
				SLURM_PROTOCOL_VERSION);
	packstr_array(dump_job_ptr->spank_job_env,
		      dump_job_ptr->spank_job_env_size, buffer);

	(void) gres_plugin_job_state_pack(dump_job_ptr->gres_list, buffer,
					  dump_job_ptr->job_id, true,
					  SLURM_PROTOCOL_VERSION);

	/* Dump job details, if available */
	detail_ptr = dump_job_ptr->details;
	if (detail_ptr) {
		xassert (detail_ptr->magic == DETAILS_MAGIC);
		pack16((uint16_t) DETAILS_FLAG, buffer);
		_dump_job_details(detail_ptr, buffer);
	} else
		pack16((uint16_t) 0, buffer);	/* no details flag */

	/* Dump job steps */
	step_iterator = list_iterator_create(dump_job_ptr->step_list);
	while ((step_ptr = (struct step_record *)
		list_next(step_iterator))) {
		if (step_ptr->state < JOB_RUNNING)
			continue;
		pack16((uint16_t) STEP_FLAG, buffer);
		dump_job_step_state(dump_job_ptr, step_ptr, buffer);
	}
	list_iterator_destroy(step_iterator);
	pack16((uint16_t) 0, buffer);	/* no step flag */
}

/* Unpack a job's state information from a buffer */
static int _load_job_state(Buf buffer, uint16_t protocol_version)
{
	uint32_t job_id, user_id, group_id, time_limit, priority, alloc_sid;
	uint32_t exit_code, assoc_id, db_index, name_len, time_min;
	uint32_t next_step_id, total_cpus, total_nodes = 0, cpu_cnt;
	uint32_t resv_id, spank_job_env_size = 0, qos_id, derived_ec = 0;
	uint32_t array_job_id = 0, req_switch = 0, wait4switch = 0;
	uint32_t profile = ACCT_GATHER_PROFILE_NOT_SET;
	time_t start_time, end_time, suspend_time, pre_sus_time, tot_sus_time;
	time_t preempt_time = 0;
	time_t resize_time = 0, now = time(NULL);
	uint8_t reboot = 0;
	uint32_t array_task_id = NO_VAL;
	uint16_t job_state, details, batch_flag, step_flag;
	uint16_t kill_on_node_fail, direct_set_prio;
	uint16_t alloc_resp_port, other_port, mail_type, state_reason;
	uint16_t restart_cnt, ckpt_interval;
	uint16_t wait_all_nodes, warn_flags = 0, warn_signal, warn_time;
	uint16_t limit_set_max_cpus = 0, limit_set_max_nodes = 0;
	uint16_t limit_set_min_cpus = 0, limit_set_min_nodes = 0;
	uint16_t limit_set_pn_min_memory = 0;
	uint16_t limit_set_time = 0, limit_set_qos = 0;
	uint16_t uint16_tmp;
	uint16_t start_protocol_ver = SLURM_MIN_PROTOCOL_VERSION;
	char *nodes = NULL, *partition = NULL, *name = NULL, *resp_host = NULL;
	char *account = NULL, *network = NULL, *mail_user = NULL;
	char *comment = NULL, *nodes_completing = NULL, *alloc_node = NULL;
	char *licenses = NULL, *state_desc = NULL, *wckey = NULL;
	char *resv_name = NULL, *gres = NULL, *batch_host = NULL;
	char *gres_alloc = NULL, *gres_req = NULL, *gres_used = NULL;
	char *task_id_str = NULL;
	uint32_t task_id_size = 0;
	char **spank_job_env = (char **) NULL;
	List gres_list = NULL, part_ptr_list = NULL;
	struct job_record *job_ptr = NULL;
	struct part_record *part_ptr;
	int error_code, i, qos_error;
	dynamic_plugin_data_t *select_jobinfo = NULL;
	job_resources_t *job_resources = NULL;
	check_jobinfo_t check_job = NULL;
	slurmdb_association_rec_t assoc_rec;
	slurmdb_qos_rec_t qos_rec;
	bool job_finished = false;
	char jbuf[JBUFSIZ];

	if (protocol_version >= SLURM_14_11_PROTOCOL_VERSION) {
		safe_unpack32(&array_job_id, buffer);
		safe_unpack32(&array_task_id, buffer);
		safe_unpack32(&task_id_size, buffer);
		if (task_id_size)
			safe_unpackstr_xmalloc(&task_id_str, &name_len, buffer);
		safe_unpack32(&assoc_id, buffer);
		safe_unpack32(&job_id, buffer);

		/* validity test as possible */
		if (job_id == 0) {
			verbose("Invalid job_id %u", job_id);
			goto unpack_error;
		}

		job_ptr = find_job_record(job_id);
		if (job_ptr == NULL) {
			job_ptr = create_job_record(&error_code);
			if (error_code) {
				error("Create job entry failed for job_id %u",
				      job_id);
				goto unpack_error;
			}
			job_ptr->job_id = job_id;
			job_ptr->array_job_id = array_job_id;
			job_ptr->array_task_id = array_task_id;
		}

		safe_unpack32(&user_id, buffer);
		safe_unpack32(&group_id, buffer);
		safe_unpack32(&time_limit, buffer);
		safe_unpack32(&time_min, buffer);
		safe_unpack32(&priority, buffer);
		safe_unpack32(&alloc_sid, buffer);
		safe_unpack32(&total_cpus, buffer);
		safe_unpack32(&total_nodes, buffer);
		safe_unpack32(&cpu_cnt, buffer);
		safe_unpack32(&exit_code, buffer);
		safe_unpack32(&derived_ec, buffer);
		safe_unpack32(&db_index, buffer);
		safe_unpack32(&resv_id, buffer);
		safe_unpack32(&next_step_id, buffer);
		safe_unpack32(&qos_id, buffer);
		safe_unpack32(&req_switch, buffer);
		safe_unpack32(&wait4switch, buffer);
		safe_unpack32(&profile, buffer);

		safe_unpack_time(&preempt_time, buffer);
		safe_unpack_time(&start_time, buffer);
		safe_unpack_time(&end_time, buffer);
		safe_unpack_time(&suspend_time, buffer);
		safe_unpack_time(&pre_sus_time, buffer);
		safe_unpack_time(&resize_time, buffer);
		safe_unpack_time(&tot_sus_time, buffer);

		safe_unpack16(&direct_set_prio, buffer);
		safe_unpack16(&job_state, buffer);
		safe_unpack16(&kill_on_node_fail, buffer);
		safe_unpack16(&batch_flag, buffer);
		safe_unpack16(&mail_type, buffer);
		safe_unpack16(&state_reason, buffer);
		safe_unpack8 (&reboot, buffer);
		safe_unpack16(&restart_cnt, buffer);
		safe_unpack16(&wait_all_nodes, buffer);
		safe_unpack16(&warn_flags, buffer);
		safe_unpack16(&warn_signal, buffer);
		safe_unpack16(&warn_time, buffer);
		safe_unpack16(&limit_set_max_cpus, buffer);
		safe_unpack16(&limit_set_max_nodes, buffer);
		safe_unpack16(&limit_set_min_cpus, buffer);
		safe_unpack16(&limit_set_min_nodes, buffer);
		safe_unpack16(&limit_set_pn_min_memory, buffer);
		safe_unpack16(&limit_set_time, buffer);
		safe_unpack16(&limit_set_qos, buffer);

		safe_unpackstr_xmalloc(&state_desc, &name_len, buffer);
		safe_unpackstr_xmalloc(&resp_host, &name_len, buffer);

		safe_unpack16(&alloc_resp_port, buffer);
		safe_unpack16(&other_port, buffer);
		safe_unpack16(&start_protocol_ver, buffer);

		if (job_state & JOB_COMPLETING) {
			safe_unpackstr_xmalloc(&nodes_completing,
					       &name_len, buffer);
		}
		safe_unpackstr_xmalloc(&nodes, &name_len, buffer);
		safe_unpackstr_xmalloc(&partition, &name_len, buffer);
		if (partition == NULL) {
			error("No partition for job %u", job_id);
			goto unpack_error;
		}
		part_ptr = find_part_record (partition);
		if (part_ptr == NULL) {
			part_ptr_list = get_part_list(partition);
			if (part_ptr_list) {
				part_ptr = list_peek(part_ptr_list);
			} else {
				verbose("Invalid partition (%s) for job_id %u",
					partition, job_id);
				/* not fatal error, partition could have been
				 * removed, reset_job_bitmaps() will clean-up
				 * this job */
			}
		}

		safe_unpackstr_xmalloc(&name, &name_len, buffer);
		safe_unpackstr_xmalloc(&wckey, &name_len, buffer);
		safe_unpackstr_xmalloc(&alloc_node, &name_len, buffer);
		safe_unpackstr_xmalloc(&account, &name_len, buffer);
		safe_unpackstr_xmalloc(&comment, &name_len, buffer);
		safe_unpackstr_xmalloc(&gres, &name_len, buffer);
		safe_unpackstr_xmalloc(&gres_alloc, &name_len, buffer);
		safe_unpackstr_xmalloc(&gres_req, &name_len, buffer);
		safe_unpackstr_xmalloc(&gres_used, &name_len, buffer);
		safe_unpackstr_xmalloc(&network, &name_len, buffer);
		safe_unpackstr_xmalloc(&licenses, &name_len, buffer);
		safe_unpackstr_xmalloc(&mail_user, &name_len, buffer);
		safe_unpackstr_xmalloc(&resv_name, &name_len, buffer);
		safe_unpackstr_xmalloc(&batch_host, &name_len, buffer);

		if (select_g_select_jobinfo_unpack(&select_jobinfo, buffer,
						   protocol_version))
			goto unpack_error;
		if (unpack_job_resources(&job_resources, buffer,
					 protocol_version))
			goto unpack_error;

		safe_unpack16(&ckpt_interval, buffer);
		if (checkpoint_alloc_jobinfo(&check_job) ||
		    checkpoint_unpack_jobinfo(check_job, buffer,
					      protocol_version))
			goto unpack_error;

		safe_unpackstr_array(&spank_job_env, &spank_job_env_size,
				     buffer);

		if (gres_plugin_job_state_unpack(&gres_list, buffer, job_id,
						 protocol_version) !=
		    SLURM_SUCCESS)
			goto unpack_error;
		gres_plugin_job_state_log(gres_list, job_id);

		safe_unpack16(&details, buffer);
		if ((details == DETAILS_FLAG) &&
		    (_load_job_details(job_ptr, buffer, protocol_version))) {
			job_ptr->job_state = JOB_FAILED;
			job_ptr->exit_code = 1;
			job_ptr->state_reason = FAIL_SYSTEM;
			xfree(job_ptr->state_desc);
			job_ptr->end_time = now;
			goto unpack_error;
		}
		safe_unpack16(&step_flag, buffer);

		while (step_flag == STEP_FLAG) {
			/* No need to put these into accounting if they
			 * haven't been since all information will be
			 * put in when the job is finished.
			 */
			if ((error_code = load_step_state(job_ptr, buffer,
							  protocol_version)))
				goto unpack_error;
			safe_unpack16(&step_flag, buffer);
		}
	} else if (protocol_version >= SLURM_14_03_PROTOCOL_VERSION) {
		safe_unpack32(&array_job_id, buffer);
		safe_unpack32(&array_task_id, buffer);
		safe_unpack32(&assoc_id, buffer);
		safe_unpack32(&job_id, buffer);

		/* validity test as possible */
		if (job_id == 0) {
			verbose("Invalid job_id %u", job_id);
			goto unpack_error;
		}

		job_ptr = find_job_record(job_id);
		if (job_ptr == NULL) {
			job_ptr = create_job_record(&error_code);
			if (error_code) {
				error("Create job entry failed for job_id %u",
				      job_id);
				goto unpack_error;
			}
			job_ptr->job_id = job_id;
			job_ptr->array_job_id = array_job_id;
			job_ptr->array_task_id = array_task_id;
		}

		safe_unpack32(&user_id, buffer);
		safe_unpack32(&group_id, buffer);
		safe_unpack32(&time_limit, buffer);
		safe_unpack32(&time_min, buffer);
		safe_unpack32(&priority, buffer);
		safe_unpack32(&alloc_sid, buffer);
		safe_unpack32(&total_cpus, buffer);
		safe_unpack32(&total_nodes, buffer);
		safe_unpack32(&cpu_cnt, buffer);
		safe_unpack32(&exit_code, buffer);
		safe_unpack32(&derived_ec, buffer);
		safe_unpack32(&db_index, buffer);
		safe_unpack32(&resv_id, buffer);
		safe_unpack32(&next_step_id, buffer);
		safe_unpack32(&qos_id, buffer);
		safe_unpack32(&req_switch, buffer);
		safe_unpack32(&wait4switch, buffer);
		safe_unpack32(&profile, buffer);

		safe_unpack_time(&preempt_time, buffer);
		safe_unpack_time(&start_time, buffer);
		safe_unpack_time(&end_time, buffer);
		safe_unpack_time(&suspend_time, buffer);
		safe_unpack_time(&pre_sus_time, buffer);
		safe_unpack_time(&resize_time, buffer);
		safe_unpack_time(&tot_sus_time, buffer);

		safe_unpack16(&direct_set_prio, buffer);
		safe_unpack16(&job_state, buffer);
		safe_unpack16(&kill_on_node_fail, buffer);
		safe_unpack16(&batch_flag, buffer);
		safe_unpack16(&mail_type, buffer);
		safe_unpack16(&state_reason, buffer);
		safe_unpack16(&restart_cnt, buffer);
		safe_unpack16(&wait_all_nodes, buffer);
		safe_unpack16(&warn_flags, buffer);
		safe_unpack16(&warn_signal, buffer);
		safe_unpack16(&warn_time, buffer);
		safe_unpack16(&limit_set_max_cpus, buffer);
		safe_unpack16(&limit_set_max_nodes, buffer);
		safe_unpack16(&limit_set_min_cpus, buffer);
		safe_unpack16(&limit_set_min_nodes, buffer);
		safe_unpack16(&limit_set_pn_min_memory, buffer);
		safe_unpack16(&limit_set_time, buffer);
		safe_unpack16(&limit_set_qos, buffer);

		safe_unpackstr_xmalloc(&state_desc, &name_len, buffer);
		safe_unpackstr_xmalloc(&resp_host, &name_len, buffer);

		safe_unpack16(&alloc_resp_port, buffer);
		safe_unpack16(&other_port, buffer);

		if (job_state & JOB_COMPLETING) {
			safe_unpackstr_xmalloc(&nodes_completing,
					       &name_len, buffer);
		}
		safe_unpackstr_xmalloc(&nodes, &name_len, buffer);
		safe_unpackstr_xmalloc(&partition, &name_len, buffer);
		if (partition == NULL) {
			error("No partition for job %u", job_id);
			goto unpack_error;
		}
		part_ptr = find_part_record (partition);
		if (part_ptr == NULL) {
			part_ptr_list = get_part_list(partition);
			if (part_ptr_list) {
				part_ptr = list_peek(part_ptr_list);
			} else {
				verbose("Invalid partition (%s) for job_id %u",
					partition, job_id);
				/* not fatal error, partition could have been
				 * removed, reset_job_bitmaps() will clean-up
				 * this job */
			}
		}

		safe_unpackstr_xmalloc(&name, &name_len, buffer);
		safe_unpackstr_xmalloc(&wckey, &name_len, buffer);
		safe_unpackstr_xmalloc(&alloc_node, &name_len, buffer);
		safe_unpackstr_xmalloc(&account, &name_len, buffer);
		safe_unpackstr_xmalloc(&comment, &name_len, buffer);
		safe_unpackstr_xmalloc(&gres, &name_len, buffer);
		safe_unpackstr_xmalloc(&gres_alloc, &name_len, buffer);
		safe_unpackstr_xmalloc(&gres_req, &name_len, buffer);
		safe_unpackstr_xmalloc(&gres_used, &name_len, buffer);
		safe_unpackstr_xmalloc(&network, &name_len, buffer);
		safe_unpackstr_xmalloc(&licenses, &name_len, buffer);
		safe_unpackstr_xmalloc(&mail_user, &name_len, buffer);
		safe_unpackstr_xmalloc(&resv_name, &name_len, buffer);
		safe_unpackstr_xmalloc(&batch_host, &name_len, buffer);

		if (select_g_select_jobinfo_unpack(&select_jobinfo, buffer,
						   protocol_version))
			goto unpack_error;
		if (unpack_job_resources(&job_resources, buffer,
					 protocol_version))
			goto unpack_error;

		safe_unpack16(&ckpt_interval, buffer);
		if (checkpoint_alloc_jobinfo(&check_job) ||
		    checkpoint_unpack_jobinfo(check_job, buffer,
					      protocol_version))
			goto unpack_error;

		safe_unpackstr_array(&spank_job_env, &spank_job_env_size,
				     buffer);

		if (gres_plugin_job_state_unpack(&gres_list, buffer, job_id,
						 protocol_version) !=
		    SLURM_SUCCESS)
			goto unpack_error;
		gres_plugin_job_state_log(gres_list, job_id);

		safe_unpack16(&details, buffer);
		if ((details == DETAILS_FLAG) &&
		    (_load_job_details(job_ptr, buffer, protocol_version))) {
			job_ptr->job_state = JOB_FAILED;
			job_ptr->exit_code = 1;
			job_ptr->state_reason = FAIL_SYSTEM;
			xfree(job_ptr->state_desc);
			job_ptr->end_time = now;
			goto unpack_error;
		}
		safe_unpack16(&step_flag, buffer);

		while (step_flag == STEP_FLAG) {
			/* No need to put these into accounting if they
			 * haven't been since all information will be
			 * put in when the job is finished.
			 */
			if ((error_code = load_step_state(job_ptr, buffer,
							  protocol_version)))
				goto unpack_error;
			safe_unpack16(&step_flag, buffer);
		}
	} else if (protocol_version >= SLURM_2_6_PROTOCOL_VERSION) {
		safe_unpack32(&array_job_id, buffer);
		safe_unpack16(&uint16_tmp, buffer);
		if (uint16_tmp == (uint16_t) NO_VAL)
			array_task_id = NO_VAL;
		else
			array_task_id = (uint32_t) uint16_tmp;
		safe_unpack32(&assoc_id, buffer);
		safe_unpack32(&job_id, buffer);

		/* validity test as possible */
		if (job_id == 0) {
			verbose("Invalid job_id %u", job_id);
			goto unpack_error;
		}

		job_ptr = find_job_record(job_id);
		if (job_ptr == NULL) {
			job_ptr = create_job_record(&error_code);
			if (error_code) {
				error("Create job entry failed for job_id %u",
				      job_id);
				goto unpack_error;
			}
			job_ptr->job_id = job_id;
			job_ptr->array_job_id = array_job_id;
			job_ptr->array_task_id = array_task_id;
		}

		safe_unpack32(&user_id, buffer);
		safe_unpack32(&group_id, buffer);
		safe_unpack32(&time_limit, buffer);
		safe_unpack32(&time_min, buffer);
		safe_unpack32(&priority, buffer);
		safe_unpack32(&alloc_sid, buffer);
		safe_unpack32(&total_cpus, buffer);
		safe_unpack32(&total_nodes, buffer);
		safe_unpack32(&cpu_cnt, buffer);
		safe_unpack32(&exit_code, buffer);
		safe_unpack32(&derived_ec, buffer);
		safe_unpack32(&db_index, buffer);
		safe_unpack32(&resv_id, buffer);
		safe_unpack32(&next_step_id, buffer);
		safe_unpack32(&qos_id, buffer);
		safe_unpack32(&req_switch, buffer);
		safe_unpack32(&wait4switch, buffer);
		safe_unpack32(&profile, buffer);

		safe_unpack_time(&preempt_time, buffer);
		safe_unpack_time(&start_time, buffer);
		safe_unpack_time(&end_time, buffer);
		safe_unpack_time(&suspend_time, buffer);
		safe_unpack_time(&pre_sus_time, buffer);
		safe_unpack_time(&resize_time, buffer);
		safe_unpack_time(&tot_sus_time, buffer);

		safe_unpack16(&direct_set_prio, buffer);
		safe_unpack16(&job_state, buffer);
		safe_unpack16(&kill_on_node_fail, buffer);
		safe_unpack16(&batch_flag, buffer);
		safe_unpack16(&mail_type, buffer);
		safe_unpack16(&state_reason, buffer);
		safe_unpack16(&restart_cnt, buffer);
		safe_unpack16(&uint16_tmp, buffer);	/* Was resv_flags */
		safe_unpack16(&wait_all_nodes, buffer);
		safe_unpack16(&warn_signal, buffer);
		safe_unpack16(&warn_time, buffer);
		safe_unpack16(&limit_set_max_cpus, buffer);
		safe_unpack16(&limit_set_max_nodes, buffer);
		safe_unpack16(&limit_set_min_cpus, buffer);
		safe_unpack16(&limit_set_min_nodes, buffer);
		safe_unpack16(&limit_set_pn_min_memory, buffer);
		safe_unpack16(&limit_set_time, buffer);
		safe_unpack16(&limit_set_qos, buffer);

		safe_unpackstr_xmalloc(&state_desc, &name_len, buffer);
		safe_unpackstr_xmalloc(&resp_host, &name_len, buffer);

		safe_unpack16(&alloc_resp_port, buffer);
		safe_unpack16(&other_port, buffer);

		if (job_state & JOB_COMPLETING) {
			safe_unpackstr_xmalloc(&nodes_completing,
					       &name_len, buffer);
		}
		safe_unpackstr_xmalloc(&nodes, &name_len, buffer);
		safe_unpackstr_xmalloc(&partition, &name_len, buffer);
		if (partition == NULL) {
			error("No partition for job %u", job_id);
			goto unpack_error;
		}
		part_ptr = find_part_record (partition);
		if (part_ptr == NULL) {
			part_ptr_list = get_part_list(partition);
			if (part_ptr_list) {
				part_ptr = list_peek(part_ptr_list);
			} else {
				verbose("Invalid partition (%s) for job_id %u",
					partition, job_id);
				/* not fatal error, partition could have been
				 * removed, reset_job_bitmaps() will clean-up
				 * this job */
			}
		}

		safe_unpackstr_xmalloc(&name, &name_len, buffer);
		safe_unpackstr_xmalloc(&wckey, &name_len, buffer);
		safe_unpackstr_xmalloc(&alloc_node, &name_len, buffer);
		safe_unpackstr_xmalloc(&account, &name_len, buffer);
		safe_unpackstr_xmalloc(&comment, &name_len, buffer);
		safe_unpackstr_xmalloc(&gres, &name_len, buffer);
		safe_unpackstr_xmalloc(&gres_alloc, &name_len, buffer);
		safe_unpackstr_xmalloc(&gres_req, &name_len, buffer);
		safe_unpackstr_xmalloc(&gres_used, &name_len, buffer);
		safe_unpackstr_xmalloc(&network, &name_len, buffer);
		safe_unpackstr_xmalloc(&licenses, &name_len, buffer);
		safe_unpackstr_xmalloc(&mail_user, &name_len, buffer);
		safe_unpackstr_xmalloc(&resv_name, &name_len, buffer);
		safe_unpackstr_xmalloc(&batch_host, &name_len, buffer);

		if (select_g_select_jobinfo_unpack(&select_jobinfo, buffer,
						   protocol_version))
			goto unpack_error;
		if (unpack_job_resources(&job_resources, buffer,
					 protocol_version))
			goto unpack_error;

		safe_unpack16(&ckpt_interval, buffer);
		if (checkpoint_alloc_jobinfo(&check_job) ||
		    checkpoint_unpack_jobinfo(check_job, buffer,
					      protocol_version))
			goto unpack_error;

		safe_unpackstr_array(&spank_job_env, &spank_job_env_size,
				     buffer);

		if (gres_plugin_job_state_unpack(&gres_list, buffer, job_id,
						 protocol_version) !=
		    SLURM_SUCCESS)
			goto unpack_error;
		gres_plugin_job_state_log(gres_list, job_id);

		safe_unpack16(&details, buffer);
		if ((details == DETAILS_FLAG) &&
		    (_load_job_details(job_ptr, buffer, protocol_version))) {
			job_ptr->job_state = JOB_FAILED;
			job_ptr->exit_code = 1;
			job_ptr->state_reason = FAIL_SYSTEM;
			xfree(job_ptr->state_desc);
			job_ptr->end_time = now;
			goto unpack_error;
		}
		safe_unpack16(&step_flag, buffer);

		while (step_flag == STEP_FLAG) {
			/* No need to put these into accounting if they
			 * haven't been since all information will be
			 * put in when the job is finished.
			 */
			if ((error_code = load_step_state(job_ptr, buffer,
							  protocol_version)))
				goto unpack_error;
			safe_unpack16(&step_flag, buffer);
		}
	} else {
		error("_load_job_state: protocol_version "
		      "%hu not supported", protocol_version);
		goto unpack_error;
	}

	if (((job_state & JOB_STATE_BASE) >= JOB_END) ||
	    (batch_flag > 2)) {
		error("Invalid data for job %u: "
		      "job_state=%u batch_flag=%u",
		      job_id, job_state, batch_flag);
		goto unpack_error;
	}
	if (kill_on_node_fail > 1) {
		error("Invalid data for job %u: kill_on_node_fail=%u",
		      job_id, kill_on_node_fail);
		goto unpack_error;
	}

	if ((priority > 1) && (direct_set_prio == 0)) {
		highest_prio = MAX(highest_prio, priority);
		lowest_prio  = MIN(lowest_prio,  priority);
	}
	if (job_id_sequence <= job_id)
		job_id_sequence = job_id + 1;

	xfree(job_ptr->account);
	job_ptr->account = account;
	xstrtolower(job_ptr->account);
	account          = NULL;  /* reused, nothing left to free */
	xfree(job_ptr->alloc_node);
	job_ptr->alloc_node   = alloc_node;
	alloc_node             = NULL;	/* reused, nothing left to free */
	job_ptr->alloc_resp_port = alloc_resp_port;
	job_ptr->alloc_sid    = alloc_sid;
	job_ptr->assoc_id     = assoc_id;
	job_ptr->batch_flag   = batch_flag;
	xfree(job_ptr->batch_host);
	job_ptr->batch_host   = batch_host;
	batch_host            = NULL;  /* reused, nothing left to free */
	xfree(job_ptr->comment);
	job_ptr->comment      = comment;
	comment               = NULL;  /* reused, nothing left to free */
	xfree(job_ptr->gres);
	job_ptr->gres         = gres;
	gres                  = NULL;  /* reused, nothing left to free */
	xfree(job_ptr->gres_alloc);
	job_ptr->gres_alloc   = gres_alloc;
	gres_alloc            = NULL;  /* reused, nothing left to free */
	xfree(job_ptr->gres_req);
	job_ptr->gres_req    = gres_req;
	gres_req              = NULL;  /* reused, nothing left to free */
	xfree(job_ptr->gres_used);
	job_ptr->gres_used    = gres_used;
	gres_used             = NULL;  /* reused, nothing left to free */
	job_ptr->gres_list    = gres_list;
	job_ptr->direct_set_prio = direct_set_prio;
	job_ptr->db_index     = db_index;
	job_ptr->derived_ec   = derived_ec;
	job_ptr->end_time     = end_time;
	job_ptr->exit_code    = exit_code;
	job_ptr->group_id     = group_id;
	job_ptr->job_state    = job_state;
	job_ptr->kill_on_node_fail = kill_on_node_fail;
	xfree(job_ptr->licenses);
	job_ptr->licenses     = licenses;
	licenses              = NULL;	/* reused, nothing left to free */
	job_ptr->mail_type    = mail_type;
	xfree(job_ptr->mail_user);
	job_ptr->mail_user    = mail_user;
	mail_user             = NULL;	/* reused, nothing left to free */
	xfree(job_ptr->name);		/* in case duplicate record */
	job_ptr->name         = name;
	name                  = NULL;	/* reused, nothing left to free */
	xfree(job_ptr->wckey);		/* in case duplicate record */
	job_ptr->wckey        = wckey;
	xstrtolower(job_ptr->wckey);
	wckey                 = NULL;	/* reused, nothing left to free */
	xfree(job_ptr->network);
	job_ptr->network      = network;
	network               = NULL;  /* reused, nothing left to free */
	job_ptr->next_step_id = next_step_id;
	xfree(job_ptr->nodes);		/* in case duplicate record */
	job_ptr->nodes        = nodes;
	nodes                 = NULL;	/* reused, nothing left to free */
	if (nodes_completing) {
		xfree(job_ptr->nodes_completing);
		job_ptr->nodes_completing = nodes_completing;
		nodes_completing = NULL;  /* reused, nothing left to free */
	}
	job_ptr->other_port   = other_port;
	xfree(job_ptr->partition);
	job_ptr->partition    = partition;
	partition             = NULL;	/* reused, nothing left to free */
	job_ptr->part_ptr = part_ptr;
	job_ptr->part_ptr_list = part_ptr_list;
	job_ptr->pre_sus_time = pre_sus_time;
	job_ptr->priority     = priority;
	job_ptr->qos_id       = qos_id;
	job_ptr->reboot       = reboot;
	xfree(job_ptr->resp_host);
	job_ptr->resp_host    = resp_host;
	resp_host             = NULL;	/* reused, nothing left to free */
	job_ptr->resize_time  = resize_time;
	job_ptr->restart_cnt  = restart_cnt;
	job_ptr->resv_id      = resv_id;
	job_ptr->resv_name    = resv_name;
	resv_name             = NULL;	/* reused, nothing left to free */
	job_ptr->select_jobinfo = select_jobinfo;
	job_ptr->job_resrcs   = job_resources;
	job_ptr->spank_job_env = spank_job_env;
	job_ptr->spank_job_env_size = spank_job_env_size;
	job_ptr->ckpt_interval = ckpt_interval;
	job_ptr->check_job    = check_job;
	job_ptr->start_time   = start_time;
	job_ptr->state_reason = state_reason;
	job_ptr->state_desc   = state_desc;
	state_desc            = NULL;	/* reused, nothing left to free */
	job_ptr->suspend_time = suspend_time;
	if (task_id_str) {
		if (!job_ptr->array_recs)
			job_ptr->array_recs=xmalloc(sizeof(job_array_struct_t));
		FREE_NULL_BITMAP(job_ptr->array_recs->task_id_bitmap);
		job_ptr->array_recs->task_id_bitmap = bit_alloc(task_id_size);
		bit_unfmt_hexmask(job_ptr->array_recs->task_id_bitmap,
				  task_id_str);
		xfree(job_ptr->array_recs->task_id_str);
		job_ptr->array_recs->task_id_str = task_id_str;
		job_ptr->array_recs->task_cnt =
			bit_set_count(job_ptr->array_recs->task_id_bitmap);
		task_id_str = NULL;
	}
	job_ptr->time_last_active = now;
	job_ptr->time_limit   = time_limit;
	job_ptr->time_min     = time_min;
	job_ptr->total_cpus   = total_cpus;
	job_ptr->total_nodes  = total_nodes;
	job_ptr->cpu_cnt      = cpu_cnt;
	job_ptr->tot_sus_time = tot_sus_time;
	job_ptr->preempt_time = preempt_time;
	job_ptr->user_id      = user_id;
	select_g_select_jobinfo_set(job_ptr->select_jobinfo,
				    SELECT_JOBDATA_USER_NAME, &user_id);
	job_ptr->wait_all_nodes = wait_all_nodes;
	job_ptr->warn_flags   = warn_flags;
	job_ptr->warn_signal  = warn_signal;
	job_ptr->warn_time    = warn_time;
	job_ptr->limit_set_max_cpus  = limit_set_max_cpus;
	job_ptr->limit_set_max_nodes = limit_set_max_nodes;
	job_ptr->limit_set_min_cpus  = limit_set_min_cpus;
	job_ptr->limit_set_min_nodes = limit_set_min_nodes;
	job_ptr->limit_set_pn_min_memory = limit_set_pn_min_memory;
	job_ptr->limit_set_time      = limit_set_time;
	job_ptr->limit_set_qos       = limit_set_qos;
	job_ptr->req_switch      = req_switch;
	job_ptr->wait4switch     = wait4switch;
	job_ptr->profile         = profile;
	/* This needs to always to initialized to "true".  The select
	   plugin will deal with it every time it goes through the
	   logic if req_switch or wait4switch are set.
	*/
	job_ptr->best_switch     = true;
	job_ptr->start_protocol_ver = start_protocol_ver;

	_add_job_hash(job_ptr);
	_add_job_array_hash(job_ptr);

	memset(&assoc_rec, 0, sizeof(slurmdb_association_rec_t));

	/*
	 * For speed and accurracy we will first see if we once had an
	 * association record.  If not look for it by
	 * account,partition, user_id.
	 */
	if (job_ptr->assoc_id)
		assoc_rec.id = job_ptr->assoc_id;
	else {
		assoc_rec.acct      = job_ptr->account;
		if (job_ptr->part_ptr)
			assoc_rec.partition = job_ptr->part_ptr->name;
		assoc_rec.uid       = job_ptr->user_id;
	}

	if (assoc_mgr_fill_in_assoc(acct_db_conn, &assoc_rec,
				    accounting_enforce,
				    (slurmdb_association_rec_t **)
				    &job_ptr->assoc_ptr) &&
	    (accounting_enforce & ACCOUNTING_ENFORCE_ASSOCS)
	    && (!IS_JOB_FINISHED(job_ptr))) {
		info("Holding job %u with invalid association", job_id);
		xfree(job_ptr->state_desc);
		job_ptr->state_reason = FAIL_ACCOUNT;
	} else {
		job_ptr->assoc_id = assoc_rec.id;
		info("Recovered %s Assoc=%u",
		     jobid2str(job_ptr, jbuf), job_ptr->assoc_id);

		/* make sure we have started this job in accounting */
		if (!job_ptr->db_index) {
			debug("starting job %u in accounting",
			      job_ptr->job_id);
			if (!with_slurmdbd)
				jobacct_storage_g_job_start(
					acct_db_conn, job_ptr);
			if (slurmctld_init_db
			    && IS_JOB_SUSPENDED(job_ptr)) {
				jobacct_storage_g_job_suspend(acct_db_conn,
							      job_ptr);
			}
		}
		/* make sure we have this job completed in the
		 * database */
		if (IS_JOB_FINISHED(job_ptr)) {
			if (slurmctld_init_db)
				jobacct_storage_g_job_complete(
					acct_db_conn, job_ptr);
			job_finished = 1;
		}
	}

	if (!job_finished && job_ptr->qos_id &&
	    (job_ptr->state_reason != FAIL_ACCOUNT)) {
		memset(&qos_rec, 0, sizeof(slurmdb_qos_rec_t));
		qos_rec.id = job_ptr->qos_id;
		job_ptr->qos_ptr = _determine_and_validate_qos(
			job_ptr->resv_name, job_ptr->assoc_ptr,
			job_ptr->limit_set_qos, &qos_rec,
			&qos_error);
		if ((qos_error != SLURM_SUCCESS) && !job_ptr->limit_set_qos) {
			info("Holding job %u with invalid qos", job_id);
			xfree(job_ptr->state_desc);
			job_ptr->state_reason = FAIL_QOS;
		}
		job_ptr->qos_id = qos_rec.id;
	}
	build_node_details(job_ptr, false);	/* set node_addr */
	return SLURM_SUCCESS;

unpack_error:
	error("Incomplete job record");
	xfree(alloc_node);
	xfree(account);
	xfree(batch_host);
	xfree(comment);
	xfree(gres);
	xfree(gres_alloc);
	xfree(gres_req);
	xfree(gres_used);
	xfree(resp_host);
	xfree(licenses);
	xfree(mail_user);
	xfree(name);
	xfree(nodes);
	xfree(nodes_completing);
	xfree(partition);
	FREE_NULL_LIST(part_ptr_list);
	xfree(resv_name);
	for (i=0; i<spank_job_env_size; i++)
		xfree(spank_job_env[i]);
	xfree(spank_job_env);
	xfree(state_desc);
	xfree(task_id_str);
	xfree(wckey);
	select_g_select_jobinfo_free(select_jobinfo);
	checkpoint_free_jobinfo(check_job);
	if (job_ptr) {
		if (job_ptr->job_id == 0)
			job_ptr->job_id = NO_VAL;
		_purge_job_record(job_ptr->job_id);
	}
	return SLURM_FAILURE;
}

/*
 * _dump_job_details - dump the state of a specific job details to
 *	a buffer
 * IN detail_ptr - pointer to job details for which information is requested
 * IN/OUT buffer - location to store data, pointers automatically advanced
 */
void _dump_job_details(struct job_details *detail_ptr, Buf buffer)
{
	pack32(detail_ptr->min_cpus, buffer);
	pack32(detail_ptr->max_cpus, buffer);
	pack32(detail_ptr->min_nodes, buffer);
	pack32(detail_ptr->max_nodes, buffer);
	pack32(detail_ptr->num_tasks, buffer);

	packstr(detail_ptr->acctg_freq, buffer);
	pack16(detail_ptr->contiguous, buffer);
	pack16(detail_ptr->core_spec, buffer);
	pack16(detail_ptr->cpus_per_task, buffer);
	pack16(detail_ptr->nice, buffer);
	pack16(detail_ptr->ntasks_per_node, buffer);
	pack16(detail_ptr->requeue, buffer);
	pack16(detail_ptr->task_dist, buffer);

	pack8(detail_ptr->share_res, buffer);
	pack8(detail_ptr->whole_node, buffer);

	packstr(detail_ptr->cpu_bind,     buffer);
	pack16(detail_ptr->cpu_bind_type, buffer);
	packstr(detail_ptr->mem_bind,     buffer);
	pack16(detail_ptr->mem_bind_type, buffer);
	pack16(detail_ptr->plane_size, buffer);

	pack8(detail_ptr->open_mode, buffer);
	pack8(detail_ptr->overcommit, buffer);
	pack8(detail_ptr->prolog_running, buffer);

	pack32(detail_ptr->pn_min_cpus, buffer);
	pack32(detail_ptr->pn_min_memory, buffer);
	pack32(detail_ptr->pn_min_tmp_disk, buffer);
	pack_time(detail_ptr->begin_time, buffer);
	pack_time(detail_ptr->submit_time, buffer);

	packstr(detail_ptr->req_nodes,  buffer);
	packstr(detail_ptr->exc_nodes,  buffer);
	packstr(detail_ptr->features,   buffer);
	packstr(detail_ptr->dependency, buffer);
	packstr(detail_ptr->orig_dependency, buffer);

	packstr(detail_ptr->std_err,       buffer);
	packstr(detail_ptr->std_in,        buffer);
	packstr(detail_ptr->std_out,       buffer);
	packstr(detail_ptr->work_dir,  buffer);
	packstr(detail_ptr->ckpt_dir,  buffer);
	packstr(detail_ptr->restart_dir, buffer);

	pack_multi_core_data(detail_ptr->mc_ptr, buffer,
			     SLURM_PROTOCOL_VERSION);
	packstr_array(detail_ptr->argv, detail_ptr->argc, buffer);
	packstr_array(detail_ptr->env_sup, detail_ptr->env_cnt, buffer);
}

/* _load_job_details - Unpack a job details information from buffer */
static int _load_job_details(struct job_record *job_ptr, Buf buffer,
			     uint16_t protocol_version)
{
	char *acctg_freq = NULL, *req_nodes = NULL, *exc_nodes = NULL;
	char *features = NULL, *cpu_bind = NULL, *dependency = NULL;
	char *orig_dependency = NULL, *mem_bind;
	char *err = NULL, *in = NULL, *out = NULL, *work_dir = NULL;
	char *ckpt_dir = NULL, *restart_dir = NULL;
	char **argv = (char **) NULL, **env_sup = (char **) NULL;
	uint32_t min_nodes, max_nodes;
	uint32_t min_cpus = 1, max_cpus = NO_VAL;
	uint32_t pn_min_cpus, pn_min_memory, pn_min_tmp_disk;
	uint32_t num_tasks, name_len, argc = 0, env_cnt = 0;
	uint16_t contiguous, core_spec = (uint16_t) NO_VAL, nice;
	uint16_t ntasks_per_node, cpus_per_task, requeue, task_dist;
	uint16_t cpu_bind_type, mem_bind_type, plane_size;
	uint8_t open_mode, overcommit, prolog_running;
	uint8_t share_res, whole_node;
	time_t begin_time, submit_time;
	int i;
	multi_core_data_t *mc_ptr;

	/* unpack the job's details from the buffer */
	if (protocol_version >= SLURM_14_03_PROTOCOL_VERSION) {
		safe_unpack32(&min_cpus, buffer);
		safe_unpack32(&max_cpus, buffer);
		safe_unpack32(&min_nodes, buffer);
		safe_unpack32(&max_nodes, buffer);
		safe_unpack32(&num_tasks, buffer);

		safe_unpackstr_xmalloc(&acctg_freq, &name_len, buffer);
		if (acctg_freq && !strcmp(acctg_freq, "65534")) {
			/* This fixes job state generated by version 2.6.0,
			 * in which a version 2.5 value of NO_VAL was converted
			 * from uint16_t to a string. */
			xfree(acctg_freq);
		}
		safe_unpack16(&contiguous, buffer);
		safe_unpack16(&core_spec, buffer);
		safe_unpack16(&cpus_per_task, buffer);
		safe_unpack16(&nice, buffer);
		safe_unpack16(&ntasks_per_node, buffer);
		safe_unpack16(&requeue, buffer);
		safe_unpack16(&task_dist, buffer);

		safe_unpack8(&share_res, buffer);
		safe_unpack8(&whole_node, buffer);

		safe_unpackstr_xmalloc(&cpu_bind, &name_len, buffer);
		safe_unpack16(&cpu_bind_type, buffer);
		safe_unpackstr_xmalloc(&mem_bind, &name_len, buffer);
		safe_unpack16(&mem_bind_type, buffer);
		safe_unpack16(&plane_size, buffer);

		safe_unpack8(&open_mode, buffer);
		safe_unpack8(&overcommit, buffer);
		safe_unpack8(&prolog_running, buffer);

		safe_unpack32(&pn_min_cpus, buffer);
		safe_unpack32(&pn_min_memory, buffer);
		safe_unpack32(&pn_min_tmp_disk, buffer);
		safe_unpack_time(&begin_time, buffer);
		safe_unpack_time(&submit_time, buffer);

		safe_unpackstr_xmalloc(&req_nodes,  &name_len, buffer);
		safe_unpackstr_xmalloc(&exc_nodes,  &name_len, buffer);
		safe_unpackstr_xmalloc(&features,   &name_len, buffer);
		safe_unpackstr_xmalloc(&dependency, &name_len, buffer);
		safe_unpackstr_xmalloc(&orig_dependency, &name_len, buffer);

		safe_unpackstr_xmalloc(&err, &name_len, buffer);
		safe_unpackstr_xmalloc(&in,  &name_len, buffer);
		safe_unpackstr_xmalloc(&out, &name_len, buffer);
		safe_unpackstr_xmalloc(&work_dir, &name_len, buffer);
		safe_unpackstr_xmalloc(&ckpt_dir, &name_len, buffer);
		safe_unpackstr_xmalloc(&restart_dir, &name_len, buffer);

		if (unpack_multi_core_data(&mc_ptr, buffer, protocol_version))
			goto unpack_error;
		safe_unpackstr_array(&argv, &argc, buffer);
		safe_unpackstr_array(&env_sup, &env_cnt, buffer);
	} else if (protocol_version >= SLURM_2_6_PROTOCOL_VERSION) {
		uint16_t tmp_uint16;
		safe_unpack32(&min_cpus, buffer);
		safe_unpack32(&max_cpus, buffer);
		safe_unpack32(&min_nodes, buffer);
		safe_unpack32(&max_nodes, buffer);
		safe_unpack32(&num_tasks, buffer);

		safe_unpackstr_xmalloc(&acctg_freq, &name_len, buffer);
		if (acctg_freq && !strcmp(acctg_freq, "65534")) {
			/* This fixes job state generated by version 2.6.0,
			 * in which a version 2.5 value of NO_VAL was converted
			 * from uint16_t to a string. */
			xfree(acctg_freq);
		}
		safe_unpack16(&contiguous, buffer);
		safe_unpack16(&cpus_per_task, buffer);
		safe_unpack16(&nice, buffer);
		safe_unpack16(&ntasks_per_node, buffer);
		safe_unpack16(&requeue, buffer);
		safe_unpack16(&tmp_uint16, buffer);
		if (tmp_uint16 == 0) {
			share_res = 0;
			whole_node = 1;
		} else if ((tmp_uint16 == 1) || (tmp_uint16 == 2)) {
			share_res = 1;
			whole_node = 0;
		} else {
			share_res = (uint8_t) NO_VAL;
			whole_node = 0;
		}
		safe_unpack16(&task_dist, buffer);

		safe_unpackstr_xmalloc(&cpu_bind, &name_len, buffer);
		safe_unpack16(&cpu_bind_type, buffer);
		safe_unpackstr_xmalloc(&mem_bind, &name_len, buffer);
		safe_unpack16(&mem_bind_type, buffer);
		safe_unpack16(&plane_size, buffer);

		safe_unpack8(&open_mode, buffer);
		safe_unpack8(&overcommit, buffer);
		safe_unpack8(&prolog_running, buffer);

		safe_unpack32(&pn_min_cpus, buffer);
		safe_unpack32(&pn_min_memory, buffer);
		safe_unpack32(&pn_min_tmp_disk, buffer);
		safe_unpack_time(&begin_time, buffer);
		safe_unpack_time(&submit_time, buffer);

		safe_unpackstr_xmalloc(&req_nodes,  &name_len, buffer);
		safe_unpackstr_xmalloc(&exc_nodes,  &name_len, buffer);
		safe_unpackstr_xmalloc(&features,   &name_len, buffer);
		safe_unpackstr_xmalloc(&dependency, &name_len, buffer);
		safe_unpackstr_xmalloc(&orig_dependency, &name_len, buffer);

		safe_unpackstr_xmalloc(&err, &name_len, buffer);
		safe_unpackstr_xmalloc(&in,  &name_len, buffer);
		safe_unpackstr_xmalloc(&out, &name_len, buffer);
		safe_unpackstr_xmalloc(&work_dir, &name_len, buffer);
		safe_unpackstr_xmalloc(&ckpt_dir, &name_len, buffer);
		safe_unpackstr_xmalloc(&restart_dir, &name_len, buffer);

		if (unpack_multi_core_data(&mc_ptr, buffer, protocol_version))
			goto unpack_error;
		safe_unpackstr_array(&argv, &argc, buffer);
		safe_unpackstr_array(&env_sup, &env_cnt, buffer);
	} else {
		error("_load_job_details: protocol_version "
		      "%hu not supported", protocol_version);
		goto unpack_error;
	}

	/* validity test as possible */
	if (contiguous > 1) {
		error("Invalid data for job %u: contiguous=%u",
		      job_ptr->job_id, contiguous);
		goto unpack_error;
	}
	if ((requeue > 1) || (overcommit > 1)) {
		error("Invalid data for job %u: requeue=%u overcommit=%u",
		      job_ptr->job_id, requeue, overcommit);
		goto unpack_error;
	}
	if (prolog_running > 1) {
		error("Invalid data for job %u: prolog_running=%u",
		      job_ptr->job_id, prolog_running);
		goto unpack_error;
	}

	/* free any left-over detail data */
	xfree(job_ptr->details->acctg_freq);
	for (i=0; i<job_ptr->details->argc; i++)
		xfree(job_ptr->details->argv[i]);
	xfree(job_ptr->details->argv);
	xfree(job_ptr->details->cpu_bind);
	xfree(job_ptr->details->dependency);
	xfree(job_ptr->details->orig_dependency);
	xfree(job_ptr->details->std_err);
	for (i=0; i<job_ptr->details->env_cnt; i++)
		xfree(job_ptr->details->env_sup[i]);
	xfree(job_ptr->details->env_sup);
	xfree(job_ptr->details->exc_nodes);
	xfree(job_ptr->details->features);
	xfree(job_ptr->details->std_in);
	xfree(job_ptr->details->mem_bind);
	xfree(job_ptr->details->std_out);
	xfree(job_ptr->details->req_nodes);
	xfree(job_ptr->details->work_dir);
	xfree(job_ptr->details->ckpt_dir);
	xfree(job_ptr->details->restart_dir);

	/* now put the details into the job record */
	job_ptr->details->acctg_freq = acctg_freq;
	job_ptr->details->argc = argc;
	job_ptr->details->argv = argv;
	job_ptr->details->begin_time = begin_time;
	job_ptr->details->contiguous = contiguous;
	job_ptr->details->core_spec = core_spec;
	job_ptr->details->cpu_bind = cpu_bind;
	job_ptr->details->cpu_bind_type = cpu_bind_type;
	job_ptr->details->cpus_per_task = cpus_per_task;
	job_ptr->details->dependency = dependency;
	job_ptr->details->orig_dependency = orig_dependency;
	job_ptr->details->env_cnt = env_cnt;
	job_ptr->details->env_sup = env_sup;
	job_ptr->details->std_err = err;
	job_ptr->details->exc_nodes = exc_nodes;
	job_ptr->details->features = features;
	job_ptr->details->std_in = in;
	job_ptr->details->pn_min_cpus = pn_min_cpus;
	job_ptr->details->pn_min_memory = pn_min_memory;
	job_ptr->details->pn_min_tmp_disk = pn_min_tmp_disk;
	job_ptr->details->max_cpus = max_cpus;
	job_ptr->details->max_nodes = max_nodes;
	job_ptr->details->mc_ptr = mc_ptr;
	job_ptr->details->mem_bind = mem_bind;
	job_ptr->details->mem_bind_type = mem_bind_type;
	job_ptr->details->min_cpus = min_cpus;
	job_ptr->details->min_nodes = min_nodes;
	job_ptr->details->nice = nice;
	job_ptr->details->ntasks_per_node = ntasks_per_node;
	job_ptr->details->num_tasks = num_tasks;
	job_ptr->details->open_mode = open_mode;
	job_ptr->details->std_out = out;
	job_ptr->details->overcommit = overcommit;
	job_ptr->details->plane_size = plane_size;
	job_ptr->details->prolog_running = prolog_running;
	job_ptr->details->req_nodes = req_nodes;
	job_ptr->details->requeue = requeue;
	job_ptr->details->share_res = share_res;
	job_ptr->details->submit_time = submit_time;
	job_ptr->details->task_dist = task_dist;
	job_ptr->details->whole_node = whole_node;
	job_ptr->details->work_dir = work_dir;
	job_ptr->details->ckpt_dir = ckpt_dir;
	job_ptr->details->restart_dir = restart_dir;

	return SLURM_SUCCESS;

unpack_error:

/*	for (i=0; i<argc; i++)
	xfree(argv[i]);  Don't trust this on unpack error */
	xfree(acctg_freq);
	xfree(argv);
	xfree(cpu_bind);
	xfree(dependency);
	xfree(orig_dependency);
/*	for (i=0; i<env_cnt; i++)
	xfree(env_sup[i]);  Don't trust this on unpack error */
	xfree(env_sup);
	xfree(err);
	xfree(exc_nodes);
	xfree(features);
	xfree(in);
	xfree(mem_bind);
	xfree(out);
	xfree(req_nodes);
	xfree(work_dir);
	xfree(ckpt_dir);
	xfree(restart_dir);
	return SLURM_FAILURE;
}

/* _add_job_hash - add a job hash entry for given job record, job_id must
 *	already be set
 * IN job_ptr - pointer to job record
 * Globals: hash table updated
 */
static void _add_job_hash(struct job_record *job_ptr)
{
	int inx;

	inx = JOB_HASH_INX(job_ptr->job_id);
	job_ptr->job_next = job_hash[inx];
	job_hash[inx] = job_ptr;
}

/* _remove_job_hash - remove a job hash entry for given job record, job_id must
 *	already be set
 * IN job_ptr - pointer to job record
 * Globals: hash table updated
 */
static void _remove_job_hash(struct job_record *job_entry)
{
	struct job_record *job_ptr, **job_pptr;

        job_pptr = &job_hash[JOB_HASH_INX(job_entry->job_id)];
        while ((job_pptr != NULL) &&
               ((job_ptr = *job_pptr) != job_entry)) {
                job_pptr = &job_ptr->job_next;
        }
        if (job_pptr == NULL) {
                fatal("job hash error");
                return; /* Fix CLANG false positive error */
        }
        job_entry->job_next = NULL;

}

/* _add_job_array_hash - add a job hash entry for given job record,
 *	array_job_id and array_task_id must already be set
 * IN job_ptr - pointer to job record
 * Globals: hash table updated
 */
void _add_job_array_hash(struct job_record *job_ptr)
{
	int inx;

	if (job_ptr->array_task_id == NO_VAL)
		return;	/* Not a job array */
	if (job_ptr->array_recs)
		return;	/* Master job array record */

	inx = JOB_HASH_INX(job_ptr->array_job_id);
	job_ptr->job_array_next_j = job_array_hash_j[inx];
	job_array_hash_j[inx] = job_ptr;

	inx = JOB_ARRAY_HASH_INX(job_ptr->array_job_id,job_ptr->array_task_id);
	job_ptr->job_array_next_t = job_array_hash_t[inx];
	job_array_hash_t[inx] = job_ptr;
}

/*
 * find_job_array_rec - return a pointer to the job record with the given
 *	array_job_id/array_task_id
 * IN job_id - requested job's id
 * IN array_task_id - requested job's task id,
 *		      NO_VAL if none specified (i.e. not a job array)
 *		      INFINITE return any task for specified job id
 * RET pointer to the job's record, NULL on error
 */
extern struct job_record *find_job_array_rec(uint32_t array_job_id,
					     uint32_t array_task_id)
{
	struct job_record *job_ptr, *match_job_ptr = NULL;
	int inx;

	if (array_task_id == NO_VAL)
		return find_job_record(array_job_id);

	if (array_task_id == INFINITE) {	/* find by job ID */
		inx = JOB_HASH_INX(array_job_id);
		job_ptr = job_array_hash_j[inx];
		while (job_ptr) {
			if (job_ptr->array_job_id == array_job_id) {
				match_job_ptr = job_ptr;
				if (!IS_JOB_FINISHED(job_ptr)) {
					return job_ptr;
				}
			}
			job_ptr = job_ptr->job_array_next_j;
		}
		return match_job_ptr;
	} else {		/* Find specific task ID */
		inx = JOB_ARRAY_HASH_INX(array_job_id, array_task_id);
		job_ptr = job_array_hash_t[inx];
		while (job_ptr) {
			if ((job_ptr->array_job_id == array_job_id) &&
			    (job_ptr->array_task_id == array_task_id)) {
				return job_ptr;
			}
			job_ptr = job_ptr->job_array_next_t;
		}
		/* Look for job record with all of the pending tasks */
		job_ptr = find_job_record(array_job_id);
		if (job_ptr &&job_ptr->array_recs &&
		    job_ptr->array_recs->task_id_bitmap) {
			inx = bit_size(job_ptr->array_recs->task_id_bitmap);
			if ((array_task_id < inx) &&
			    bit_test(job_ptr->array_recs->task_id_bitmap,
				     array_task_id)) {
				return job_ptr;
			}
		}
		return NULL;	/* None found */
	}
}

/*
 * find_job_record - return a pointer to the job record with the given job_id
 * IN job_id - requested job's id
 * RET pointer to the job's record, NULL on error
 */
struct job_record *find_job_record(uint32_t job_id)
{
	struct job_record *job_ptr;

	job_ptr = job_hash[JOB_HASH_INX(job_id)];
	while (job_ptr) {
		if (job_ptr->job_id == job_id)
			return job_ptr;
		job_ptr = job_ptr->job_next;
	}

	return NULL;
}

/* rebuild a job's partition name list based upon the contents of its
 *	part_ptr_list */
static void _rebuild_part_name_list(struct job_record  *job_ptr)
{
	bool job_active = false, job_pending = false;
	struct part_record *part_ptr;
	ListIterator part_iterator;

	xfree(job_ptr->partition);
	if (IS_JOB_RUNNING(job_ptr) || IS_JOB_SUSPENDED(job_ptr)) {
		job_active = true;
		xfree(job_ptr->partition);
		job_ptr->partition = xstrdup(job_ptr->part_ptr->name);
	} else if (IS_JOB_PENDING(job_ptr))
		job_pending = true;

	part_iterator = list_iterator_create(job_ptr->part_ptr_list);
	while ((part_ptr = (struct part_record *) list_next(part_iterator))) {
		if (job_pending) {
			/* Reset job's one partition to a valid one */
			job_ptr->part_ptr = part_ptr;
			job_pending = false;
		}
		if (job_active && (part_ptr == job_ptr->part_ptr))
			continue;	/* already added */
		if (job_ptr->partition)
			xstrcat(job_ptr->partition, ",");
		xstrcat(job_ptr->partition, part_ptr->name);
	}
	list_iterator_destroy(part_iterator);
	last_job_update = time(NULL);
}

/*
 * kill_job_by_part_name - Given a partition name, deallocate resource for
 *	its jobs and kill them. All jobs associated with this partition
 *	will have their partition pointer cleared.
 * IN part_name - name of a partition
 * RET number of jobs associated with this partition
 */
extern int kill_job_by_part_name(char *part_name)
{
	ListIterator job_iterator, part_iterator;
	struct job_record  *job_ptr;
	struct part_record *part_ptr, *part2_ptr;
	int job_count = 0;
	time_t now = time(NULL);

	part_ptr = find_part_record (part_name);
	if (part_ptr == NULL)	/* No such partition */
		return 0;

	job_iterator = list_iterator_create(job_list);
	while ((job_ptr = (struct job_record *) list_next(job_iterator))) {
		bool pending = false, suspended = false;

		pending = IS_JOB_PENDING(job_ptr);
		if (job_ptr->part_ptr_list) {
			/* Remove partition if candidate for a job */
			bool rebuild_name_list = false;
			part_iterator = list_iterator_create(job_ptr->
							     part_ptr_list);
			while ((part2_ptr = (struct part_record *)
					list_next(part_iterator))) {
				if (part2_ptr != part_ptr)
					continue;
				list_remove(part_iterator);
				rebuild_name_list = true;
			}
			list_iterator_destroy(part_iterator);
			if (rebuild_name_list) {
				if (list_count(job_ptr->part_ptr_list) > 0) {
					_rebuild_part_name_list(job_ptr);
					job_ptr->part_ptr =
						list_peek(job_ptr->
							  part_ptr_list);
				} else {
					FREE_NULL_LIST(job_ptr->part_ptr_list);
				}
			}
		}

		if (job_ptr->part_ptr != part_ptr)
			continue;

		if (IS_JOB_SUSPENDED(job_ptr)) {
			enum job_states suspend_job_state = job_ptr->job_state;
			/* we can't have it as suspended when we call the
			 * accounting stuff.
			 */
			job_ptr->job_state = JOB_CANCELLED;
			jobacct_storage_g_job_suspend(acct_db_conn, job_ptr);
			job_ptr->job_state = suspend_job_state;
			suspended = true;
		}
		if (IS_JOB_RUNNING(job_ptr) || suspended) {
			job_count++;
			info("Killing job_id %u on defunct partition %s",
			     job_ptr->job_id, part_name);
			job_ptr->job_state = JOB_NODE_FAIL | JOB_COMPLETING;
			build_cg_bitmap(job_ptr);
			job_ptr->exit_code = MAX(job_ptr->exit_code, 1);
			job_ptr->state_reason = FAIL_DOWN_PARTITION;
			xfree(job_ptr->state_desc);
			if (suspended) {
				job_ptr->end_time = job_ptr->suspend_time;
				job_ptr->tot_sus_time +=
					difftime(now, job_ptr->suspend_time);
			} else
				job_ptr->end_time = now;
			job_completion_logger(job_ptr, false);
			if (!pending)
				deallocate_nodes(job_ptr, false, suspended,
						 false);
		} else if (pending) {
			job_count++;
			info("Killing job_id %u on defunct partition %s",
			     job_ptr->job_id, part_name);
			job_ptr->job_state	= JOB_CANCELLED;
			job_ptr->start_time	= now;
			job_ptr->end_time	= now;
			job_ptr->exit_code	= 1;
			job_completion_logger(job_ptr, false);
		}
		job_ptr->part_ptr = NULL;
		FREE_NULL_LIST(job_ptr->part_ptr_list);
	}
	list_iterator_destroy(job_iterator);

	if (job_count)
		last_job_update = now;
	return job_count;
}

/*
 * kill_job_by_front_end_name - Given a front end node name, deallocate
 *	resource for its jobs and kill them.
 * IN node_name - name of a front end node
 * RET number of jobs associated with this front end node
 * NOTE: Patterned after kill_running_job_by_node_name()
 */
extern int kill_job_by_front_end_name(char *node_name)
{
#ifdef HAVE_FRONT_END
	ListIterator job_iterator;
	struct job_record  *job_ptr;
	struct node_record *node_ptr;
	time_t now = time(NULL);
	int i, job_count = 0;

	if (node_name == NULL)
		fatal("kill_job_by_front_end_name: node_name is NULL");

	job_iterator = list_iterator_create(job_list);
	while ((job_ptr = (struct job_record *) list_next(job_iterator))) {
		bool suspended = false;

		if (!IS_JOB_RUNNING(job_ptr) && !IS_JOB_SUSPENDED(job_ptr) &&
		    !IS_JOB_COMPLETING(job_ptr))
			continue;
		if ((job_ptr->batch_host == NULL) ||
		    strcmp(job_ptr->batch_host, node_name))
			continue;	/* no match on node name */

		if (IS_JOB_SUSPENDED(job_ptr)) {
			enum job_states suspend_job_state = job_ptr->job_state;
			/* we can't have it as suspended when we call the
			 * accounting stuff.
			 */
			job_ptr->job_state = JOB_CANCELLED;
			jobacct_storage_g_job_suspend(acct_db_conn, job_ptr);
			job_ptr->job_state = suspend_job_state;
			suspended = true;
		}
		if (IS_JOB_COMPLETING(job_ptr)) {
			job_count++;
			while ((i = bit_ffs(job_ptr->node_bitmap_cg)) >= 0) {
				bit_clear(job_ptr->node_bitmap_cg, i);
				job_update_cpu_cnt(job_ptr, i);
				if (job_ptr->node_cnt)
					(job_ptr->node_cnt)--;
				else {
					error("node_cnt underflow on JobId=%u",
				   	      job_ptr->job_id);
				}
				if (job_ptr->node_cnt == 0) {
					job_ptr->job_state &= (~JOB_COMPLETING);
					delete_step_records(job_ptr);
					slurm_sched_g_schedule();
				}
				node_ptr = &node_record_table_ptr[i];
				if (node_ptr->comp_job_cnt)
					(node_ptr->comp_job_cnt)--;
				else {
					error("Node %s comp_job_cnt underflow, "
					      "JobId=%u",
					      node_ptr->name, job_ptr->job_id);
				}
			}
		} else if (IS_JOB_RUNNING(job_ptr) || suspended) {
			job_count++;
			if (job_ptr->batch_flag && job_ptr->details &&
			    slurmctld_conf.job_requeue &&
			    (job_ptr->details->requeue > 0)) {
				char requeue_msg[128];

				srun_node_fail(job_ptr->job_id, node_name);

				info("requeue job %u due to failure of node %s",
				     job_ptr->job_id, node_name);
				set_job_prio(job_ptr);
				snprintf(requeue_msg, sizeof(requeue_msg),
					 "Job requeued due to failure "
					 "of node %s",
					 node_name);
				slurm_sched_g_requeue(job_ptr, requeue_msg);
				job_ptr->time_last_active  = now;
				if (suspended) {
					job_ptr->end_time =
						job_ptr->suspend_time;
					job_ptr->tot_sus_time +=
						difftime(now,
							 job_ptr->
							 suspend_time);
				} else
					job_ptr->end_time = now;

				/* We want this job to look like it
				 * was terminated in the accounting logs.
				 * Set a new submit time so the restarted
				 * job looks like a new job. */
				job_ptr->job_state  = JOB_NODE_FAIL;
				build_cg_bitmap(job_ptr);
				job_completion_logger(job_ptr, true);
				deallocate_nodes(job_ptr, false, suspended,
						 false);

				/* do this after the epilog complete,
				 * setting it here is too early */
				//job_ptr->db_index = 0;
				//job_ptr->details->submit_time = now;

				job_ptr->job_state = JOB_PENDING;
				if (job_ptr->node_cnt)
					job_ptr->job_state |= JOB_COMPLETING;

				/* restart from periodic checkpoint */
				if (job_ptr->ckpt_interval &&
				    job_ptr->ckpt_time &&
				    job_ptr->details->ckpt_dir) {
					xfree(job_ptr->details->restart_dir);
					job_ptr->details->restart_dir =
						xstrdup (job_ptr->details->
							 ckpt_dir);
					xstrfmtcat(job_ptr->details->
						   restart_dir,
						   "/%u", job_ptr->job_id);
				}
				job_ptr->restart_cnt++;
				/* Since the job completion logger
				 * removes the submit we need to add it
				 * again. */
				acct_policy_add_job_submit(job_ptr);

				if (!job_ptr->node_bitmap_cg ||
				    bit_set_count(job_ptr->node_bitmap_cg) == 0)
					batch_requeue_fini(job_ptr);
			} else {
				info("Killing job_id %u on failed node %s",
				     job_ptr->job_id, node_name);
				srun_node_fail(job_ptr->job_id, node_name);
				job_ptr->job_state = JOB_NODE_FAIL |
						     JOB_COMPLETING;
				build_cg_bitmap(job_ptr);
				job_ptr->exit_code = MAX(job_ptr->exit_code, 1);
				job_ptr->state_reason = FAIL_DOWN_NODE;
				xfree(job_ptr->state_desc);
				if (suspended) {
					job_ptr->end_time =
						job_ptr->suspend_time;
					job_ptr->tot_sus_time +=
						difftime(now,
							 job_ptr->suspend_time);
				} else
					job_ptr->end_time = now;
				job_completion_logger(job_ptr, false);
				deallocate_nodes(job_ptr, false, suspended,
						 false);
			}
		}
	}
	list_iterator_destroy(job_iterator);

	if (job_count)
		last_job_update = now;
	return job_count;
#else
	return 0;
#endif
}

/*
 * partition_in_use - determine whether a partition is in use by a RUNNING
 *	PENDING or SUSPENDED job
 * IN part_name - name of a partition
 * RET true if the partition is in use, else false
 */
extern bool partition_in_use(char *part_name)
{
	ListIterator job_iterator;
	struct job_record *job_ptr;
	struct part_record *part_ptr;

	part_ptr = find_part_record (part_name);
	if (part_ptr == NULL)	/* No such partition */
		return false;

	job_iterator = list_iterator_create(job_list);
	while ((job_ptr = (struct job_record *) list_next(job_iterator))) {
		if (job_ptr->part_ptr == part_ptr) {
			if (!IS_JOB_FINISHED(job_ptr)) {
				list_iterator_destroy(job_iterator);
				return true;
			}
		}
	}
	list_iterator_destroy(job_iterator);
	return false;
}

/*
 * allocated_session_in_use - check if an interactive session is already running
 * IN new_alloc - allocation (alloc_node:alloc_sid) to test for
 * Returns true if an interactive session of the same node:sid already is in use
 * by a RUNNING, PENDING, or SUSPENDED job. Provides its own locking.
 */
extern bool allocated_session_in_use(job_desc_msg_t *new_alloc)
{
	ListIterator job_iter;
	struct job_record *job_ptr;
	/* Locks: Read job */
	slurmctld_lock_t job_read_lock = {
		NO_LOCK, READ_LOCK, NO_LOCK, NO_LOCK };

	if ((new_alloc->script != NULL) || (new_alloc->alloc_node == NULL))
		return false;

	lock_slurmctld(job_read_lock);
	job_iter = list_iterator_create(job_list);

	while ((job_ptr = (struct job_record *)list_next(job_iter))) {
		if (job_ptr->batch_flag || IS_JOB_FINISHED(job_ptr))
			continue;
		if (job_ptr->alloc_node &&
		    (strcmp(job_ptr->alloc_node, new_alloc->alloc_node) == 0) &&
		    (job_ptr->alloc_sid == new_alloc->alloc_sid))
			break;
	}
	list_iterator_destroy(job_iter);
	unlock_slurmctld(job_read_lock);

	return job_ptr != NULL;
}

/*
 * kill_running_job_by_node_name - Given a node name, deallocate RUNNING
 *	or COMPLETING jobs from the node or kill them
 * IN node_name - name of a node
 * RET number of killed jobs
 */
extern int kill_running_job_by_node_name(char *node_name)
{
	ListIterator job_iterator;
	struct job_record *job_ptr;
	struct node_record *node_ptr;
	int bit_position;
	int job_count = 0;
	time_t now = time(NULL);

	node_ptr = find_node_record(node_name);
	if (node_ptr == NULL)	/* No such node */
		return 0;
	bit_position = node_ptr - node_record_table_ptr;

	job_iterator = list_iterator_create(job_list);
	while ((job_ptr = (struct job_record *) list_next(job_iterator))) {
		bool suspended = false;
		if ((job_ptr->node_bitmap == NULL) ||
		    (!bit_test(job_ptr->node_bitmap, bit_position)))
			continue;	/* job not on this node */
		if (nonstop_ops.node_fail)
			(nonstop_ops.node_fail)(job_ptr, node_ptr);
		if (IS_JOB_SUSPENDED(job_ptr)) {
			enum job_states suspend_job_state = job_ptr->job_state;
			/* we can't have it as suspended when we call the
			 * accounting stuff.
			 */
			job_ptr->job_state = JOB_CANCELLED;
			jobacct_storage_g_job_suspend(acct_db_conn, job_ptr);
			job_ptr->job_state = suspend_job_state;
			suspended = true;
		}

		if (IS_JOB_COMPLETING(job_ptr)) {
			if (!bit_test(job_ptr->node_bitmap_cg, bit_position))
				continue;
			job_count++;
			bit_clear(job_ptr->node_bitmap_cg, bit_position);
			job_update_cpu_cnt(job_ptr, bit_position);
			if (job_ptr->node_cnt)
				(job_ptr->node_cnt)--;
			else {
				error("node_cnt underflow on JobId=%u",
			   	      job_ptr->job_id);
			}
			if (job_ptr->node_cnt == 0) {
				job_ptr->job_state &= (~JOB_COMPLETING);
				delete_step_records(job_ptr);
				slurm_sched_g_schedule();
			}
			if (node_ptr->comp_job_cnt)
				(node_ptr->comp_job_cnt)--;
			else {
				error("Node %s comp_job_cnt underflow, "
				      "JobId=%u",
				      node_ptr->name, job_ptr->job_id);
			}
		} else if (IS_JOB_RUNNING(job_ptr) || suspended) {
			job_count++;
			if ((job_ptr->details) &&
			    (job_ptr->kill_on_node_fail == 0) &&
			    (job_ptr->node_cnt > 1)) {
				/* keep job running on remaining nodes */
				srun_node_fail(job_ptr->job_id, node_name);
				error("Removing failed node %s from job_id %u",
				      node_name, job_ptr->job_id);
				job_pre_resize_acctg(job_ptr);
				kill_step_on_node(job_ptr, node_ptr, true);
				excise_node_from_job(job_ptr, node_ptr);
				job_post_resize_acctg(job_ptr);
			} else if (job_ptr->batch_flag && job_ptr->details &&
				   job_ptr->details->requeue) {
				char requeue_msg[128];

				srun_node_fail(job_ptr->job_id, node_name);

				info("requeue job %u due to failure of node %s",
				     job_ptr->job_id, node_name);
				snprintf(requeue_msg, sizeof(requeue_msg),
					 "Job requeued due to failure "
					 "of node %s",
					 node_name);
				slurm_sched_g_requeue(job_ptr, requeue_msg);
				job_ptr->time_last_active  = now;
				if (suspended) {
					job_ptr->end_time =
						job_ptr->suspend_time;
					job_ptr->tot_sus_time +=
						difftime(now,
							 job_ptr->
							 suspend_time);
				} else
					job_ptr->end_time = now;

				/* We want this job to look like it
				 * was terminated in the accounting logs.
				 * Set a new submit time so the restarted
				 * job looks like a new job. */
				job_ptr->job_state  = JOB_NODE_FAIL;
				build_cg_bitmap(job_ptr);
				job_completion_logger(job_ptr, true);
				deallocate_nodes(job_ptr, false, suspended,
						 false);

				/* do this after the epilog complete,
				 * setting it here is too early */
				//job_ptr->db_index = 0;
				//job_ptr->details->submit_time = now;

				job_ptr->job_state = JOB_PENDING;
				if (job_ptr->node_cnt)
					job_ptr->job_state |= JOB_COMPLETING;

				/* restart from periodic checkpoint */
				if (job_ptr->ckpt_interval &&
				    job_ptr->ckpt_time &&
				    job_ptr->details->ckpt_dir) {
					xfree(job_ptr->details->restart_dir);
					job_ptr->details->restart_dir =
						xstrdup (job_ptr->details->
							 ckpt_dir);
					xstrfmtcat(job_ptr->details->
						   restart_dir,
						   "/%u", job_ptr->job_id);
				}
				job_ptr->restart_cnt++;
				/* Since the job completion logger
				 * removes the submit we need to add it
				 * again. */
				acct_policy_add_job_submit(job_ptr);

				if (!job_ptr->node_bitmap_cg ||
				    bit_set_count(job_ptr->node_bitmap_cg) == 0)
					batch_requeue_fini(job_ptr);
			} else {
				info("Killing job_id %u on failed node %s",
				     job_ptr->job_id, node_name);
				srun_node_fail(job_ptr->job_id, node_name);
				job_ptr->job_state = JOB_NODE_FAIL |
						     JOB_COMPLETING;
				build_cg_bitmap(job_ptr);
				job_ptr->exit_code = MAX(job_ptr->exit_code, 1);
				job_ptr->state_reason = FAIL_DOWN_NODE;
				xfree(job_ptr->state_desc);
				if (suspended) {
					job_ptr->end_time =
						job_ptr->suspend_time;
					job_ptr->tot_sus_time +=
						difftime(now,
							 job_ptr->suspend_time);
				} else
					job_ptr->end_time = now;
				job_completion_logger(job_ptr, false);
				deallocate_nodes(job_ptr, false, suspended,
						 false);
			}
		}

	}
	list_iterator_destroy(job_iterator);
	if (job_count)
		last_job_update = now;

	return job_count;
}

/* Remove one node from a job's allocation */
extern void excise_node_from_job(struct job_record *job_ptr,
				 struct node_record *node_ptr)
{
	int i, orig_pos = -1, new_pos = -1;
	bitstr_t *orig_bitmap;

	orig_bitmap = bit_copy(job_ptr->node_bitmap);
	make_node_idle(node_ptr, job_ptr); /* updates bitmap */
	xfree(job_ptr->nodes);
	job_ptr->nodes = bitmap2node_name(job_ptr->node_bitmap);
	for (i=bit_ffs(orig_bitmap); i<node_record_count; i++) {
		if (!bit_test(orig_bitmap,i))
			continue;
		orig_pos++;
		if (!bit_test(job_ptr->node_bitmap, i))
			continue;
		new_pos++;
		if (orig_pos == new_pos)
			continue;
		memcpy(&job_ptr->node_addr[new_pos],
		       &job_ptr->node_addr[orig_pos], sizeof(slurm_addr_t));
		/* NOTE: The job's allocation in the job_ptr->job_resrcs
		 * data structure is unchanged  even after a node allocated
		 * to the job goes DOWN. */
	}

	job_ptr->total_nodes = job_ptr->node_cnt = new_pos + 1;

	FREE_NULL_BITMAP(orig_bitmap);
	(void) select_g_job_resized(job_ptr, node_ptr);
}

/*
 * dump_job_desc - dump the incoming job submit request message
 * IN job_specs - job specification from RPC
 */
void dump_job_desc(job_desc_msg_t * job_specs)
{
	long pn_min_cpus, pn_min_memory, pn_min_tmp_disk, min_cpus;
	long time_limit, priority, contiguous, nice, time_min;
	long kill_on_node_fail, shared, immediate, wait_all_nodes;
	long cpus_per_task, requeue, num_tasks, overcommit;
	long ntasks_per_node, ntasks_per_socket, ntasks_per_core;
	int core_spec;
	char *mem_type, buf[100], *signal_flags, *job_id;

	if (job_specs == NULL)
		return;

	if (job_specs->job_id_str)
		job_id = job_specs->job_id_str;
	else if (job_specs->job_id == NO_VAL)
		job_id = "N/A";
	else {
		snprintf(buf, sizeof(buf), "%u", job_specs->job_id);
		job_id = buf;
	}
	debug3("JobDesc: user_id=%u job_id=%s partition=%s name=%s",
	       job_specs->user_id, job_id,
	       job_specs->partition, job_specs->name);

	min_cpus = (job_specs->min_cpus != NO_VAL) ?
		(long) job_specs->min_cpus : -1L;
	pn_min_cpus    = (job_specs->pn_min_cpus != (uint16_t) NO_VAL) ?
		(long) job_specs->pn_min_cpus : -1L;
	core_spec = (job_specs->core_spec != (uint16_t) NO_VAL) ?
		    job_specs->core_spec : -1;
	debug3("   cpus=%ld-%u pn_min_cpus=%ld core_spec=%d",
	       min_cpus, job_specs->max_cpus, pn_min_cpus, core_spec);

	debug3("   -N min-[max]: %u-[%u]:%u:%u:%u",
	       job_specs->min_nodes,   job_specs->max_nodes,
	       job_specs->sockets_per_node, job_specs->cores_per_socket,
	       job_specs->threads_per_core);

	if (job_specs->pn_min_memory == NO_VAL) {
		pn_min_memory = -1L;
		mem_type = "job";
	} else if (job_specs->pn_min_memory & MEM_PER_CPU) {
		pn_min_memory = (long) (job_specs->pn_min_memory &
					 (~MEM_PER_CPU));
		mem_type = "cpu";
	} else {
		pn_min_memory = (long) job_specs->pn_min_memory;
		mem_type = "job";
	}
	pn_min_tmp_disk = (job_specs->pn_min_tmp_disk != NO_VAL) ?
		(long) job_specs->pn_min_tmp_disk : -1L;
	debug3("   pn_min_memory_%s=%ld pn_min_tmp_disk=%ld",
	       mem_type, pn_min_memory, pn_min_tmp_disk);
	immediate = (job_specs->immediate == 0) ? 0L : 1L;
	debug3("   immediate=%ld features=%s reservation=%s",
	       immediate, job_specs->features, job_specs->reservation);

	debug3("   req_nodes=%s exc_nodes=%s gres=%s",
	       job_specs->req_nodes, job_specs->exc_nodes, job_specs->gres);

	time_limit = (job_specs->time_limit != NO_VAL) ?
		(long) job_specs->time_limit : -1L;
	time_min = (job_specs->time_min != NO_VAL) ?
		(long) job_specs->time_min : time_limit;
	priority   = (job_specs->priority != NO_VAL) ?
		(long) job_specs->priority : -1L;
	contiguous = (job_specs->contiguous != (uint16_t) NO_VAL) ?
		(long) job_specs->contiguous : -1L;
	shared = (job_specs->shared != (uint16_t) NO_VAL) ?
		(long) job_specs->shared : -1L;
	debug3("   time_limit=%ld-%ld priority=%ld contiguous=%ld shared=%ld",
	       time_min, time_limit, priority, contiguous, shared);

	kill_on_node_fail = (job_specs->kill_on_node_fail !=
			     (uint16_t) NO_VAL) ?
		(long) job_specs->kill_on_node_fail : -1L;
	if (job_specs->script)	/* log has problem with string len & null */
		debug3("   kill_on_node_fail=%ld script=%.40s...",
		       kill_on_node_fail, job_specs->script);
	else
		debug3("   kill_on_node_fail=%ld script=%s",
		       kill_on_node_fail, job_specs->script);

	if (job_specs->argc == 1)
		debug3("   argv=\"%s\"",
		       job_specs->argv[0]);
	else if (job_specs->argc == 2)
		debug3("   argv=%s,%s",
		       job_specs->argv[0],
		       job_specs->argv[1]);
	else if (job_specs->argc > 2)
		debug3("   argv=%s,%s,%s,...",
		       job_specs->argv[0],
		       job_specs->argv[1],
		       job_specs->argv[2]);

	if (job_specs->env_size == 1)
		debug3("   environment=\"%s\"",
		       job_specs->environment[0]);
	else if (job_specs->env_size == 2)
		debug3("   environment=%s,%s",
		       job_specs->environment[0],
		       job_specs->environment[1]);
	else if (job_specs->env_size > 2)
		debug3("   environment=%s,%s,%s,...",
		       job_specs->environment[0],
		       job_specs->environment[1],
		       job_specs->environment[2]);

	if (job_specs->spank_job_env_size == 1)
		debug3("   spank_job_env=\"%s\"",
		       job_specs->spank_job_env[0]);
	else if (job_specs->spank_job_env_size == 2)
		debug3("   spank_job_env=%s,%s",
		       job_specs->spank_job_env[0],
		       job_specs->spank_job_env[1]);
	else if (job_specs->spank_job_env_size > 2)
		debug3("   spank_job_env=%s,%s,%s,...",
		       job_specs->spank_job_env[0],
		       job_specs->spank_job_env[1],
		       job_specs->spank_job_env[2]);

	debug3("   stdin=%s stdout=%s stderr=%s",
	       job_specs->std_in, job_specs->std_out, job_specs->std_err);

	debug3("   work_dir=%s alloc_node:sid=%s:%u",
	       job_specs->work_dir,
	       job_specs->alloc_node, job_specs->alloc_sid);

	debug3("   resp_host=%s alloc_resp_port=%u  other_port=%u",
	       job_specs->resp_host,
	       job_specs->alloc_resp_port, job_specs->other_port);
	debug3("   dependency=%s account=%s qos=%s comment=%s",
	       job_specs->dependency, job_specs->account,
	       job_specs->qos, job_specs->comment);

	num_tasks = (job_specs->num_tasks != NO_VAL) ?
		(long) job_specs->num_tasks : -1L;
	overcommit = (job_specs->overcommit != (uint8_t) NO_VAL) ?
		(long) job_specs->overcommit : -1L;
	nice = (job_specs->nice != (uint16_t) NO_VAL) ?
		(job_specs->nice - NICE_OFFSET) : 0;
	debug3("   mail_type=%u mail_user=%s nice=%ld num_tasks=%ld "
	       "open_mode=%u overcommit=%ld acctg_freq=%s",
	       job_specs->mail_type, job_specs->mail_user, nice, num_tasks,
	       job_specs->open_mode, overcommit, job_specs->acctg_freq);

	slurm_make_time_str(&job_specs->begin_time, buf, sizeof(buf));
	cpus_per_task = (job_specs->cpus_per_task != (uint16_t) NO_VAL) ?
		(long) job_specs->cpus_per_task : -1L;
	requeue = (job_specs->requeue != (uint16_t) NO_VAL) ?
		(long) job_specs->requeue : -1L;
	debug3("   network=%s begin=%s cpus_per_task=%ld requeue=%ld "
	       "licenses=%s",
	       job_specs->network, buf, cpus_per_task, requeue,
	       job_specs->licenses);

	slurm_make_time_str(&job_specs->end_time, buf, sizeof(buf));
	wait_all_nodes = (job_specs->wait_all_nodes != (uint16_t) NO_VAL) ?
			 (long) job_specs->wait_all_nodes : -1L;
	if (job_specs->warn_flags & KILL_JOB_BATCH)
		signal_flags = "B:";
	else
		signal_flags = "";
	debug3("   end_time=%s signal=%s%u@%u wait_all_nodes=%ld",
	       buf, signal_flags, job_specs->warn_signal, job_specs->warn_time,
	       wait_all_nodes);

	ntasks_per_node = (job_specs->ntasks_per_node != (uint16_t) NO_VAL) ?
		(long) job_specs->ntasks_per_node : -1L;
	ntasks_per_socket = (job_specs->ntasks_per_socket !=
			     (uint16_t) NO_VAL) ?
		(long) job_specs->ntasks_per_socket : -1L;
	ntasks_per_core = (job_specs->ntasks_per_core != (uint16_t) NO_VAL) ?
		(long) job_specs->ntasks_per_core : -1L;
	debug3("   ntasks_per_node=%ld ntasks_per_socket=%ld "
	       "ntasks_per_core=%ld",
	       ntasks_per_node, ntasks_per_socket, ntasks_per_core);

	debug3("   cpus_bind=%u:%s mem_bind=%u:%s plane_size:%u",
	       job_specs->cpu_bind_type, job_specs->cpu_bind,
	       job_specs->mem_bind_type, job_specs->mem_bind,
	       job_specs->plane_size);
	debug3("   array_inx=%s", job_specs->array_inx);

	select_g_select_jobinfo_sprint(job_specs->select_jobinfo,
				       buf, sizeof(buf), SELECT_PRINT_MIXED);
	if (buf[0] != '\0')
		debug3("   %s", buf);
}


/*
 * init_job_conf - initialize the job configuration tables and values.
 *	this should be called after creating node information, but
 *	before creating any job entries. Pre-existing job entries are
 *	left unchanged.
 *	NOTE: The job hash table size does not change after initial creation.
 * RET 0 if no error, otherwise an error code
 * global: last_job_update - time of last job table update
 *	job_list - pointer to global job list
 */
int init_job_conf(void)
{
	if (job_list == NULL) {
		job_count = 0;
		job_list = list_create(_list_delete_job);
	}

	last_job_update = time(NULL);
	return SLURM_SUCCESS;
}

/*
 * rehash_jobs - Create or rebuild the job hash table.
 * NOTE: run lock_slurmctld before entry: Read config, write job
 */
extern void rehash_jobs(void)
{
	if (job_hash == NULL) {
		hash_table_size = slurmctld_conf.max_job_cnt;
		job_hash = (struct job_record **)
			xmalloc(hash_table_size * sizeof(struct job_record *));
		job_array_hash_j = (struct job_record **)
			xmalloc(hash_table_size * sizeof(struct job_record *));
		job_array_hash_t = (struct job_record **)
			xmalloc(hash_table_size * sizeof(struct job_record *));
	} else if (hash_table_size < (slurmctld_conf.max_job_cnt / 2)) {
		/* If the MaxJobCount grows by too much, the hash table will
		 * be ineffective without rebuilding. We don't presently bother
		 * to rebuild the hash table, but cut MaxJobCount back as
		 * needed. */
		error ("MaxJobCount reset too high, restart slurmctld");
		slurmctld_conf.max_job_cnt = hash_table_size;
	}
}

/* Create an exact copy of an existing job record for a job array */
struct job_record *_job_rec_copy(struct job_record *job_ptr)
{
	struct job_record *job_ptr_new = NULL, *save_job_next;
	struct job_details *job_details, *details_new, *save_details;
	uint32_t save_job_id;
	priority_factors_object_t *save_prio_factors;
	List save_step_list;
	int error_code = SLURM_SUCCESS;
	int i;

	job_ptr_new = create_job_record(&error_code);
	if (!job_ptr_new)     /* MaxJobCount checked when job array submitted */
		fatal("job array create_job_record error");
	if (error_code != SLURM_SUCCESS)
		return job_ptr_new;

	_remove_job_hash(job_ptr);
	job_ptr_new->job_id = job_ptr->job_id;
	if (_set_job_id(job_ptr) != SLURM_SUCCESS)
		fatal("job array create_job_record error");
	if (!job_ptr->array_recs) {
		fatal("_job_rec_copy: job %u record lacks array structure",
		      job_ptr->job_id);
	}

	/* Copy most of original job data.
	 * This could be done in parallel, but performance was worse. */
	save_job_id   = job_ptr_new->job_id;
	save_job_next = job_ptr_new->job_next;
	save_details  = job_ptr_new->details;
	save_prio_factors = job_ptr_new->prio_factors;
	save_step_list = job_ptr_new->step_list;
	memcpy(job_ptr_new, job_ptr, sizeof(struct job_record));
	job_ptr_new->job_id   = save_job_id;
	job_ptr_new->job_next = save_job_next;
	job_ptr_new->details  = save_details;
	job_ptr_new->prio_factors = save_prio_factors;
	job_ptr_new->step_list = save_step_list;

	job_ptr_new->account = xstrdup(job_ptr->account);
	job_ptr_new->alias_list = xstrdup(job_ptr->alias_list);
	job_ptr_new->alloc_node = xstrdup(job_ptr->alloc_node);

	bit_clear(job_ptr_new->array_recs->task_id_bitmap,
		  job_ptr_new->array_task_id);
	xfree(job_ptr_new->array_recs->task_id_str);
	job_ptr_new->array_recs->task_cnt--;
	job_ptr->array_recs = NULL;
	job_ptr_new->array_task_id = NO_VAL;

	job_ptr_new->batch_host = NULL;
	if (job_ptr->check_job) {
		job_ptr_new->check_job =
			checkpoint_copy_jobinfo(job_ptr->check_job);
	}
	job_ptr_new->comment = xstrdup(job_ptr->comment);
	job_ptr_new->front_end_ptr = NULL;
	/* struct job_details *details;		*** NOTE: Copied below */
	job_ptr_new->gres = xstrdup(job_ptr->gres);
	if (job_ptr->gres_list) {
		job_ptr_new->gres_list =
			gres_plugin_job_state_dup(job_ptr->gres_list);
	}
	job_ptr_new->gres_alloc = NULL;
	job_ptr_new->gres_req = NULL;
	job_ptr_new->gres_used = NULL;

	_add_job_hash(job_ptr);		/* Sets job_next */
	_add_job_hash(job_ptr_new);	/* Sets job_next */
	_add_job_array_hash(job_ptr);
	job_ptr_new->job_resrcs = NULL;

	job_ptr_new->licenses = xstrdup(job_ptr->licenses);
	job_ptr_new->license_list = license_job_copy(job_ptr->license_list);
	job_ptr_new->mail_user = xstrdup(job_ptr->mail_user);
	job_ptr_new->name = xstrdup(job_ptr->name);
	job_ptr_new->network = xstrdup(job_ptr->network);
	job_ptr_new->nodes = xstrdup(job_ptr->nodes);
	if (job_ptr->node_cnt && job_ptr->node_addr) {
		i = sizeof(slurm_addr_t) * job_ptr->node_cnt;
		job_ptr_new->node_addr = xmalloc(i);
		memcpy(job_ptr_new->node_addr, job_ptr->node_addr, i);
	}
	job_ptr_new->node_bitmap = NULL;
	job_ptr_new->node_bitmap_cg = NULL;
	job_ptr_new->nodes_completing = NULL;
	job_ptr_new->partition = xstrdup(job_ptr->partition);
	job_ptr_new->part_ptr_list = part_list_copy(job_ptr->part_ptr_list);
	/* On jobs that are held the priority_array isn't set up yet,
	 * so check to see if it exists before copying. */
	if (job_ptr->part_ptr_list && job_ptr->priority_array) {
		i = list_count(job_ptr->part_ptr_list) * sizeof(uint32_t);
		job_ptr_new->priority_array = xmalloc(i);
		memcpy(job_ptr_new->priority_array, job_ptr->priority_array, i);
	}
	job_ptr_new->resv_name = xstrdup(job_ptr->resv_name);
	job_ptr_new->resp_host = xstrdup(job_ptr->resp_host);
	if (job_ptr->select_jobinfo) {
		job_ptr_new->select_jobinfo =
			select_g_select_jobinfo_copy(job_ptr->select_jobinfo);
	}
	if (job_ptr->spank_job_env_size) {
		job_ptr_new->spank_job_env =
			xmalloc(sizeof(char *) *
			(job_ptr->spank_job_env_size + 1));
		for (i = 0; i < job_ptr->spank_job_env_size; i++) {
			job_ptr_new->spank_job_env[i] =
				xstrdup(job_ptr->spank_job_env[i]);
		}
	}
	job_ptr_new->state_desc = xstrdup(job_ptr->state_desc);
	job_ptr_new->wckey = xstrdup(job_ptr->wckey);

	job_details = job_ptr->details;
	details_new = job_ptr_new->details;
	memcpy(details_new, job_details, sizeof(struct job_details));
	details_new->acctg_freq = xstrdup(job_details->acctg_freq);
	if (job_details->argc) {
		details_new->argv =
			xmalloc(sizeof(char *) * (job_details->argc + 1));
		for (i = 0; i < job_details->argc; i++) {
			details_new->argv[i] = xstrdup(job_details->argv[i]);
		}
	}
	details_new->ckpt_dir = xstrdup(job_details->ckpt_dir);
	details_new->cpu_bind = xstrdup(job_details->cpu_bind);
	details_new->depend_list = depended_list_copy(job_details->depend_list);
	details_new->dependency = xstrdup(job_details->dependency);
	details_new->orig_dependency = xstrdup(job_details->orig_dependency);
	if (job_details->env_cnt) {
		details_new->env_sup =
			xmalloc(sizeof(char *) * (job_details->env_cnt + 1));
		for (i = 0; i < job_details->env_cnt; i++) {
			details_new->env_sup[i] =
				xstrdup(job_details->env_sup[i]);
		}
	}
	if (job_details->exc_node_bitmap) {
		details_new->exc_node_bitmap =
			bit_copy(job_details->exc_node_bitmap);
	}
	details_new->exc_nodes = xstrdup(job_details->exc_nodes);
	details_new->feature_list =
		feature_list_copy(job_details->feature_list);
	details_new->features = xstrdup(job_details->features);
	if (job_details->mc_ptr) {
		i = sizeof(multi_core_data_t);
		details_new->mc_ptr = xmalloc(i);
		memcpy(details_new->mc_ptr, job_details->mc_ptr, i);
	}
	details_new->mem_bind = xstrdup(job_details->mem_bind);
	if (job_details->req_node_bitmap) {
		details_new->req_node_bitmap =
			bit_copy(job_details->req_node_bitmap);
	}
	if (job_details->req_node_layout && job_details->req_node_bitmap) {
		i = bit_set_count(job_details->req_node_bitmap) *
		    sizeof(uint16_t);
		details_new->req_node_layout = xmalloc(i);
		memcpy(details_new->req_node_layout,
		       job_details->req_node_layout, i);
	}
	details_new->req_nodes = xstrdup(job_details->req_nodes);
	details_new->restart_dir = xstrdup(job_details->restart_dir);
	details_new->std_err = xstrdup(job_details->std_err);
	details_new->std_in = xstrdup(job_details->std_in);
	details_new->std_out = xstrdup(job_details->std_out);
	details_new->work_dir = xstrdup(job_details->work_dir);
	_copy_job_desc_files(job_ptr_new->job_id, job_ptr->job_id);

	return job_ptr_new;
}

/* Add job array data stucture to the job record */
static void _create_job_array(struct job_record *job_ptr,
			      job_desc_msg_t *job_specs)
{
	uint32_t i_cnt;

	if (!job_specs->array_bitmap)
		return;

	i_cnt = bit_set_count(job_specs->array_bitmap);
	if (i_cnt == 0) {
		info("_create_job_array: job %u array_bitmap is empty",
		     job_ptr->job_id);
		return;
	}

	job_ptr->array_job_id = job_ptr->job_id;
	job_ptr->array_recs = xmalloc(sizeof(job_array_struct_t));
	i_cnt = bit_fls(job_specs->array_bitmap) + 1;
	bit_realloc(job_specs->array_bitmap, i_cnt);
	job_ptr->array_recs->task_id_bitmap = job_specs->array_bitmap;
	job_specs->array_bitmap = NULL;
	job_ptr->array_recs->task_cnt =
		bit_set_count(job_ptr->array_recs->task_id_bitmap);

}

/*
 * Wrapper for select_nodes() function that will test all valid partitions
 * for a new job
 * IN job_ptr - pointer to the job record
 * IN test_only - if set do not allocate nodes, just confirm they
 *	could be allocated now
 * IN select_node_bitmap - bitmap of nodes to be used for the
 *	job's resource allocation (not returned if NULL), caller
 *	must free
 * OUT err_msg - error message for job, caller must xfree
 */
static int _select_nodes_parts(struct job_record *job_ptr, bool test_only,
			       bitstr_t **select_node_bitmap, char **err_msg)
{
	struct part_record *part_ptr;
	ListIterator iter;
	int rc = ESLURM_REQUESTED_PART_CONFIG_UNAVAILABLE;

	if (job_ptr->part_ptr_list) {
		iter = list_iterator_create(job_ptr->part_ptr_list);
		while ((part_ptr = list_next(iter))) {
			job_ptr->part_ptr = part_ptr;
			debug2("Try job %u on next partition %s",
			       job_ptr->job_id, part_ptr->name);
			if (job_limits_check(&job_ptr, false) != WAIT_NO_REASON)
				continue;
			rc = select_nodes(job_ptr, test_only,
					  select_node_bitmap, err_msg);
			if ((rc != ESLURM_REQUESTED_NODE_CONFIG_UNAVAILABLE) &&
			    (rc != ESLURM_REQUESTED_PART_CONFIG_UNAVAILABLE))
				break;
		}
		list_iterator_destroy(iter);
	} else {
		if (job_limits_check(&job_ptr, false) != WAIT_NO_REASON)
			test_only = true;
		rc = select_nodes(job_ptr, test_only, select_node_bitmap,
				  err_msg);
	}

	return rc;
}

/*
 * job_allocate - create job_records for the supplied job specification and
 *	allocate nodes for it.
 * IN job_specs - job specifications
 * IN immediate - if set then either initiate the job immediately or fail
 * IN will_run - don't initiate the job if set, just test if it could run
 *	now or later
 * OUT resp - will run response (includes start location, time, etc.)
 * IN allocate - resource allocation request only if set, batch job if zero
 * IN submit_uid -uid of user issuing the request
 * OUT job_pptr - set to pointer to job record
 * OUT err_msg - Custom error message to the user, caller to xfree results
 * RET 0 or an error code. If the job would only be able to execute with
 *	some change in partition configuration then
 *	ESLURM_REQUESTED_PART_CONFIG_UNAVAILABLE is returned
 * globals: job_list - pointer to global job list
 *	list_part - global list of partition info
 *	default_part_loc - pointer to default partition
 * NOTE: lock_slurmctld on entry: Read config Write job, Write node, Read part
 */
extern int job_allocate(job_desc_msg_t * job_specs, int immediate,
			int will_run, will_run_response_msg_t **resp,
			int allocate, uid_t submit_uid,
			struct job_record **job_pptr, char **err_msg)
{
	static int defer_sched = -1;
	int error_code;
	bool no_alloc, top_prio, test_only, too_fragmented, independent;
	struct job_record *job_ptr;
	time_t now = time(NULL);

	error_code = _job_create(job_specs, allocate, will_run,
				 &job_ptr, submit_uid, err_msg);
	*job_pptr = job_ptr;

	if (error_code) {
		if (job_ptr && (immediate || will_run)) {
			/* this should never really happen here */
			job_ptr->job_state = JOB_FAILED;
			job_ptr->exit_code = 1;
			job_ptr->state_reason = FAIL_BAD_CONSTRAINTS;
			xfree(job_ptr->state_desc);
			job_ptr->start_time = job_ptr->end_time = now;
			job_completion_logger(job_ptr, false);
		}
		return error_code;
	}
	xassert(job_ptr);
	if (job_specs->array_bitmap)
		independent = false;
	else
		independent = job_independent(job_ptr, will_run);
	/* priority needs to be calculated after this since we set a
	 * begin time in job_independent and that lets us know if the
	 * job is eligible.
	 */
	if (job_ptr->priority == NO_VAL)
		set_job_prio(job_ptr);

	if (independent &&
	    (license_job_test(job_ptr, time(NULL)) != SLURM_SUCCESS))
		independent = false;

	/* Avoid resource fragmentation if important */
	if ((submit_uid || (job_specs->req_nodes == NULL)) &&
	    independent && job_is_completing())
		too_fragmented = true;	/* Don't pick nodes for job now */
	/* FIXME: Ideally we only want to refuse the request if the
	 * required node list is insufficient to satisfy the job's
	 * processor or node count requirements, but the overhead is
	 * rather high to do that right here. We let requests from
	 * user root proceed if a node list is specified, for
	 * meta-schedulers (e.g. LCRM). */
	else
		too_fragmented = false;

	if (defer_sched == -1) {
		char *sched_params = slurm_get_sched_params();
		if (sched_params && strstr(sched_params, "defer"))
			defer_sched = 1;
		else
			defer_sched = 0;
		xfree(sched_params);
	}
	if (defer_sched == 1)
		too_fragmented = true;

	if (independent && (!too_fragmented))
		top_prio = _top_priority(job_ptr);
	else
		top_prio = true;	/* don't bother testing,
					 * it is not runable anyway */
	if (immediate && (too_fragmented || (!top_prio) || (!independent))) {
		job_ptr->job_state  = JOB_FAILED;
		job_ptr->exit_code  = 1;
		job_ptr->state_reason = FAIL_BAD_CONSTRAINTS;
		xfree(job_ptr->state_desc);
		job_ptr->start_time = job_ptr->end_time = now;
		job_completion_logger(job_ptr, false);
		if (!independent)
			return ESLURM_DEPENDENCY;
		else if (too_fragmented)
			return ESLURM_FRAGMENTATION;
		else
			return ESLURM_NOT_TOP_PRIORITY;
	}

	if (will_run && resp) {
		job_desc_msg_t job_desc_msg;
		int rc;
		memset(&job_desc_msg, 0, sizeof(job_desc_msg_t));
		job_desc_msg.job_id = job_ptr->job_id;
		rc = job_start_data(&job_desc_msg, resp);
		job_ptr->job_state  = JOB_FAILED;
		job_ptr->exit_code  = 1;
		job_ptr->start_time = job_ptr->end_time = now;
		_purge_job_record(job_ptr->job_id);
		return rc;
	}

	test_only = will_run || (allocate == 0);

	no_alloc = test_only || too_fragmented ||
		   (!top_prio) || (!independent) || !avail_front_end(job_ptr);
	error_code = _select_nodes_parts(job_ptr, no_alloc, NULL, err_msg);
	if (!test_only) {
		last_job_update = now;
		slurm_sched_g_schedule();	/* work for external scheduler */
	}

	slurmctld_diag_stats.jobs_submitted++;
	acct_policy_add_job_submit(job_ptr);

	if ((error_code == ESLURM_NODES_BUSY) ||
	    (error_code == ESLURM_JOB_HELD) ||
	    (error_code == ESLURM_NODE_NOT_AVAIL) ||
	    (error_code == ESLURM_QOS_THRES) ||
	    (error_code == ESLURM_ACCOUNTING_POLICY) ||
	    (error_code == ESLURM_RESERVATION_NOT_USABLE) ||
	    (error_code == ESLURM_REQUESTED_PART_CONFIG_UNAVAILABLE)) {
		/* Not fatal error, but job can't be scheduled right now */
		if (immediate) {
			job_ptr->job_state  = JOB_FAILED;
			job_ptr->exit_code  = 1;
			job_ptr->state_reason = FAIL_BAD_CONSTRAINTS;
			xfree(job_ptr->state_desc);
			job_ptr->start_time = job_ptr->end_time = now;
			job_completion_logger(job_ptr, false);
		} else {	/* job remains queued */
			_create_job_array(job_ptr, job_specs);
			if ((error_code == ESLURM_NODES_BUSY) ||
			    (error_code == ESLURM_ACCOUNTING_POLICY)) {
				error_code = SLURM_SUCCESS;
			}
		}
		return error_code;
	}

	if (error_code) {	/* fundamental flaw in job request */
		job_ptr->job_state  = JOB_FAILED;
		job_ptr->exit_code  = 1;
		job_ptr->state_reason = FAIL_BAD_CONSTRAINTS;
		xfree(job_ptr->state_desc);
		job_ptr->start_time = job_ptr->end_time = now;
		job_completion_logger(job_ptr, false);
		return error_code;
	}

	if (will_run) {		/* job would run, flag job destruction */
		job_ptr->job_state  = JOB_FAILED;
		job_ptr->exit_code  = 1;
		job_ptr->start_time = job_ptr->end_time = now;
		_purge_job_record(job_ptr->job_id);
	} else if (!with_slurmdbd && !job_ptr->db_index)
		jobacct_storage_g_job_start(acct_db_conn, job_ptr);

	if (!will_run) {
		_create_job_array(job_ptr, job_specs);
		debug2("sched: JobId=%u allocated resources: NodeList=%s",
		       job_ptr->job_id, job_ptr->nodes);
		rebuild_job_part_list(job_ptr);
	}

	return SLURM_SUCCESS;
}

/*
 * job_fail - terminate a job due to initiation failure
 * IN job_id - id of the job to be killed
 * IN job_state - desired job state (JOB_BOOT_FAIL, JOB_NODE_FAIL, etc.)
 * RET 0 on success, otherwise ESLURM error code
 */
extern int job_fail(uint32_t job_id, uint16_t job_state)
{
	struct job_record *job_ptr;
	time_t now = time(NULL);
	bool suspended = false;

	job_ptr = find_job_record(job_id);
	if (job_ptr == NULL) {
		error("job_fail: invalid job id %u", job_id);
		return ESLURM_INVALID_JOB_ID;
	}

	if (IS_JOB_FINISHED(job_ptr))
		return ESLURM_ALREADY_DONE;
	if (IS_JOB_SUSPENDED(job_ptr)) {
		enum job_states suspend_job_state = job_ptr->job_state;
		/* we can't have it as suspended when we call the
		 * accounting stuff.
		 */
		job_ptr->job_state = JOB_CANCELLED;
		jobacct_storage_g_job_suspend(acct_db_conn, job_ptr);
		job_ptr->job_state = suspend_job_state;
		suspended = true;
	}

	if (IS_JOB_RUNNING(job_ptr) || suspended) {
		/* No need to signal steps, deallocate kills them */
		job_ptr->time_last_active       = now;
		if (suspended) {
			job_ptr->end_time       = job_ptr->suspend_time;
			job_ptr->tot_sus_time  +=
				difftime(now, job_ptr->suspend_time);
		} else
			job_ptr->end_time       = now;
		last_job_update                 = now;
		job_ptr->job_state = job_state | JOB_COMPLETING;
		job_ptr->exit_code = 1;
		job_ptr->state_reason = FAIL_LAUNCH;
		xfree(job_ptr->state_desc);
		job_completion_logger(job_ptr, false);
		if (job_ptr->node_bitmap) {
			build_cg_bitmap(job_ptr);
			deallocate_nodes(job_ptr, false, suspended, false);
		}
		return SLURM_SUCCESS;
	}
	/* All other states */
	verbose("job_fail: job %u can't be killed from state=%s",
		job_id, job_state_string(job_ptr->job_state));
	return ESLURM_TRANSITION_STATE_NO_UPDATE;

}

/* Signal a job based upon job pointer.
 * Authentication and authorization checks must be performed before calling. */
static int _job_signal(struct job_record *job_ptr, uint16_t signal,
		       uint16_t flags, uid_t uid, bool preempt)
{
	uint16_t job_term_state;
	char jbuf[JBUFSIZ];
	time_t now = time(NULL);

	trace_job(job_ptr, __func__, "enter");

	if (IS_JOB_FINISHED(job_ptr))
		return ESLURM_ALREADY_DONE;

	/* let node select plugin do any state-dependent signalling actions */
	select_g_job_signal(job_ptr, signal);

	/* save user ID of the one who requested the job be cancelled */
	if (signal == SIGKILL)
		job_ptr->requid = uid;
	if (IS_JOB_PENDING(job_ptr) && IS_JOB_COMPLETING(job_ptr) &&
	    (signal == SIGKILL)) {
		if ((job_ptr->job_state & JOB_STATE_BASE) == JOB_PENDING) {
			/* Prevent job requeue, otherwise preserve state */
			job_ptr->job_state = JOB_CANCELLED | JOB_COMPLETING;
		}
		/* build_cg_bitmap() not needed, job already completing */
		verbose("%s: of requeuing %s successful",
			__func__, jobid2str(job_ptr, jbuf));
		return SLURM_SUCCESS;
	}

	if (IS_JOB_PENDING(job_ptr) && (signal == SIGKILL)) {
		last_job_update		= now;
		job_ptr->job_state	= JOB_CANCELLED;
		job_ptr->start_time	= now;
		job_ptr->end_time	= now;
		srun_allocate_abort(job_ptr);
		job_completion_logger(job_ptr, false);
		verbose("%s: of pending %s successful",
			__func__, jobid2str(job_ptr, jbuf));
		return SLURM_SUCCESS;
	}

	if (preempt)
		job_term_state = JOB_PREEMPTED;
	else
		job_term_state = JOB_CANCELLED;
	if (IS_JOB_SUSPENDED(job_ptr) &&  (signal == SIGKILL)) {
		last_job_update         = now;
		job_ptr->end_time       = job_ptr->suspend_time;
		job_ptr->tot_sus_time  += difftime(now, job_ptr->suspend_time);
		job_ptr->job_state      = job_term_state | JOB_COMPLETING;
		build_cg_bitmap(job_ptr);
		jobacct_storage_g_job_suspend(acct_db_conn, job_ptr);
		job_completion_logger(job_ptr, false);
		deallocate_nodes(job_ptr, false, true, preempt);
		verbose("%s: %u of suspended %s successful",
			__func__, signal, jobid2str(job_ptr, jbuf));
		return SLURM_SUCCESS;
	}

	if (IS_JOB_RUNNING(job_ptr)) {
		if (signal == SIGKILL
		    && !(flags & KILL_JOB_BATCH)) {
			/* No need to signal steps, deallocate kills them */
			job_ptr->time_last_active	= now;
			job_ptr->end_time		= now;
			last_job_update			= now;
			job_ptr->job_state = job_term_state | JOB_COMPLETING;
			build_cg_bitmap(job_ptr);
			job_completion_logger(job_ptr, false);
			deallocate_nodes(job_ptr, false, false, preempt);
		} else if (flags & KILL_JOB_BATCH) {
			if (job_ptr->batch_flag)
				_signal_batch_job(job_ptr, signal);
			else
				return ESLURM_JOB_SCRIPT_MISSING;
		} else {
			_signal_job(job_ptr, signal);
		}
<<<<<<< HEAD
		verbose("%s: %u of running %s successful",
			__func__, signal, jobid2str(job_ptr, jbuf));
=======
		verbose("job_signal %u of running job %u successful 0x%x",
			signal, job_id, job_ptr->job_state);
>>>>>>> ad0590f3
		return SLURM_SUCCESS;
	}

	verbose("%s: %s can't be sent signal %u from state=%s",
		__func__, jobid2str(job_ptr, jbuf), signal,
		job_state_string(job_ptr->job_state));

	trace_job(job_ptr, __func__, "return");

	return ESLURM_TRANSITION_STATE_NO_UPDATE;
}

/*
 * job_signal - signal the specified job
 * IN job_id - id of the job to be signaled
 * IN signal - signal to send, SIGKILL == cancel the job
 * IN flags  - see KILL_JOB_* flags in slurm.h
 * IN uid - uid of requesting user
 * IN preempt - true if job being preempted
 * RET 0 on success, otherwise ESLURM error code
 */
extern int job_signal(uint32_t job_id, uint16_t signal, uint16_t flags,
		      uid_t uid, bool preempt)
{
	struct job_record *job_ptr;

	/* Jobs submitted using Moab command should be cancelled using
	 * Moab command for accurate job records */
	if (!wiki_sched_test) {
		char *sched_type = slurm_get_sched_type();
		if (strcmp(sched_type, "sched/wiki") == 0)
			wiki_sched  = true;
		if (strcmp(sched_type, "sched/wiki2") == 0) {
			wiki_sched  = true;
			wiki2_sched = true;
		}
		xfree(sched_type);
		wiki_sched_test = true;
	}

	job_ptr = find_job_record(job_id);
	if (job_ptr == NULL) {
		info("job_signal: invalid job id %u", job_id);
		return ESLURM_INVALID_JOB_ID;
	}

	if ((job_ptr->user_id != uid) && !validate_operator(uid) &&
	    !assoc_mgr_is_user_acct_coord(acct_db_conn, uid,
					  job_ptr->account)) {
		error("Security violation, JOB_CANCEL RPC for jobID %u from "
		      "uid %d", job_ptr->job_id, uid);
		return ESLURM_ACCESS_DENIED;
	}
	if (!validate_slurm_user(uid) && (signal == SIGKILL) &&
	    job_ptr->part_ptr &&
	    (job_ptr->part_ptr->flags & PART_FLAG_ROOT_ONLY) && wiki2_sched) {
		info("Attempt to cancel Moab job using Slurm command from "
		     "uid %d", uid);
		return ESLURM_ACCESS_DENIED;
	}

	return _job_signal(job_ptr, signal, flags, uid, preempt);
}

/*
 * job_str_signal - signal the specified job
 * IN job_id_str - id of the job to be signaled, valid formats include "#"
 *	"#_#" and "#_[expr]"
 * IN signal - signal to send, SIGKILL == cancel the job
 * IN flags  - see KILL_JOB_* flags in slurm.h
 * IN uid - uid of requesting user
 * IN preempt - true if job being preempted
 * RET 0 on success, otherwise ESLURM error code
 */
extern int job_str_signal(char *job_id_str, uint16_t signal, uint16_t flags,
			  uid_t uid, bool preempt)
{
	slurm_ctl_conf_t *conf;
	struct job_record *job_ptr;
	uint32_t job_id;
	time_t now = time(NULL);
	char *end_ptr = NULL, *tok, *tmp;
	long int long_id;
	bitstr_t *array_bitmap, *tmp_bitmap;
	bool valid = true;
	int32_t i, i_first, i_last;
	int rc = SLURM_SUCCESS, rc2, len;

	/* Jobs submitted using Moab command should be cancelled using
	 * Moab command for accurate job records */
	if (!wiki_sched_test) {
		char *sched_type = slurm_get_sched_type();
		if (strcmp(sched_type, "sched/wiki") == 0)
			wiki_sched  = true;
		if (strcmp(sched_type, "sched/wiki2") == 0) {
			wiki_sched  = true;
			wiki2_sched = true;
		}
		xfree(sched_type);
		wiki_sched_test = true;
	}
	if (max_array_size == NO_VAL) {
		conf = slurm_conf_lock();
		max_array_size = conf->max_array_sz;
		slurm_conf_unlock();
	}

	long_id = strtol(job_id_str, &end_ptr, 10);
	if ((long_id <= 0) || (long_id == LONG_MAX) ||
	    ((end_ptr[0] != '\0') && (end_ptr[0] != '_'))) {
		info("%s: 1 invalid job id %s", __func__, job_id_str);
		return ESLURM_INVALID_JOB_ID;
	}
	job_id = (uint32_t) long_id;
	if (end_ptr[0] == '\0') {	/* Single job (or full job array) */
		int jobs_done = 0, jobs_signalled = 0;
		struct job_record *job_ptr_done = NULL;
		job_ptr = find_job_record(job_id);
		if (job_ptr && (job_ptr->array_task_id == NO_VAL) &&
		    (job_ptr->array_recs == NULL)) {
			/* This is a regular job, not a job array */
			return job_signal(job_id, signal, flags, uid, preempt);
		}

		if (job_ptr && job_ptr->array_recs) {
			/* This is a job array */
			rc = _job_signal(job_ptr, signal, flags, uid, preempt);
			jobs_signalled++;
			if (rc == ESLURM_ALREADY_DONE) {
				jobs_done++;
				rc = SLURM_SUCCESS;
			}
			job_ptr_done = job_ptr;
		}

		/* Signal all tasks of this job array */
		job_ptr = job_array_hash_j[JOB_HASH_INX(job_id)];
		if (!job_ptr && !job_ptr_done) {
			info("%s: 2 invalid job id %u", __func__, job_id);
			return ESLURM_INVALID_JOB_ID;
		}
		while (job_ptr) {
			if ((job_ptr->array_job_id == job_id) &&
			    (job_ptr != job_ptr_done)) {
				rc2 = _job_signal(job_ptr, signal, flags, uid,
						  preempt);
				jobs_signalled++;
				if (rc2 == ESLURM_ALREADY_DONE) {
					jobs_done++;
				} else {
					rc = MAX(rc, rc2);
				}
			}
			job_ptr = job_ptr->job_array_next_j;
		}
		if ((rc == SLURM_SUCCESS) && (jobs_done == jobs_signalled))
			return ESLURM_ALREADY_DONE;
		return rc;

	}

	array_bitmap = bit_alloc(max_array_size);
	tmp = xstrdup(end_ptr + 1);
	tok = strtok_r(tmp, ",", &end_ptr);
	while (tok && valid) {
		valid = _parse_array_tok(tok, array_bitmap,
					 max_array_size);
		tok = strtok_r(NULL, ",", &end_ptr);
	}
	xfree(tmp);
	if (valid) {
		i_last = bit_fls(array_bitmap);
		if (i_last < 0)
			valid = false;
	}
	if (!valid) {
		info("%s: 3 invalid job id %s", __func__, job_id_str);
		return ESLURM_INVALID_JOB_ID;
	}

	/* Find some job record and validate the user cancelling the job */
	job_ptr = find_job_record(job_id);
	if (job_ptr == NULL) {
		job_ptr = job_array_hash_j[JOB_HASH_INX(job_id)];
		while (job_ptr) {
			if (job_ptr->array_job_id == job_id)
				break;
			job_ptr = job_ptr->job_array_next_j;
		}
	}
	if ((job_ptr == NULL) ||
	    ((job_ptr->array_task_id == NO_VAL) &&
	     (job_ptr->array_recs == NULL))) {
		info("%s: 4 invalid job id %s", __func__, job_id_str);
		return ESLURM_INVALID_JOB_ID;
	}

	if ((job_ptr->user_id != uid) && !validate_operator(uid) &&
	    !assoc_mgr_is_user_acct_coord(acct_db_conn, uid,
					  job_ptr->account)) {
		error("%s: Security violation JOB_CANCEL RPC for jobID %s from "
		      "uid %d", __func__, job_id_str, uid);
		return ESLURM_ACCESS_DENIED;
	}
	if (!validate_slurm_user(uid) && (signal == SIGKILL) &&
	    job_ptr->part_ptr &&
	    (job_ptr->part_ptr->flags & PART_FLAG_ROOT_ONLY) && wiki2_sched) {
		info("%s: Attempt to cancel Moab job using Slurm command from "
		     "uid %d", __func__, uid);
		return ESLURM_ACCESS_DENIED;
	}

	if (IS_JOB_PENDING(job_ptr) &&
	    job_ptr->array_recs && job_ptr->array_recs->task_id_bitmap) {
		/* Ensure bitmap sizes match for AND operations */
		len = bit_size(job_ptr->array_recs->task_id_bitmap);
		i_last++;
		if (i_last < len) {
			bit_realloc(array_bitmap, len);
		} else {
			len = bit_size(array_bitmap);
			bit_realloc(array_bitmap, i_last);
			bit_realloc(job_ptr->array_recs->task_id_bitmap,i_last);
		}
		tmp_bitmap = bit_copy(job_ptr->array_recs->task_id_bitmap);
		if (signal == SIGKILL) {
			bit_not(array_bitmap);
			bit_and(job_ptr->array_recs->task_id_bitmap,
				array_bitmap);
			xfree(job_ptr->array_recs->task_id_str);
			bit_not(array_bitmap);
			job_ptr->array_recs->task_cnt =
				bit_set_count(job_ptr->array_recs->
					      task_id_bitmap);
			if (job_ptr->array_recs->task_cnt == 0) {
				last_job_update		= now;
				job_ptr->job_state	= JOB_CANCELLED;
				job_ptr->start_time	= now;
				job_ptr->end_time	= now;
				job_ptr->requid		= uid;
				srun_allocate_abort(job_ptr);
				job_completion_logger(job_ptr, false);
				FREE_NULL_BITMAP(array_bitmap);
				FREE_NULL_BITMAP(tmp_bitmap);
			}
			bit_not(tmp_bitmap);
			bit_and(array_bitmap, tmp_bitmap);
			FREE_NULL_BITMAP(tmp_bitmap);
		} else {
			bit_not(tmp_bitmap);
			bit_and(array_bitmap, tmp_bitmap);
			FREE_NULL_BITMAP(tmp_bitmap);
			rc = ESLURM_TRANSITION_STATE_NO_UPDATE;
		}
	}

	i_first = bit_ffs(array_bitmap);
	if (i_first >= 0)
		i_last = bit_fls(array_bitmap);
	else
		i_last = -2;
	for (i = i_first; i <= i_last; i++) {
		if (!bit_test(array_bitmap, i))
			continue;
		job_ptr = find_job_array_rec(job_id, i);
		if (job_ptr == NULL) {
			info("%s: 5 invalid job id %u_%d", __func__, job_id, i);
			rc = ESLURM_INVALID_JOB_ID;
			continue;
		}

		rc2 = _job_signal(job_ptr, signal, flags, uid, preempt);
		rc = MAX(rc, rc2);
	}

	return rc;
}

static void
_signal_batch_job(struct job_record *job_ptr, uint16_t signal)
{
	bitoff_t i;
	kill_tasks_msg_t *kill_tasks_msg = NULL;
	agent_arg_t *agent_args = NULL;
	uint32_t z;

	xassert(job_ptr);
	xassert(job_ptr->batch_host);
	i = bit_ffs(job_ptr->node_bitmap);
	if (i < 0) {
		error("_signal_batch_job JobId=%u lacks assigned nodes",
		      job_ptr->job_id);
		return;
	}

	agent_args = xmalloc(sizeof(agent_arg_t));
	agent_args->msg_type	= REQUEST_SIGNAL_TASKS;
	agent_args->retry	= 1;
	agent_args->node_count  = 1;
#ifdef HAVE_FRONT_END
	if (job_ptr->front_end_ptr)
		agent_args->protocol_version =
			job_ptr->front_end_ptr->protocol_version;
#else
	struct node_record *node_ptr;
	if ((node_ptr = find_node_record(job_ptr->batch_host)))
		agent_args->protocol_version = node_ptr->protocol_version;
#endif
	agent_args->hostlist	= hostlist_create(job_ptr->batch_host);
	kill_tasks_msg = xmalloc(sizeof(kill_tasks_msg_t));
	kill_tasks_msg->job_id      = job_ptr->job_id;
	kill_tasks_msg->job_step_id = NO_VAL;
	/* Encode the KILL_JOB_BATCH flag for
	 * stepd to know if has to signal only
	 * the batch script. The job was submitted
	 * using the --signal=B:sig sbatch option.
	 */
	z = KILL_JOB_BATCH << 24;
	kill_tasks_msg->signal = z|signal;

	agent_args->msg_args = kill_tasks_msg;
	agent_args->node_count = 1;/* slurm/477 be sure to update node_count */
	agent_queue_request(agent_args);
	return;
}

/*
 * prolog_complete - note the normal termination of the prolog
 * IN job_id - id of the job which completed
 * IN requeue - job should be run again if possible
 * IN prolog_return_code - prolog's return code,
 *    if set then set job state to FAILED
 * RET - 0 on success, otherwise ESLURM error code
 * global: job_list - pointer global job list
 *	last_job_update - time of last job table update
 */
extern int prolog_complete(uint32_t job_id, bool requeue,
		uint32_t prolog_return_code)
{
	struct job_record *job_ptr;

	debug("completing prolog for job %u", job_id);
	job_ptr = find_job_record(job_id);
	if (job_ptr == NULL) {
		info("prolog_complete: invalid JobId=%u", job_id);
		return ESLURM_INVALID_JOB_ID;
	}

	if (IS_JOB_COMPLETING(job_ptr))
		return SLURM_SUCCESS;

	if (requeue && (job_ptr->batch_flag > 1)) {
		/* Failed one requeue, just kill it */
		requeue = 0;
		if (prolog_return_code == 0)
			prolog_return_code = 1;
		error("Prolog launch failure, JobId=%u", job_ptr->job_id);
	}

	job_ptr->state_reason = WAIT_NO_REASON;
	return SLURM_SUCCESS;
}

/*
 * job_complete - note the normal termination the specified job
 * IN job_id - id of the job which completed
 * IN uid - user id of user issuing the RPC
 * IN requeue - job should be run again if possible
 * IN node_fail - true of job terminated due to node failure
 * IN job_return_code - job's return code, if set then set state to FAILED
 * RET - 0 on success, otherwise ESLURM error code
 * global: job_list - pointer global job list
 *	last_job_update - time of last job table update
 */
extern int job_complete(uint32_t job_id, uid_t uid, bool requeue,
			bool node_fail, uint32_t job_return_code)
{
	struct job_record *job_ptr;
	time_t now = time(NULL);
	uint32_t job_comp_flag = 0;
	bool suspended = false;
	char jbuf[JBUFSIZ];

	job_ptr = find_job_record(job_id);
	if (job_ptr == NULL) {
		info("%s: invalid JobId=%u", __func__, job_id);
		return ESLURM_INVALID_JOB_ID;
	}

	info("%s: %s WIFEXITED %d WEXITSTATUS %d",
	     __func__, jobid2str(job_ptr, jbuf),
	     WIFEXITED(job_return_code), WEXITSTATUS(job_return_code));

	if (IS_JOB_FINISHED(job_ptr)) {
		if (job_ptr->exit_code == 0)
			job_ptr->exit_code = job_return_code;
		return ESLURM_ALREADY_DONE;
	}

	if ((job_ptr->user_id != uid) && !validate_slurm_user(uid)) {
		error("%s: Security violation, JOB_COMPLETE RPC for job %u "
		      "from uid %u", __func__,
		      job_ptr->job_id, (unsigned int) uid);
		return ESLURM_USER_ID_MISSING;
	}

	if (IS_JOB_COMPLETING(job_ptr))
		return SLURM_SUCCESS;	/* avoid replay */

	if (IS_JOB_RUNNING(job_ptr))
		job_comp_flag = JOB_COMPLETING;
	else if (IS_JOB_PENDING(job_ptr)) {
		job_return_code = NO_VAL;
		job_ptr->start_time = now;
	}

	if ((job_return_code == NO_VAL) &&
	    (IS_JOB_RUNNING(job_ptr) || IS_JOB_PENDING(job_ptr)))
		info("%s: %s cancelled from interactive user or node failure",
		     __func__, jobid2str(job_ptr, jbuf));

	if (IS_JOB_SUSPENDED(job_ptr)) {
		enum job_states suspend_job_state = job_ptr->job_state;
		/* we can't have it as suspended when we call the
		 * accounting stuff.
		 */
		job_ptr->job_state = JOB_CANCELLED;
		jobacct_storage_g_job_suspend(acct_db_conn, job_ptr);
		job_ptr->job_state = suspend_job_state;
		job_comp_flag = JOB_COMPLETING;
		suspended = true;
	}

	if (requeue && (job_ptr->batch_flag > 1)) {
		/* Failed one requeue, just kill it */
		requeue = 0;
		if (job_return_code == 0)
			job_return_code = 1;
		info("%s: batch %s launch failure",
		     __func__, jobid2str(job_ptr, jbuf));
	}

	if (requeue && job_ptr->details && job_ptr->batch_flag) {
		/* We want this job to look like it
		 * was terminated in the accounting logs.
		 * Set a new submit time so the restarted
		 * job looks like a new job. */
		job_ptr->end_time = now;
		job_ptr->job_state  = JOB_NODE_FAIL;
		job_completion_logger(job_ptr, true);
		/* do this after the epilog complete, setting it here
		 * is too early */
		//job_ptr->db_index = 0;
		//job_ptr->details->submit_time = now + 1;

		job_ptr->batch_flag++;	/* only one retry */
		job_ptr->restart_cnt++;
		job_ptr->job_state = JOB_PENDING | job_comp_flag;
		/* Since the job completion logger removes the job submit
		 * information, we need to add it again. */
		acct_policy_add_job_submit(job_ptr);
		if (node_fail) {
			info("%s: requeue %s due to node failure",
			     __func__, jobid2str(job_ptr, jbuf));
		} else {
			info("%s: requeue %s per user/system request",
			     __func__, jobid2str(job_ptr, jbuf));
		}
	} else if (IS_JOB_PENDING(job_ptr) && job_ptr->details &&
		   job_ptr->batch_flag) {
		/* Possible failure mode with DOWN node and job requeue.
		 * The DOWN node might actually respond to the cancel and
		 * take us here.  Don't run job_completion_logger
		 * here since this is here to catch duplicate cancels
		 * from slow responding slurmds */
		return SLURM_SUCCESS;
	} else {
		if (node_fail) {
			job_ptr->job_state = JOB_NODE_FAIL | job_comp_flag;
			job_ptr->requid = uid;
		} else if (job_return_code == NO_VAL) {
			job_ptr->job_state = JOB_CANCELLED | job_comp_flag;
			job_ptr->requid = uid;
		} else if (WIFEXITED(job_return_code) &&
			   WEXITSTATUS(job_return_code)) {
			job_ptr->job_state = JOB_FAILED   | job_comp_flag;
			job_ptr->exit_code = job_return_code;
			job_ptr->state_reason = FAIL_EXIT_CODE;
			xfree(job_ptr->state_desc);
		} else if (job_comp_flag
		           && ((job_ptr->end_time
		                + slurmctld_conf.over_time_limit * 60) < now)) {
			/* Test if the job has finished before its allowed
			 * over time has expired.
			 */
			job_ptr->job_state = JOB_TIMEOUT  | job_comp_flag;
			job_ptr->exit_code = MAX(job_ptr->exit_code, 1);
			job_ptr->state_reason = FAIL_TIMEOUT;
			xfree(job_ptr->state_desc);
		} else {
			job_ptr->job_state = JOB_COMPLETE | job_comp_flag;
			job_ptr->exit_code = job_return_code;
			if (nonstop_ops.job_fini)
				(nonstop_ops.job_fini)(job_ptr);
		}

		if (suspended) {
			job_ptr->end_time = job_ptr->suspend_time;
			job_ptr->tot_sus_time +=
				difftime(now, job_ptr->suspend_time);
		} else
			job_ptr->end_time = now;
		job_completion_logger(job_ptr, false);
	}

	last_job_update = now;
	job_ptr->time_last_active = now;   /* Timer for resending kill RPC */
	if (job_comp_flag) {	/* job was running */
		build_cg_bitmap(job_ptr);
		deallocate_nodes(job_ptr, false, suspended, false);
	}

	info("%s: %s done", __func__, jobid2str(job_ptr, jbuf));

	return SLURM_SUCCESS;
}

static int _alt_part_test(struct part_record *part_ptr,
			  struct part_record **part_ptr_new)
{
	struct part_record *alt_part_ptr = NULL;
	char *alt_name;

	*part_ptr_new = NULL;
	if ((part_ptr->state_up & PARTITION_SUBMIT) == 0) {
		info("_alt_part_test: original partition is not available "
		     "(drain or inactive): %s", part_ptr->name);
		alt_name = part_ptr->alternate;
		while (alt_name) {
			alt_part_ptr = find_part_record(alt_name);
			if (alt_part_ptr == NULL) {
				info("_alt_part_test: invalid alternate "
				     "partition name specified: %s", alt_name);
				return ESLURM_INVALID_PARTITION_NAME;
			}
			if (alt_part_ptr == part_ptr) {
				info("_alt_part_test: no valid alternate "
				     "partition is available");
				return ESLURM_PARTITION_NOT_AVAIL;
			}
			if (alt_part_ptr->state_up & PARTITION_SUBMIT)
				break;
			/* Try next alternate in the sequence */
			alt_name = alt_part_ptr->alternate;
		}
		if (alt_name == NULL) {
			info("_alt_part_test: no valid alternate partition is "
			     "available");
	    		return ESLURM_PARTITION_NOT_AVAIL;
		}
		*part_ptr_new = alt_part_ptr;
	}
	return SLURM_SUCCESS;
}

/* Test if this job can use this partition */
static int _part_access_check(struct part_record *part_ptr,
			      job_desc_msg_t * job_desc, bitstr_t *req_bitmap,
			      uid_t submit_uid, slurmdb_qos_rec_t *qos_ptr,
			      char *acct)
{
	uint32_t total_nodes;
	size_t resv_name_leng = 0;
	int rc = SLURM_SUCCESS;

	if (job_desc->reservation != NULL) {
		resv_name_leng = strlen(job_desc->reservation);
	}

	if ((part_ptr->flags & PART_FLAG_REQ_RESV) &&
		((job_desc->reservation == NULL) ||
		(resv_name_leng == 0))) {
		info("_part_access_check: uid %u access to partition %s "
		     "denied, requires reservation",
		     (unsigned int) submit_uid, part_ptr->name);
		return ESLURM_ACCESS_DENIED;
	}


	if ((part_ptr->flags & PART_FLAG_REQ_RESV) &&
	    (!job_desc->reservation || !strlen(job_desc->reservation))) {
		info("_part_access_check: uid %u access to partition %s "
		     "denied, requires reservation",
		     (unsigned int) submit_uid, part_ptr->name);
		return ESLURM_ACCESS_DENIED;
	}

	if ((part_ptr->flags & PART_FLAG_ROOT_ONLY) && (submit_uid != 0) &&
	    (submit_uid != slurmctld_conf.slurm_user_id)) {
		info("_part_access_check: uid %u access to partition %s "
		     "denied, not root",
		     (unsigned int) submit_uid, part_ptr->name);
		return ESLURM_ACCESS_DENIED;
	}

	if ((job_desc->user_id == 0) && (part_ptr->flags & PART_FLAG_NO_ROOT)) {
		error("_part_access_check: Security violation, SUBMIT_JOB for "
		      "user root disabled");
		return ESLURM_USER_ID_MISSING;
	}

	if (validate_group(part_ptr, job_desc->user_id) == 0) {
		info("_part_access_check: uid %u access to partition %s "
		     "denied, bad group",
		     (unsigned int) job_desc->user_id, part_ptr->name);
		return ESLURM_JOB_MISSING_REQUIRED_PARTITION_GROUP;
	}

	if (validate_alloc_node(part_ptr, job_desc->alloc_node) == 0) {
		info("_part_access_check: uid %u access to partition %s "
		     "denied, bad allocating node: %s",
		     (unsigned int) job_desc->user_id, part_ptr->name,
		     job_desc->alloc_node);
		return ESLURM_ACCESS_DENIED;
	}

	if ((part_ptr->state_up & PARTITION_SCHED) &&
	    (job_desc->min_cpus != NO_VAL) &&
	    (job_desc->min_cpus >  part_ptr->total_cpus)) {
		info("_part_access_check: Job requested too many cpus (%u) of "
		     "partition %s(%u)",
		     job_desc->min_cpus, part_ptr->name,
		     part_ptr->total_cpus);
		return ESLURM_TOO_MANY_REQUESTED_CPUS;
	}

	total_nodes = part_ptr->total_nodes;
	select_g_alter_node_cnt(SELECT_APPLY_NODE_MAX_OFFSET, &total_nodes);
	if ((part_ptr->state_up & PARTITION_SCHED) &&
	    (job_desc->min_nodes != NO_VAL) &&
	    (job_desc->min_nodes > total_nodes)) {
		info("_part_access_check: Job requested too many nodes (%u) "
		     "of partition %s(%u)",
		     job_desc->min_nodes, part_ptr->name, total_nodes);
		return ESLURM_INVALID_NODE_COUNT;
	}

	if (req_bitmap && !bit_super_set(req_bitmap, part_ptr->node_bitmap)) {
		info("_part_access_check: requested nodes %s not in "
		     "partition %s", job_desc->req_nodes, part_ptr->name);
		return ESLURM_REQUESTED_NODES_NOT_IN_PARTITION;
	}

	if (slurmctld_conf.enforce_part_limits) {
		if ((rc = part_policy_valid_acct(part_ptr, acct))
		    != SLURM_SUCCESS)
			goto fini;

		if ((rc = part_policy_valid_qos(part_ptr, qos_ptr))
		    != SLURM_SUCCESS)
			goto fini;
	}

fini:
	return rc;
}

static int _get_job_parts(job_desc_msg_t * job_desc,
			  struct part_record **part_pptr,
			  List *part_pptr_list)
{
	struct part_record *part_ptr = NULL, *part_ptr_new = NULL;
	List part_ptr_list = NULL;
	int rc = SLURM_SUCCESS;

	/* Identify partition(s) and set pointer(s) to their struct */
	if (job_desc->partition) {
		part_ptr = find_part_record(job_desc->partition);
		if (part_ptr == NULL) {
			part_ptr_list = get_part_list(job_desc->partition);
			if (part_ptr_list)
				part_ptr = list_peek(part_ptr_list);
		}
		if (part_ptr == NULL) {
			info("_valid_job_part: invalid partition specified: %s",
			     job_desc->partition);
			return ESLURM_INVALID_PARTITION_NAME;
		}
	} else {
		if (default_part_loc == NULL) {
			error("_valid_job_part: default partition not set");
			return ESLURM_DEFAULT_PARTITION_NOT_SET;
		}
		part_ptr = default_part_loc;
		job_desc->partition = xstrdup(part_ptr->name);
	}

	/* Change partition pointer(s) to alternates as needed */
	if (part_ptr_list) {
		int fail_rc = SLURM_SUCCESS;
		struct part_record *part_ptr_tmp;
		bool rebuild_name_list = false;
		ListIterator iter = list_iterator_create(part_ptr_list);

		while ((part_ptr_tmp = list_next(iter))) {
			rc = _alt_part_test(part_ptr_tmp, &part_ptr_new);

			if (rc == SLURM_SUCCESS && part_ptr_new)
				part_ptr_tmp = part_ptr_new;
			else if (rc != SLURM_SUCCESS) {
				fail_rc = rc;
				list_remove(iter);
				rebuild_name_list = true;
				continue;
			}
			if (part_ptr_new) {
				list_insert(iter, part_ptr_new);
				list_remove(iter);
				rebuild_name_list = true;
			}
		}
		list_iterator_destroy(iter);
		if (list_is_empty(part_ptr_list)) {
			if (fail_rc != SLURM_SUCCESS)
				rc = fail_rc;
			else
				rc = ESLURM_PARTITION_NOT_AVAIL;
			goto fini;
		}
		rc = SLURM_SUCCESS;	/* At least some partition usable */
		if (rebuild_name_list) {
			part_ptr = NULL;
			xfree(job_desc->partition);
			iter = list_iterator_create(part_ptr_list);
			while ((part_ptr_tmp = list_next(iter))) {
				if (job_desc->partition)
					xstrcat(job_desc->partition, ",");
				else
					part_ptr = part_ptr_tmp;
				xstrcat(job_desc->partition,
					part_ptr_tmp->name);
			}
			list_iterator_destroy(iter);
		}
	} else {
		rc = _alt_part_test(part_ptr, &part_ptr_new);
		if (rc != SLURM_SUCCESS)
			goto fini;
		if (part_ptr_new) {
			part_ptr = part_ptr_new;
			xfree(job_desc->partition);
			job_desc->partition = xstrdup(part_ptr->name);
		}
	}

	*part_pptr = part_ptr;
	*part_pptr_list = part_ptr_list;
	part_ptr_list = NULL;
fini:
	return rc;
}

static int _valid_job_part(job_desc_msg_t * job_desc,
			   uid_t submit_uid, bitstr_t *req_bitmap,
			   struct part_record **part_pptr,
			   List part_ptr_list,
			   slurmdb_association_rec_t *assoc_ptr,
			   slurmdb_qos_rec_t *qos_ptr)
{
	int rc = SLURM_SUCCESS;
	struct part_record *part_ptr = *part_pptr, *part_ptr_tmp;
	slurmdb_association_rec_t assoc_rec;
	uint32_t min_nodes_orig = INFINITE, max_nodes_orig = 1;
	uint32_t max_time = 0;

	/* Change partition pointer(s) to alternates as needed */
	if (part_ptr_list) {
		int fail_rc = SLURM_SUCCESS;
		bool rebuild_name_list = false;
		ListIterator iter = list_iterator_create(part_ptr_list);

		while ((part_ptr_tmp = (struct part_record *)list_next(iter))) {
			/* FIXME: When dealing with multiple partitions we
			 * currently can't deal with partition based
			 * associations.
			 */
			memset(&assoc_rec, 0,
			       sizeof(slurmdb_association_rec_t));
			if (assoc_ptr) {
				assoc_rec.acct      = assoc_ptr->acct;
				assoc_rec.partition = part_ptr_tmp->name;
				assoc_rec.uid       = job_desc->user_id;

				assoc_mgr_fill_in_assoc(
					acct_db_conn, &assoc_rec,
					accounting_enforce, NULL);
			}

			if (assoc_ptr && assoc_rec.id != assoc_ptr->id) {
				info("_valid_job_part: can't check multiple "
				     "partitions with partition based "
				     "associations");
				rc = SLURM_ERROR;
			} else
				rc = _part_access_check(part_ptr_tmp, job_desc,
							req_bitmap, submit_uid,
							qos_ptr, assoc_ptr ?
							assoc_ptr->acct : NULL);

			if (rc != SLURM_SUCCESS) {
				fail_rc = rc;
				list_remove(iter);
				rebuild_name_list = true;
				continue;
			}

			min_nodes_orig = MIN(min_nodes_orig,
					     part_ptr_tmp->min_nodes_orig);
			max_nodes_orig = MAX(max_nodes_orig,
					     part_ptr_tmp->max_nodes_orig);
			max_time = MAX(max_time, part_ptr_tmp->max_time);
		}
		list_iterator_destroy(iter);
		if (list_is_empty(part_ptr_list)) {
			if (fail_rc != SLURM_SUCCESS)
				rc = fail_rc;
			else
				rc = ESLURM_PARTITION_NOT_AVAIL;
			goto fini;
		}
		rc = SLURM_SUCCESS;	/* At least some partition usable */
		if (rebuild_name_list) {
			*part_pptr = part_ptr = NULL;
			xfree(job_desc->partition);
			iter = list_iterator_create(part_ptr_list);
			while ((part_ptr_tmp = list_next(iter))) {
				if (job_desc->partition)
					xstrcat(job_desc->partition, ",");
				else
					*part_pptr = part_ptr = part_ptr_tmp;
				xstrcat(job_desc->partition,
					part_ptr_tmp->name);
			}
			list_iterator_destroy(iter);
		}
	} else {
		min_nodes_orig = part_ptr->min_nodes_orig;
		max_nodes_orig = part_ptr->max_nodes_orig;
		max_time = part_ptr->max_time;
		rc = _part_access_check(part_ptr, job_desc, req_bitmap,
					submit_uid, qos_ptr,
					assoc_ptr ? assoc_ptr->acct : NULL);
		if (rc != SLURM_SUCCESS)
			goto fini;
	}

	/* Validate job limits against partition limits */
	if (job_desc->min_nodes == NO_VAL) {
		/* Avoid setting the job request to 0 nodes if the
		   user didn't ask for 0.
		*/
		if (!min_nodes_orig)
			job_desc->min_nodes = 1;
		else
			job_desc->min_nodes = min_nodes_orig;
	} else if ((job_desc->min_nodes > max_nodes_orig) &&
		   slurmctld_conf.enforce_part_limits &&
		   (!qos_ptr || (qos_ptr && !(qos_ptr->flags &
					      QOS_FLAG_PART_MIN_NODE)))) {
		info("_valid_job_part: job's min nodes greater than "
		     "partition's max nodes (%u > %u)",
		     job_desc->min_nodes, max_nodes_orig);
		rc = ESLURM_INVALID_NODE_COUNT;
		goto fini;
	} else if ((job_desc->min_nodes < min_nodes_orig) &&
		   ((job_desc->max_nodes == NO_VAL) ||
		    (job_desc->max_nodes >= min_nodes_orig))) {
		job_desc->min_nodes = min_nodes_orig;
	}

	if ((job_desc->max_nodes != NO_VAL) &&
	    slurmctld_conf.enforce_part_limits &&
	    (job_desc->max_nodes < min_nodes_orig) &&
	    (!qos_ptr || (qos_ptr && !(qos_ptr->flags
				       & QOS_FLAG_PART_MAX_NODE)))) {
		info("_valid_job_part: job's max nodes less than partition's "
		     "min nodes (%u < %u)",
		     job_desc->max_nodes, min_nodes_orig);
		rc = ESLURM_INVALID_NODE_COUNT;
		goto fini;
	}
#ifndef HAVE_FRONT_END
	if ((job_desc->min_nodes == 0) && (job_desc->script == NULL)) {
		info("_valid_job_part: min_nodes==0 for non-batch job");
		rc = ESLURM_INVALID_NODE_COUNT;
		goto fini;
	}
#endif

	if ((job_desc->time_limit   == NO_VAL) &&
	    (part_ptr->default_time == 0)) {
		info("_valid_job_part: job's default time is 0");
		rc = ESLURM_INVALID_TIME_LIMIT;
		goto fini;
	}

	if ((job_desc->time_limit   == NO_VAL) &&
	    (part_ptr->default_time != NO_VAL))
		job_desc->time_limit = part_ptr->default_time;

	if ((job_desc->time_min != NO_VAL) &&
	    (job_desc->time_min >  max_time) &&
	    (!qos_ptr || (qos_ptr && !(qos_ptr->flags &
				       QOS_FLAG_PART_TIME_LIMIT)))) {
		info("_valid_job_part: job's min time greater than "
		     "partition's (%u > %u)",
		     job_desc->time_min, max_time);
		rc = ESLURM_INVALID_TIME_LIMIT;
		goto fini;
	}
	if ((job_desc->time_limit != NO_VAL) &&
	    (job_desc->time_limit >  max_time) &&
	    (job_desc->time_min   == NO_VAL) &&
	    slurmctld_conf.enforce_part_limits &&
	    (!qos_ptr || (qos_ptr && !(qos_ptr->flags &
				       QOS_FLAG_PART_TIME_LIMIT)))) {
		info("_valid_job_part: job's time limit greater than "
		     "partition's (%u > %u)",
		     job_desc->time_limit, max_time);
		rc = ESLURM_INVALID_TIME_LIMIT;
		goto fini;
	}
	if ((job_desc->time_min != NO_VAL) &&
	    (job_desc->time_min >  job_desc->time_limit) &&
	    (!qos_ptr || (qos_ptr && !(qos_ptr->flags &
				       QOS_FLAG_PART_TIME_LIMIT)))) {
		info("_valid_job_part: job's min_time greater time limit "
		     "(%u > %u)",
		     job_desc->time_min, job_desc->time_limit);
		rc = ESLURM_INVALID_TIME_LIMIT;
		goto fini;
	}

fini:
	return rc;
}

/*
 * job_limits_check - check the limits specified for the job.
 * IN job_ptr - pointer to job table entry.
 * IN check_min_time - if true test job's minimum time limit,
 *		otherwise test maximum time limit
 * RET WAIT_NO_REASON on success, fail status otherwise.
 */
extern int job_limits_check(struct job_record **job_pptr, bool check_min_time)
{
	struct job_details *detail_ptr;
	enum job_state_reason fail_reason;
	struct part_record *part_ptr = NULL;
	struct job_record *job_ptr = NULL;
	slurmdb_qos_rec_t  *qos_ptr;
	slurmdb_association_rec_t *assoc_ptr;
	uint32_t job_min_nodes, job_max_nodes;
	uint32_t part_min_nodes, part_max_nodes;
	uint32_t time_check;
#ifdef HAVE_BG
	static uint16_t cpus_per_node = 0;
	if (!cpus_per_node)
		select_g_alter_node_cnt(SELECT_GET_NODE_CPU_CNT,
					&cpus_per_node);
#endif
	job_ptr = *job_pptr;
	detail_ptr = job_ptr->details;
	part_ptr = job_ptr->part_ptr;
	qos_ptr = job_ptr->qos_ptr;
	assoc_ptr = job_ptr->assoc_ptr;
	if (!detail_ptr) {	/* To prevent CLANG error */
		fatal("job %u has NULL details_ptr", job_ptr->job_id);
		return WAIT_NO_REASON;
	}

#ifdef HAVE_BG
	job_min_nodes = detail_ptr->min_cpus / cpus_per_node;
	job_max_nodes = detail_ptr->max_cpus / cpus_per_node;
	part_min_nodes = part_ptr->min_nodes_orig;
	part_max_nodes = part_ptr->max_nodes_orig;
#else
	job_min_nodes = detail_ptr->min_nodes;
	job_max_nodes = detail_ptr->max_nodes;
	part_min_nodes = part_ptr->min_nodes;
	part_max_nodes = part_ptr->max_nodes;
#endif

	fail_reason = WAIT_NO_REASON;

	if (check_min_time && job_ptr->time_min)
		time_check = job_ptr->time_min;
	else
		time_check = job_ptr->time_limit;
	if ((job_min_nodes > part_max_nodes) &&
	    (!qos_ptr || (qos_ptr && !(qos_ptr->flags
				       & QOS_FLAG_PART_MAX_NODE)))) {
		debug2("Job %u requested too many nodes (%u) of "
		       "partition %s(MaxNodes %u)",
		       job_ptr->job_id, job_min_nodes,
		       part_ptr->name, part_max_nodes);
		fail_reason = WAIT_PART_NODE_LIMIT;
	} else if ((job_max_nodes != 0) &&  /* no max_nodes for job */
		   ((job_max_nodes < part_min_nodes) &&
		    (!qos_ptr || (qos_ptr && !(qos_ptr->flags &
					       QOS_FLAG_PART_MIN_NODE))))) {
		debug2("Job %u requested too few nodes (%u) of "
		       "partition %s(MinNodes %u)",
		       job_ptr->job_id, job_max_nodes,
		       part_ptr->name, part_min_nodes);
		fail_reason = WAIT_PART_NODE_LIMIT;
	} else if (part_ptr->state_up == PARTITION_DOWN) {
		debug2("Job %u requested down partition %s",
		       job_ptr->job_id, part_ptr->name);
		fail_reason = WAIT_PART_DOWN;
	} else if (part_ptr->state_up == PARTITION_INACTIVE) {
		debug2("Job %u requested inactive partition %s",
		       job_ptr->job_id, part_ptr->name);
		fail_reason = WAIT_PART_INACTIVE;
	} else if ((time_check != NO_VAL) &&
		   (time_check > part_ptr->max_time) &&
		   (!qos_ptr || (qos_ptr && !(qos_ptr->flags &
		 			     QOS_FLAG_PART_TIME_LIMIT)))) {
		info("Job %u exceeds partition time limit (%u > %u)",
		       job_ptr->job_id, time_check, part_ptr->max_time);
		fail_reason = WAIT_PART_TIME_LIMIT;
	} else if (qos_ptr && assoc_ptr &&
		   (qos_ptr->flags & QOS_FLAG_ENFORCE_USAGE_THRES) &&
		   (!fuzzy_equal(qos_ptr->usage_thres, NO_VAL))) {
		if (!job_ptr->prio_factors) {
			job_ptr->prio_factors =
				xmalloc(sizeof(priority_factors_object_t));
		}
		if (!job_ptr->prio_factors->priority_fs) {
			if (fuzzy_equal(assoc_ptr->usage->usage_efctv, NO_VAL))
				priority_g_set_assoc_usage(assoc_ptr);
			job_ptr->prio_factors->priority_fs =
				priority_g_calc_fs_factor(
					assoc_ptr->usage->usage_efctv,
					(long double)assoc_ptr->usage->
					shares_norm);
		}
		if (job_ptr->prio_factors->priority_fs < qos_ptr->usage_thres){
			debug2("Job %u exceeds usage threashold",
			       job_ptr->job_id);
			fail_reason = WAIT_QOS_THRES;
		}
	}

	return (fail_reason);
}

/*
 * _job_create - create a job table record for the supplied specifications.
 *	This performs only basic tests for request validity (access to
 *	partition, nodes count in partition, and sufficient processors in
 *	partition).
 * IN job_specs - job specifications
 * IN allocate - resource allocation request if set rather than job submit
 * IN will_run - job is not to be created, test of validity only
 * OUT job_pptr - pointer to the job (NULL on error)
 * OUT err_msg - Error message for user
 * RET 0 on success, otherwise ESLURM error code. If the job would only be
 *	able to execute with some change in partition configuration then
 *	ESLURM_REQUESTED_PART_CONFIG_UNAVAILABLE is returned
 */

static int _job_create(job_desc_msg_t * job_desc, int allocate, int will_run,
		       struct job_record **job_pptr, uid_t submit_uid,
		       char **err_msg)
{
	static int launch_type_poe = -1;
	int error_code = SLURM_SUCCESS, i, qos_error;
	struct part_record *part_ptr = NULL;
	List part_ptr_list = NULL;
	bitstr_t *req_bitmap = NULL, *exc_bitmap = NULL;
	struct job_record *job_ptr = NULL;
	slurmdb_association_rec_t assoc_rec, *assoc_ptr = NULL;
	List license_list = NULL;
	bool valid;
	slurmdb_qos_rec_t qos_rec, *qos_ptr;
	uint32_t user_submit_priority;
	static uint32_t node_scaling = 1;
	static uint32_t cpus_per_mp = 1;
	acct_policy_limit_set_t acct_policy_limit_set;

#ifdef HAVE_BG
	uint16_t geo[SYSTEM_DIMENSIONS];
	uint16_t reboot;
	uint16_t rotate;
	uint16_t conn_type[SYSTEM_DIMENSIONS];
	static bool sub_mp_system = 0;

	if (node_scaling == 1) {
		select_g_alter_node_cnt(SELECT_GET_NODE_SCALING,
					&node_scaling);
		select_g_alter_node_cnt(SELECT_GET_MP_CPU_CNT,
					&cpus_per_mp);
		if (node_scaling < 512)
			sub_mp_system = 1;
	}
#endif

	if (select_serial == -1) {
		if (strcmp(slurmctld_conf.select_type, "select/serial"))
			select_serial = 0;
		else
			select_serial = 1;
	}

	memset(&acct_policy_limit_set, 0, sizeof(acct_policy_limit_set_t));

	*job_pptr = (struct job_record *) NULL;
	/*
	 * Check user permission for negative 'nice' and non-0 priority values
	 * (both restricted to SlurmUser) before running the job_submit plugin.
	 */
	if ((submit_uid != 0) && (submit_uid != slurmctld_conf.slurm_user_id)) {
		if (job_desc->priority != 0)
			job_desc->priority = NO_VAL;
		if (job_desc->nice < NICE_OFFSET)
			job_desc->nice = NICE_OFFSET;
	}
	user_submit_priority = job_desc->priority;

	/* insure that selected nodes are in this partition */
	if (job_desc->req_nodes) {
		error_code = node_name2bitmap(job_desc->req_nodes, false,
					      &req_bitmap);
		if (error_code) {
			error_code = ESLURM_INVALID_NODE_NAME;
			goto cleanup_fail;
		}
		if ((job_desc->contiguous != (uint16_t) NO_VAL) &&
		    (job_desc->contiguous))
			bit_fill_gaps(req_bitmap);
		i = bit_set_count(req_bitmap);
		if (i > job_desc->min_nodes)
			job_desc->min_nodes = i * node_scaling;
		if (i > job_desc->min_cpus)
			job_desc->min_cpus = i * cpus_per_mp;
		if (job_desc->max_nodes &&
		    (job_desc->min_nodes > job_desc->max_nodes)) {
#if 0
			info("_job_create: max node count less than required "
			     "hostlist size for user %u", job_desc->user_id);
			job_desc->max_nodes = job_desc->min_nodes;
#else
			error_code = ESLURM_INVALID_NODE_COUNT;
			goto cleanup_fail;
#endif
		}
	}
#ifdef HAVE_ALPS_CRAY
	if ((job_desc->max_nodes == 0) && (job_desc->script == NULL)) {
#else
	if (job_desc->max_nodes == 0) {
#endif
		info("_job_create: max_nodes == 0");
		error_code = ESLURM_INVALID_NODE_COUNT;
		goto cleanup_fail;
	}

	error_code = _get_job_parts(job_desc, &part_ptr, &part_ptr_list);
	if (error_code != SLURM_SUCCESS)
		goto cleanup_fail;


	memset(&assoc_rec, 0, sizeof(slurmdb_association_rec_t));
	assoc_rec.acct      = job_desc->account;
	assoc_rec.partition = part_ptr->name;
	assoc_rec.uid       = job_desc->user_id;

	if (assoc_mgr_fill_in_assoc(acct_db_conn, &assoc_rec,
				    accounting_enforce, &assoc_ptr)) {
		info("_job_create: invalid account or partition for user %u, "
		     "account '%s', and partition '%s'",
		     job_desc->user_id, assoc_rec.acct, assoc_rec.partition);
		error_code = ESLURM_INVALID_ACCOUNT;
		goto cleanup_fail;
	} else if (association_based_accounting &&
		   !assoc_ptr &&
		   !(accounting_enforce & ACCOUNTING_ENFORCE_ASSOCS)) {
		/* If not enforcing associations we want to look for the
		 * default account and use it to avoid getting trash in the
		 * accounting records. */
		assoc_rec.acct = NULL;
		assoc_mgr_fill_in_assoc(acct_db_conn, &assoc_rec,
					accounting_enforce, &assoc_ptr);
		if (assoc_ptr) {
			info("_job_create: account '%s' has no association "
			     "for user %u using default account '%s'",
			     job_desc->account, job_desc->user_id,
			     assoc_rec.acct);
			xfree(job_desc->account);
		}
	}
	if (job_desc->account == NULL)
		job_desc->account = xstrdup(assoc_rec.acct);

	/* This must be done after we have the assoc_ptr set */
	memset(&qos_rec, 0, sizeof(slurmdb_qos_rec_t));
	qos_rec.name = job_desc->qos;
	if (wiki_sched && job_desc->comment &&
	    strstr(job_desc->comment, "QOS:")) {
		if (strstr(job_desc->comment, "FLAGS:PREEMPTOR"))
			qos_rec.name = "expedite";
		else if (strstr(job_desc->comment, "FLAGS:PREEMPTEE"))
			qos_rec.name = "standby";
	}

	qos_ptr = _determine_and_validate_qos(
		job_desc->reservation, assoc_ptr, false, &qos_rec, &qos_error);

	if (qos_error != SLURM_SUCCESS) {
		error_code = qos_error;
		goto cleanup_fail;
	}

	error_code = _valid_job_part(job_desc, submit_uid, req_bitmap,
				     &part_ptr, part_ptr_list,
				     assoc_ptr, qos_ptr);

	if (error_code != SLURM_SUCCESS)
		goto cleanup_fail;

	if ((error_code = _validate_job_desc(job_desc, allocate, submit_uid,
	                                     part_ptr, part_ptr_list))) {
		goto cleanup_fail;
	}

	if ((accounting_enforce & ACCOUNTING_ENFORCE_LIMITS) &&
	    (!acct_policy_validate(job_desc, part_ptr,
				   assoc_ptr, qos_ptr, NULL,
				   &acct_policy_limit_set, 0))) {
		info("_job_create: exceeded association/qos's limit "
		     "for user %u", job_desc->user_id);
		error_code = ESLURM_ACCOUNTING_POLICY;
		goto cleanup_fail;
	}

	/* This needs to be done after the association acct policy check since
	 * it looks at unaltered nodes for bluegene systems
	 */
	debug3("before alteration asking for nodes %u-%u cpus %u-%u",
	       job_desc->min_nodes, job_desc->max_nodes,
	       job_desc->min_cpus, job_desc->max_cpus);
	if (select_g_alter_node_cnt(SELECT_SET_NODE_CNT, job_desc)
	    != SLURM_SUCCESS) {
		error_code = ESLURM_INVALID_NODE_COUNT;
		goto cleanup_fail;
	}

	debug3("after alteration asking for nodes %u-%u cpus %u-%u",
	       job_desc->min_nodes, job_desc->max_nodes,
	       job_desc->min_cpus, job_desc->max_cpus);

	if (job_desc->exc_nodes) {
		error_code = node_name2bitmap(job_desc->exc_nodes, false,
					      &exc_bitmap);
		if (error_code) {
			error_code = ESLURM_INVALID_NODE_NAME;
			goto cleanup_fail;
		}
	}
	if (exc_bitmap && req_bitmap) {
		bitstr_t *tmp_bitmap = NULL;
		bitoff_t first_set;
		tmp_bitmap = bit_copy(exc_bitmap);
		bit_and(tmp_bitmap, req_bitmap);
		first_set = bit_ffs(tmp_bitmap);
		FREE_NULL_BITMAP(tmp_bitmap);
		if (first_set != -1) {
			info("Job's required and excluded node lists overlap");
			error_code = ESLURM_INVALID_NODE_NAME;
			goto cleanup_fail;
		}
	}

	if (job_desc->min_nodes == NO_VAL)
		job_desc->min_nodes = 1;

#ifdef HAVE_BG
	select_g_select_jobinfo_get(job_desc->select_jobinfo,
				    SELECT_JOBDATA_GEOMETRY, &geo);
	if (geo[0] == (uint16_t) NO_VAL) {
		for (i=0; i<SYSTEM_DIMENSIONS; i++)
			geo[i] = 0;
		select_g_select_jobinfo_set(job_desc->select_jobinfo,
					    SELECT_JOBDATA_GEOMETRY, &geo);
	} else if (geo[0] != 0) {
		uint32_t i, tot = 1;
		for (i=0; i<SYSTEM_DIMENSIONS; i++)
			tot *= geo[i];
		if (job_desc->min_nodes > tot) {
			info("MinNodes(%d) > GeometryNodes(%d)",
			     job_desc->min_nodes, tot);
			error_code = ESLURM_TOO_MANY_REQUESTED_CPUS;
			goto cleanup_fail;
		}
		job_desc->min_nodes = tot;
	}
	select_g_select_jobinfo_get(job_desc->select_jobinfo,
				    SELECT_JOBDATA_REBOOT, &reboot);
	if (reboot == (uint16_t) NO_VAL) {
		reboot = 0;	/* default is no reboot */
		select_g_select_jobinfo_set(job_desc->select_jobinfo,
					    SELECT_JOBDATA_REBOOT, &reboot);
	}
	select_g_select_jobinfo_get(job_desc->select_jobinfo,
				    SELECT_JOBDATA_ROTATE, &rotate);
	if (rotate == (uint16_t) NO_VAL) {
		rotate = 1;	/* refault is to rotate */
		select_g_select_jobinfo_set(job_desc->select_jobinfo,
					    SELECT_JOBDATA_ROTATE, &rotate);
	}
	select_g_select_jobinfo_get(job_desc->select_jobinfo,
				    SELECT_JOBDATA_CONN_TYPE, &conn_type);

	if ((conn_type[0] != (uint16_t) NO_VAL)
	    && (((conn_type[0] >= SELECT_SMALL)
		 && ((job_desc->min_cpus >= cpus_per_mp) && !sub_mp_system))
		|| (!sub_mp_system
		    && ((conn_type[0] == SELECT_TORUS)
			|| (conn_type[0] == SELECT_MESH))
		    && (job_desc->min_cpus < cpus_per_mp)))) {
		/* check to make sure we have a valid conn_type with
		 * the cpu count */
		info("Job's cpu count at %u makes our conn_type "
		     "of '%s' invalid.",
		     job_desc->min_cpus, conn_type_string(conn_type[0]));
		error_code = ESLURM_INVALID_NODE_COUNT;
		goto cleanup_fail;
	}

	/* make sure we reset all the NO_VAL's to NAV's */
	for (i=0; i<SYSTEM_DIMENSIONS; i++) {
		if (conn_type[i] == (uint16_t)NO_VAL)
			conn_type[i] = SELECT_NAV;
	}
	select_g_select_jobinfo_set(job_desc->select_jobinfo,
				    SELECT_JOBDATA_CONN_TYPE,
				    &conn_type);
#endif

	if (job_desc->max_nodes == NO_VAL)
		job_desc->max_nodes = 0;

	if (job_desc->max_nodes &&
	    (job_desc->max_nodes < job_desc->min_nodes)) {
		info("_job_create: Job's max_nodes(%u) < min_nodes(%u)",
		     job_desc->max_nodes, job_desc->min_nodes);
		error_code = ESLURM_INVALID_NODE_COUNT;
		goto cleanup_fail;
	}

	license_list = license_validate(job_desc->licenses, &valid);
	if (!valid) {
		info("Job's requested licenses are invalid: %s",
		     job_desc->licenses);
		error_code = ESLURM_INVALID_LICENSES;
		goto cleanup_fail;
	}

	if ((error_code = _copy_job_desc_to_job_record(job_desc,
						       job_pptr,
						       &req_bitmap,
						       &exc_bitmap))) {
		if (error_code == SLURM_ERROR)
			error_code = ESLURM_ERROR_ON_DESC_TO_RECORD_COPY;
		goto cleanup_fail;
	}
	job_ptr = *job_pptr;
	job_ptr->start_protocol_ver = SLURM_PROTOCOL_VERSION;
	job_ptr->part_ptr = part_ptr;
	job_ptr->part_ptr_list = part_ptr_list;

	part_ptr_list = NULL;
	if ((error_code = checkpoint_alloc_jobinfo(&(job_ptr->check_job)))) {
		error("Failed to allocate checkpoint info for job");
		goto cleanup_fail;
	}

	job_ptr->limit_set_max_cpus = acct_policy_limit_set.max_cpus;
	job_ptr->limit_set_max_nodes = acct_policy_limit_set.max_nodes;
	job_ptr->limit_set_min_cpus = acct_policy_limit_set.min_cpus;
	job_ptr->limit_set_min_nodes = acct_policy_limit_set.min_nodes;
	job_ptr->limit_set_pn_min_memory = acct_policy_limit_set.pn_min_memory;
	job_ptr->limit_set_time = acct_policy_limit_set.time;
	job_ptr->limit_set_qos = acct_policy_limit_set.qos;

	job_ptr->assoc_id = assoc_rec.id;
	job_ptr->assoc_ptr = (void *) assoc_ptr;
	job_ptr->qos_ptr = (void *) qos_ptr;
	job_ptr->qos_id = qos_rec.id;

	if (launch_type_poe == -1) {
		char *launch_type = slurm_get_launch_type();
		if (!strcmp(launch_type, "launch/poe"))
			launch_type_poe = 1;
		else
			launch_type_poe = 0;
		xfree(launch_type);
	}
	if (launch_type_poe == 1)
		job_ptr->next_step_id = 1;

	/*
	 * Permission for altering priority was confirmed above. The job_submit
	 * plugin may have set the priority directly or put the job on hold. If
	 * the priority is not given, we will figure it out later after we see
	 * if the job is eligible or not. So we want NO_VAL if not set.
	 */
	job_ptr->priority = job_desc->priority;
	if (job_ptr->priority == 0) {
		if (user_submit_priority == 0)
			job_ptr->state_reason = WAIT_HELD_USER;
		else
			job_ptr->state_reason = WAIT_HELD;
	} else if (job_ptr->priority != NO_VAL) {
		job_ptr->direct_set_prio = 1;
	}

	error_code = update_job_dependency(job_ptr, job_desc->dependency);
	if (error_code != SLURM_SUCCESS)
		goto cleanup_fail;
	job_ptr->details->orig_dependency = xstrdup(job_ptr->details->
						    dependency);

	if (build_feature_list(job_ptr)) {
		error_code = ESLURM_INVALID_FEATURE;
		goto cleanup_fail;
	}
	/* NOTE: If this job is being used to expand another job, this job's
	 * gres_list has already been filled in with a copy of gres_list job
	 * to be expanded by update_job_dependency() */
	if ((job_ptr->details->expanding_jobid == 0) &&
	    gres_plugin_job_state_validate(job_ptr->gres, &job_ptr->gres_list)){
		error_code = ESLURM_INVALID_GRES;
		goto cleanup_fail;
	}
	gres_plugin_job_state_log(job_ptr->gres_list, job_ptr->job_id);

	if ((error_code = validate_job_resv(job_ptr)))
		goto cleanup_fail;

	if (job_desc->script
	    &&  (!will_run)) {	/* don't bother with copy if just a test */
		if ((error_code = _copy_job_desc_to_file(job_desc,
							 job_ptr->job_id))) {
			error_code = ESLURM_WRITING_TO_FILE;
			goto cleanup_fail;
		}
		job_ptr->batch_flag = 1;
	} else
		job_ptr->batch_flag = 0;

	job_ptr->license_list = license_list;
	license_list = NULL;

	if (job_desc->req_switch != NO_VAL) {	/* Max # of switches */
		job_ptr->req_switch = job_desc->req_switch;
		if (job_desc->wait4switch != NO_VAL) {
			job_ptr->wait4switch =
				_max_switch_wait(job_desc->wait4switch);
		} else
			job_ptr->wait4switch = _max_switch_wait(INFINITE);
	}
	job_ptr->best_switch = true;

	FREE_NULL_LIST(license_list);
	FREE_NULL_BITMAP(req_bitmap);
	FREE_NULL_BITMAP(exc_bitmap);
	return error_code;

cleanup_fail:
	if (job_ptr) {
		job_ptr->job_state = JOB_FAILED;
		job_ptr->exit_code = 1;
		job_ptr->state_reason = FAIL_SYSTEM;
		xfree(job_ptr->state_desc);
		job_ptr->start_time = job_ptr->end_time = time(NULL);
		_purge_job_record(job_ptr->job_id);
		*job_pptr = (struct job_record *) NULL;
	}
	FREE_NULL_LIST(license_list);
	FREE_NULL_LIST(part_ptr_list);
	FREE_NULL_BITMAP(req_bitmap);
	FREE_NULL_BITMAP(exc_bitmap);
	return error_code;
}

static int _test_strlen(char *test_str, char *str_name, int max_str_len)
{
	int i = 0;

	if (test_str)
		i = strlen(test_str);
	if (i > max_str_len) {
		info("job_create_request: strlen(%s) too big (%d > %d)",
		     str_name, i, max_str_len);
		return ESLURM_PATHNAME_TOO_LONG;
	}
	return SLURM_SUCCESS;
}

/* For each token in a comma delimited job array expression set the matching
 * bitmap entry */
static bool _parse_array_tok(char *tok, bitstr_t *array_bitmap, uint32_t max)
{
	char *end_ptr = NULL;
	int i, first, last, step = 1;

	first = strtol(tok, &end_ptr, 10);
	if (end_ptr[0] == '-') {
		last = strtol(end_ptr + 1, &end_ptr, 10);
		if (end_ptr[0] == ':') {
			step = strtol(end_ptr + 1, &end_ptr, 10);
			if (end_ptr[0] != '\0')
				return false;
			if (step <= 0)
				return false;
		} else if (end_ptr[0] != '\0') {
			return false;
		}
		if (last < first)
			return false;
	} else if (end_ptr[0] != '\0') {
		return false;
	} else {
		last = first;
	}

	if (last >= max)
		return false;

	for (i = first; i <= last; i += step) {
		bit_set(array_bitmap, i);
	}

	return true;
}

/* Translate a job array expression into the equivalent bitmap */
static bool _valid_array_inx(job_desc_msg_t *job_desc)
{
	slurm_ctl_conf_t *conf;
	bool valid = true;
	char *tmp, *tok, *last = NULL;

	FREE_NULL_BITMAP(job_desc->array_bitmap);
	if (!job_desc->array_inx || !job_desc->array_inx[0])
		return true;
	if (!job_desc->script || !job_desc->script[0])
		return false;

	if (max_array_size == NO_VAL) {
		conf = slurm_conf_lock();
		max_array_size = conf->max_array_sz;
		slurm_conf_unlock();
	}
	if (max_array_size == 0) {
		verbose("Job arrays disabled, MaxArraySize=0");
		return false;
	}

	/* We have a job array request */
	job_desc->immediate = 0;	/* Disable immediate option */
	job_desc->array_bitmap = bit_alloc(max_array_size);

	tmp = xstrdup(job_desc->array_inx);
	tok = strtok_r(tmp, ",", &last);
	while (tok && valid) {
		valid = _parse_array_tok(tok, job_desc->array_bitmap,
					 max_array_size);
		tok = strtok_r(NULL, ",", &last);
	}
	xfree(tmp);

	return valid;
}

/* Perform some size checks on strings we store to prevent
 * malicious user filling slurmctld's memory
 * IN job_desc   - user job submit request
 * IN submit_uid - UID making job submit request
 * OUT err_msg   - custom error message to return
 * RET 0 or error code */
extern int validate_job_create_req(job_desc_msg_t * job_desc, uid_t submit_uid,
				   char **err_msg)
{
	int rc;

	rc = job_submit_plugin_submit(job_desc, (uint32_t) submit_uid, err_msg);
	if (rc != SLURM_SUCCESS)
		return rc;

	if (_test_strlen(job_desc->account, "account", 1024)		||
	    _test_strlen(job_desc->alloc_node, "alloc_node", 1024)	||
	    _test_strlen(job_desc->array_inx, "array_inx", 1024 * 4)	||
	    _test_strlen(job_desc->blrtsimage, "blrtsimage", 1024)	||
	    _test_strlen(job_desc->ckpt_dir, "ckpt_dir", 1024)		||
	    _test_strlen(job_desc->comment, "comment", 1024)		||
	    _test_strlen(job_desc->cpu_bind, "cpu_bind", 1024)		||
	    _test_strlen(job_desc->dependency, "dependency", 1024*128)	||
	    _test_strlen(job_desc->exc_nodes, "exc_nodes", 1024*64)	||
	    _test_strlen(job_desc->features, "features", 1024)		||
	    _test_strlen(job_desc->gres, "gres", 1024)			||
	    _test_strlen(job_desc->licenses, "licenses", 1024)		||
	    _test_strlen(job_desc->linuximage, "linuximage", 1024)	||
	    _test_strlen(job_desc->mail_user, "mail_user", 1024)	||
	    _test_strlen(job_desc->mem_bind, "mem_bind", 1024)		||
	    _test_strlen(job_desc->mloaderimage, "mloaderimage", 1024)	||
	    _test_strlen(job_desc->name, "name", 1024)			||
	    _test_strlen(job_desc->network, "network", 1024)		||
	    _test_strlen(job_desc->partition, "partition", 1024)	||
	    _test_strlen(job_desc->qos, "qos", 1024)			||
	    _test_strlen(job_desc->ramdiskimage, "ramdiskimage", 1024)	||
	    _test_strlen(job_desc->req_nodes, "req_nodes", 1024*64)	||
	    _test_strlen(job_desc->reservation, "reservation", 1024)	||
	    _test_strlen(job_desc->script, "script", 1024 * 1024 * 4)	||
	    _test_strlen(job_desc->std_err, "std_err", MAXPATHLEN)	||
	    _test_strlen(job_desc->std_in, "std_in", MAXPATHLEN)	||
	    _test_strlen(job_desc->std_out, "std_out", MAXPATHLEN)	||
	    _test_strlen(job_desc->wckey, "wckey", 1024)		||
	    _test_strlen(job_desc->work_dir, "work_dir", MAXPATHLEN))
		return ESLURM_PATHNAME_TOO_LONG;

	if (!_valid_array_inx(job_desc))
		return ESLURM_INVALID_ARRAY;

	if (job_desc->array_bitmap) {
		int i = bit_set_count(job_desc->array_bitmap);
		if ((job_count + i) >= slurmctld_conf.max_job_cnt) {
			error("create_job_record: job_count exceeds "
			      "MaxJobCount limit configured (%d + %d >= %u)",
			      job_count, i, slurmctld_conf.max_job_cnt);
			return EAGAIN;
		}
	} else if (job_count >= slurmctld_conf.max_job_cnt) {
		error("create_job_record: MaxJobCount limit reached (%u)",
		      slurmctld_conf.max_job_cnt);
		return EAGAIN;
	}

	/* Make sure anything that may be put in the database will be
	 * lower case */
	xstrtolower(job_desc->account);
	xstrtolower(job_desc->wckey);

	/* Basic validation of some parameters */
	if (job_desc->req_nodes) {
		hostlist_t hl;
		uint32_t host_cnt;
		hl = hostlist_create(job_desc->req_nodes);
		if (hl == NULL) {
			/* likely a badly formatted hostlist */
			error("create_job_record: bad hostlist");
			return ESLURM_INVALID_NODE_NAME;
		}
		host_cnt = hostlist_count(hl);
		hostlist_destroy(hl);
		if ((job_desc->min_nodes == NO_VAL) ||
		    (job_desc->min_nodes <  host_cnt))
			job_desc->min_nodes = host_cnt;
	}
	if ((job_desc->ntasks_per_node != (uint16_t) NO_VAL) &&
	    (job_desc->min_nodes       != NO_VAL) &&
	    (job_desc->num_tasks       != NO_VAL)) {
		uint32_t ntasks = job_desc->ntasks_per_node *
				  job_desc->min_nodes;
		job_desc->num_tasks = MAX(job_desc->num_tasks, ntasks);
	}
	if ((job_desc->min_cpus  != NO_VAL) &&
	    (job_desc->min_nodes != NO_VAL) &&
	    (job_desc->min_cpus  <  job_desc->min_nodes) &&
	    (job_desc->max_cpus  >= job_desc->min_nodes))
		job_desc->min_cpus = job_desc->min_nodes;

	return SLURM_SUCCESS;
}

/* _copy_job_desc_to_file - copy the job script and environment from the RPC
 *	structure into a file */
static int
_copy_job_desc_to_file(job_desc_msg_t * job_desc, uint32_t job_id)
{
	int error_code = 0, hash;
	char *dir_name, job_dir[32], *file_name;
	DEF_TIMERS;

	START_TIMER;
	/* Create state_save_location directory */
	dir_name = slurm_get_state_save_location();

	/* Create directory based upon job ID due to limitations on the number
	 * of files possible in a directory on some file system types (e.g.
	 * up to 64k files on a FAT32 file system). */
	hash = job_id % 10;
	sprintf(job_dir, "/hash.%d", hash);
	xstrcat(dir_name, job_dir);
	(void) mkdir(dir_name, 0700);

	/* Create job_id specific directory */
	sprintf(job_dir, "/job.%u", job_id);
	xstrcat(dir_name, job_dir);
	if (mkdir(dir_name, 0700)) {
		if (!slurmctld_primary && (errno == EEXIST)) {
			error("Apparent duplicate job ID %u. Two primary "
			      "slurmctld daemons might currently be active",
			      job_id);
		}
		error("mkdir(%s) error %m", dir_name);
		xfree(dir_name);
		return ESLURM_WRITING_TO_FILE;
	}

	/* Create environment file, and write data to it */
	file_name = xstrdup(dir_name);
	xstrcat(file_name, "/environment");
	error_code = _write_data_array_to_file(file_name,
					       job_desc->environment,
					       job_desc->env_size);
	xfree(file_name);

	if (error_code == 0) {
		/* Create script file */
		file_name = xstrdup(dir_name);
		xstrcat(file_name, "/script");
		error_code = _write_data_to_file(file_name, job_desc->script);
		xfree(file_name);
	}

	xfree(dir_name);
	END_TIMER2("_copy_job_desc_to_file");
	return error_code;
}

/* Return true of the specified job ID already has a batch directory so
 * that a different job ID can be created. This is to help limit damage from
 * split-brain, where two slurmctld daemons are running as primary. */
static bool _dup_job_file_test(uint32_t job_id)
{
	char *dir_name_src, job_dir[40];
	struct stat buf;
	int rc, hash;

	dir_name_src  = slurm_get_state_save_location();
	hash = job_id % 10;
	sprintf(job_dir, "/hash.%d", hash);
	xstrcat(dir_name_src, job_dir);
	sprintf(job_dir, "/job.%u", job_id);
	xstrcat(dir_name_src, job_dir);
	rc = stat(dir_name_src, &buf);
	xfree(dir_name_src);
	if (rc == 0) {
		error("Vestigial state files for job %u, but no job record. "
		      "this may be the result of two slurmctld running in "
		      "primary mode", job_id);
		return true;
	}
	return false;
}

/* _copy_job_desc_files - create copies of a job script and environment files */
static int
_copy_job_desc_files(uint32_t job_id_src, uint32_t job_id_dest)
{
	int error_code = SLURM_SUCCESS, hash;
	char *dir_name_src, *dir_name_dest, job_dir[40];
	char *file_name_src, *file_name_dest;

	/* Create state_save_location directory */
	dir_name_src  = slurm_get_state_save_location();
	dir_name_dest = xstrdup(dir_name_src);

	/* Create directory based upon job ID due to limitations on the number
	 * of files possible in a directory on some file system types (e.g.
	 * up to 64k files on a FAT32 file system). */
	hash = job_id_dest % 10;
	sprintf(job_dir, "/hash.%d", hash);
	xstrcat(dir_name_dest, job_dir);
	(void) mkdir(dir_name_dest, 0700);

	/* Create job_id_dest specific directory */
	sprintf(job_dir, "/job.%u", job_id_dest);
	xstrcat(dir_name_dest, job_dir);
	if (mkdir(dir_name_dest, 0700)) {
		if (!slurmctld_primary && (errno == EEXIST)) {
			error("Apparent duplicate job ID %u. Two primary "
			      "slurmctld daemons might currently be active",
			      job_id_dest);
		}
		error("mkdir(%s) error %m", dir_name_dest);
		xfree(dir_name_src);
		xfree(dir_name_dest);
		return ESLURM_WRITING_TO_FILE;
	}

	/* Identify job_id_src specific directory */
	hash = job_id_src % 10;
	sprintf(job_dir, "/hash.%d", hash);
	xstrcat(dir_name_src, job_dir);
	(void) mkdir(dir_name_src, 0700);
	sprintf(job_dir, "/job.%u", job_id_src);
	xstrcat(dir_name_src, job_dir);

	file_name_src  = xstrdup(dir_name_src);
	file_name_dest = xstrdup(dir_name_dest);
	xstrcat(file_name_src,  "/environment");
	xstrcat(file_name_dest, "/environment");
	error_code = link(file_name_src, file_name_dest);
	xfree(file_name_src);
	xfree(file_name_dest);

	if (error_code == 0) {
		file_name_src  = xstrdup(dir_name_src);
		file_name_dest = xstrdup(dir_name_dest);
		xstrcat(file_name_src,  "/script");
		xstrcat(file_name_dest, "/script");
		error_code = link(file_name_src, file_name_dest);
		xfree(file_name_src);
		xfree(file_name_dest);
	}

	xfree(dir_name_src);
	xfree(dir_name_dest);
	return error_code;
}

/*
 * Create file with specified name and write the supplied data array to it
 * IN file_name - file to create and write to
 * IN data - array of pointers to strings (e.g. env)
 * IN size - number of elements in data
 */
static int
_write_data_array_to_file(char *file_name, char **data, uint32_t size)
{
	int fd, i, pos, nwrite, amount;

	fd = creat(file_name, 0600);
	if (fd < 0) {
		error("Error creating file %s, %m", file_name);
		return ESLURM_WRITING_TO_FILE;
	}

	amount = write(fd, &size, sizeof(uint32_t));
	if (amount < sizeof(uint32_t)) {
		error("Error writing file %s, %m", file_name);
		close(fd);
		return ESLURM_WRITING_TO_FILE;
	}

	if (data == NULL) {
		close(fd);
		return SLURM_SUCCESS;
	}

	for (i = 0; i < size; i++) {
		nwrite = strlen(data[i]) + 1;
		pos = 0;
		while (nwrite > 0) {
			amount = write(fd, &data[i][pos], nwrite);
			if ((amount < 0) && (errno != EINTR)) {
				error("Error writing file %s, %m",
				      file_name);
				close(fd);
				return ESLURM_WRITING_TO_FILE;
			}
			nwrite -= amount;
			pos    += amount;
		}
	}

	close(fd);
	return SLURM_SUCCESS;
}

/*
 * Create file with specified name and write the supplied data array to it
 * IN file_name - file to create and write to
 * IN data - pointer to string
 */
static int _write_data_to_file(char *file_name, char *data)
{
	int fd, pos, nwrite, amount;

	if (data == NULL) {
		(void) unlink(file_name);
		return SLURM_SUCCESS;
	}

	fd = creat(file_name, 0700);
	if (fd < 0) {
		error("Error creating file %s, %m", file_name);
		return ESLURM_WRITING_TO_FILE;
	}

	nwrite = strlen(data) + 1;
	pos = 0;
	while (nwrite > 0) {
		amount = write(fd, &data[pos], nwrite);
		if ((amount < 0) && (errno != EINTR)) {
			error("Error writing file %s, %m", file_name);
			close(fd);
			return ESLURM_WRITING_TO_FILE;
		}
		nwrite -= amount;
		pos    += amount;
	}
	close(fd);
	return SLURM_SUCCESS;
}

/*
 * get_job_env - return the environment variables and their count for a
 *	given job
 * IN job_ptr - pointer to job for which data is required
 * OUT env_size - number of elements to read
 * RET point to array of string pointers containing environment variables
 */
char **get_job_env(struct job_record *job_ptr, uint32_t * env_size)
{
	char job_dir[30], *file_name, **environment = NULL;
	int hash = job_ptr->job_id % 10;

	file_name = slurm_get_state_save_location();
	sprintf(job_dir, "/hash.%d/job.%u/environment", hash, job_ptr->job_id);
	xstrcat(file_name, job_dir);

	if (_read_data_array_from_file(file_name, &environment, env_size,
				       job_ptr)) {
		/* Read state from version 14.03 or earlier */
		xfree(file_name);
		file_name = slurm_get_state_save_location();
		sprintf(job_dir, "/job.%u/environment", job_ptr->job_id);
		xstrcat(file_name, job_dir);
		(void) _read_data_array_from_file(file_name, &environment,
						  env_size, job_ptr);
	}

	xfree(file_name);
	return environment;
}

/*
 * get_job_script - return the script for a given job
 * IN job_ptr - pointer to job for which data is required
 * RET point to string containing job script
 */
char *get_job_script(struct job_record *job_ptr)
{
	char *file_name, job_dir[40], *script = NULL;
	int hash;

	if (!job_ptr->batch_flag)
		return NULL;

	hash = job_ptr->job_id % 10;
	file_name = slurm_get_state_save_location();
	sprintf(job_dir, "/hash.%d/job.%u/script", hash, job_ptr->job_id);
	xstrcat(file_name, job_dir);

	if (_read_data_from_file(file_name, &script)) {
		/* Read version 14.03 or earlier state format */
		xfree(file_name);
		file_name = slurm_get_state_save_location();
		sprintf(job_dir, "/job.%u/script", job_ptr->job_id);
		xstrcat(file_name, job_dir);
		(void) _read_data_from_file(file_name, &script);
	}

	xfree(file_name);
	return script;
}

/*
 * Read a collection of strings from a file
 * IN file_name - file to read from
 * OUT data - pointer to array of pointers to strings (e.g. env),
 *	must be xfreed when no longer needed
 * OUT size - number of elements in data
 * IN job_ptr - job
 * RET 0 on success, -1 on error
 * NOTE: The output format of this must be identical with _xduparray2()
 */
static int
_read_data_array_from_file(char *file_name, char ***data, uint32_t * size,
			   struct job_record *job_ptr)
{
	int fd, pos, buf_size, amount, i, j;
	char *buffer, **array_ptr;
	uint32_t rec_cnt;

	xassert(file_name);
	xassert(data);
	xassert(size);
	*data = NULL;
	*size = 0;

	fd = open(file_name, 0);
	if (fd < 0) {
		error("Error opening file %s, %m", file_name);
		return -1;
	}

	amount = read(fd, &rec_cnt, sizeof(uint32_t));
	if (amount < sizeof(uint32_t)) {
		if (amount != 0)	/* incomplete write */
			error("Error reading file %s, %m", file_name);
		else
			verbose("File %s has zero size", file_name);
		close(fd);
		return -1;
	}

	if (rec_cnt == 0) {
		*data = NULL;
		*size = 0;
		close(fd);
		return 0;
	}

	pos = 0;
	buf_size = BUF_SIZE;
	buffer = xmalloc(buf_size);
	while (1) {
		amount = read(fd, &buffer[pos], BUF_SIZE);
		if (amount < 0) {
			error("Error reading file %s, %m", file_name);
			xfree(buffer);
			close(fd);
			return -1;
		}
		pos += amount;
		if (amount < BUF_SIZE)	/* end of file */
			break;
		buf_size += amount;
		xrealloc(buffer, buf_size);
	}
	close(fd);

	/* Allocate extra space for supplemental environment variables
	 * as set by Moab */
	if (job_ptr->details->env_cnt) {
		for (j = 0; j < job_ptr->details->env_cnt; j++)
			pos += (strlen(job_ptr->details->env_sup[j]) + 1);
		xrealloc(buffer, pos);
	}

	/* We have all the data, now let's compute the pointers */
	array_ptr = xmalloc(sizeof(char *) *
			    (rec_cnt + job_ptr->details->env_cnt));
	for (i = 0, pos = 0; i < rec_cnt; i++) {
		array_ptr[i] = &buffer[pos];
		pos += strlen(&buffer[pos]) + 1;
		if ((pos > buf_size) && ((i + 1) < rec_cnt)) {
			error("Bad environment file %s", file_name);
			rec_cnt = i;
			break;
		}
	}

	/* Add supplemental environment variables for Moab */
	if (job_ptr->details->env_cnt) {
		char *tmp_chr;
		int env_len, name_len;
		for (j = 0; j < job_ptr->details->env_cnt; j++) {
			tmp_chr = strchr(job_ptr->details->env_sup[j], '=');
			if (tmp_chr == NULL) {
				error("Invalid supplemental environment "
				      "variable: %s",
				      job_ptr->details->env_sup[j]);
				continue;
			}
			env_len  = strlen(job_ptr->details->env_sup[j]) + 1;
			name_len = tmp_chr - job_ptr->details->env_sup[j] + 1;
			/* search for duplicate */
			for (i = 0; i < rec_cnt; i++) {
				if (strncmp(array_ptr[i],
					    job_ptr->details->env_sup[j],
					    name_len)) {
					continue;
				}
				/* over-write duplicate */
				memcpy(&buffer[pos],
				       job_ptr->details->env_sup[j], env_len);
				array_ptr[i] = &buffer[pos];
				pos += env_len;
				break;
			}
			if (i >= rec_cnt) {	/* add env to array end */
				memcpy(&buffer[pos],
				       job_ptr->details->env_sup[j], env_len);
				array_ptr[rec_cnt++] = &buffer[pos];
				pos += env_len;
			}
		}
	}

	*size = rec_cnt;
	*data = array_ptr;
	return 0;
}

/*
 * Read a string from a file
 * IN file_name - file to read from
 * OUT data - pointer to  string
 *	must be xfreed when no longer needed
 * RET - 0 on success, -1 on error
 */
static int _read_data_from_file(char *file_name, char **data)
{
	int fd, pos, buf_size, amount;
	char *buffer;

	xassert(file_name);
	xassert(data);
	*data = NULL;

	fd = open(file_name, 0);
	if (fd < 0) {
		error("Error opening file %s, %m", file_name);
		return -1;
	}

	pos = 0;
	buf_size = BUF_SIZE;
	buffer = xmalloc(buf_size);
	while (1) {
		amount = read(fd, &buffer[pos], BUF_SIZE);
		if (amount < 0) {
			error("Error reading file %s, %m", file_name);
			xfree(buffer);
			close(fd);
			return -1;
		}
		if (amount < BUF_SIZE)	/* end of file */
			break;
		pos += amount;
		buf_size += amount;
		xrealloc(buffer, buf_size);
	}

	*data = buffer;
	close(fd);
	return 0;
}

/* Given a job request, return a multi_core_data struct.
 * Returns NULL if no values set in the job/step request */
static multi_core_data_t *
_set_multi_core_data(job_desc_msg_t * job_desc)
{
	multi_core_data_t * mc_ptr;

	if ((job_desc->sockets_per_node  == (uint16_t) NO_VAL)	&&
	    (job_desc->cores_per_socket  == (uint16_t) NO_VAL)	&&
	    (job_desc->threads_per_core  == (uint16_t) NO_VAL)	&&
	    (job_desc->ntasks_per_socket == (uint16_t) NO_VAL)	&&
	    (job_desc->ntasks_per_core   == (uint16_t) NO_VAL)	&&
	    (job_desc->plane_size        == (uint16_t) NO_VAL))
		return NULL;

	mc_ptr = xmalloc(sizeof(multi_core_data_t));
	mc_ptr->sockets_per_node = job_desc->sockets_per_node;
	mc_ptr->cores_per_socket = job_desc->cores_per_socket;
	mc_ptr->threads_per_core = job_desc->threads_per_core;
	if (job_desc->ntasks_per_socket != (uint16_t) NO_VAL)
		mc_ptr->ntasks_per_socket  = job_desc->ntasks_per_socket;
	else
		mc_ptr->ntasks_per_socket  = (uint16_t) INFINITE;
	if (job_desc->ntasks_per_core != (uint16_t) NO_VAL)
		mc_ptr->ntasks_per_core    = job_desc->ntasks_per_core;
	else if (slurmctld_conf.select_type_param & CR_ONE_TASK_PER_CORE)
		mc_ptr->ntasks_per_core    = 1;
	else
		mc_ptr->ntasks_per_core    = (uint16_t) INFINITE;
	if (job_desc->plane_size != (uint16_t) NO_VAL)
		mc_ptr->plane_size         = job_desc->plane_size;
	else
		mc_ptr->plane_size         = 0;

	return mc_ptr;
}

/* _copy_job_desc_to_job_record - copy the job descriptor from the RPC
 *	structure into the actual slurmctld job record */
static int
_copy_job_desc_to_job_record(job_desc_msg_t * job_desc,
			     struct job_record **job_rec_ptr,
			     bitstr_t ** req_bitmap,
			     bitstr_t ** exc_bitmap)
{
	int error_code;
	struct job_details *detail_ptr;
	struct job_record *job_ptr;

	if (slurm_get_track_wckey()) {
		if (!job_desc->wckey) {
			/* get the default wckey for this user since none was
			 * given */
			slurmdb_user_rec_t user_rec;
			memset(&user_rec, 0, sizeof(slurmdb_user_rec_t));
			user_rec.uid = job_desc->user_id;
			assoc_mgr_fill_in_user(acct_db_conn, &user_rec,
					       accounting_enforce, NULL);
			if (user_rec.default_wckey)
				job_desc->wckey = xstrdup_printf(
					"*%s", user_rec.default_wckey);
			else if (!(accounting_enforce &
				   ACCOUNTING_ENFORCE_WCKEYS))
				job_desc->wckey = xstrdup("*");
			else {
				error("Job didn't specify wckey and user "
				      "%d has no default.", job_desc->user_id);
				return ESLURM_INVALID_WCKEY;
			}
		} else if (job_desc->wckey) {
			slurmdb_wckey_rec_t wckey_rec, *wckey_ptr = NULL;

			memset(&wckey_rec, 0, sizeof(slurmdb_wckey_rec_t));
			wckey_rec.uid       = job_desc->user_id;
			wckey_rec.name      = job_desc->wckey;

			if (assoc_mgr_fill_in_wckey(acct_db_conn, &wckey_rec,
						    accounting_enforce,
						    &wckey_ptr)) {
				if (accounting_enforce &
				    ACCOUNTING_ENFORCE_WCKEYS) {
					error("_copy_job_desc_to_job_record: "
					      "invalid wckey '%s' for user %u.",
					      wckey_rec.name,
					      job_desc->user_id);
					return ESLURM_INVALID_WCKEY;
				}
			}
		} else if (accounting_enforce & ACCOUNTING_ENFORCE_WCKEYS) {
			/* This should never happen */
			info("_copy_job_desc_to_job_record: no wckey was given "
			     "for job submit.");
			return ESLURM_INVALID_WCKEY;
		}
	}

	job_ptr = create_job_record(&error_code);
	if (error_code)
		return error_code;

	job_ptr->partition = xstrdup(job_desc->partition);
	if (job_desc->profile != ACCT_GATHER_PROFILE_NOT_SET)
		job_ptr->profile = job_desc->profile;

	if (job_desc->job_id != NO_VAL) {	/* already confirmed unique */
		job_ptr->job_id = job_desc->job_id;
	} else {
		error_code = _set_job_id(job_ptr);
		if (error_code)
			return error_code;
	}

	if (job_desc->name)
		job_ptr->name = xstrdup(job_desc->name);
	if (job_desc->wckey)
		job_ptr->wckey = xstrdup(job_desc->wckey);

	_add_job_hash(job_ptr);

	job_ptr->user_id    = (uid_t) job_desc->user_id;
	job_ptr->group_id   = (gid_t) job_desc->group_id;
	job_ptr->job_state  = JOB_PENDING;
	job_ptr->time_limit = job_desc->time_limit;
	if (job_desc->time_min != NO_VAL)
		job_ptr->time_min = job_desc->time_min;
	job_ptr->alloc_sid  = job_desc->alloc_sid;
	job_ptr->alloc_node = xstrdup(job_desc->alloc_node);
	job_ptr->account    = xstrdup(job_desc->account);
	job_ptr->gres       = xstrdup(job_desc->gres);
	job_ptr->network    = xstrdup(job_desc->network);
	job_ptr->resv_name  = xstrdup(job_desc->reservation);
	job_ptr->comment    = xstrdup(job_desc->comment);
	if (!wiki_sched_test) {
		char *sched_type = slurm_get_sched_type();
		if (strcmp(sched_type, "sched/wiki") == 0)
			wiki_sched  = true;
		if (strcmp(sched_type, "sched/wiki2") == 0) {
			wiki_sched  = true;
			wiki2_sched = true;
		}
		xfree(sched_type);
		wiki_sched_test = true;
	}

	if (job_desc->kill_on_node_fail != (uint16_t) NO_VAL)
		job_ptr->kill_on_node_fail = job_desc->kill_on_node_fail;

	job_ptr->resp_host = xstrdup(job_desc->resp_host);
	job_ptr->alloc_resp_port = job_desc->alloc_resp_port;
	job_ptr->other_port = job_desc->other_port;
	job_ptr->time_last_active = time(NULL);
	job_ptr->cr_enabled = 0;
	job_ptr->derived_ec = 0;

	job_ptr->licenses  = xstrdup(job_desc->licenses);
	job_ptr->mail_type = job_desc->mail_type;
	job_ptr->mail_user = xstrdup(job_desc->mail_user);

	job_ptr->ckpt_interval = job_desc->ckpt_interval;
	job_ptr->spank_job_env = job_desc->spank_job_env;
	job_ptr->spank_job_env_size = job_desc->spank_job_env_size;
	job_desc->spank_job_env = (char **) NULL; /* nothing left to free */
	job_desc->spank_job_env_size = 0;         /* nothing left to free */

	if (job_desc->wait_all_nodes == (uint16_t) NO_VAL)
		job_ptr->wait_all_nodes = DEFAULT_WAIT_ALL_NODES;
	else
		job_ptr->wait_all_nodes = job_desc->wait_all_nodes;
	job_ptr->warn_flags  = job_desc->warn_flags;
	job_ptr->warn_signal = job_desc->warn_signal;
	job_ptr->warn_time   = job_desc->warn_time;

	detail_ptr = job_ptr->details;
	detail_ptr->argc = job_desc->argc;
	detail_ptr->argv = job_desc->argv;
	job_desc->argv   = (char **) NULL; /* nothing left to free */
	job_desc->argc   = 0;		   /* nothing left to free */
	detail_ptr->acctg_freq = xstrdup(job_desc->acctg_freq);
	detail_ptr->nice       = job_desc->nice;
	detail_ptr->open_mode  = job_desc->open_mode;
	detail_ptr->min_cpus   = job_desc->min_cpus;
 	detail_ptr->max_cpus   = job_desc->max_cpus;
   	detail_ptr->min_nodes  = job_desc->min_nodes;
	detail_ptr->max_nodes  = job_desc->max_nodes;
	if (job_desc->req_nodes) {
		detail_ptr->req_nodes =
			_copy_nodelist_no_dup(job_desc->req_nodes);
		detail_ptr->req_node_bitmap = *req_bitmap;
		detail_ptr->req_node_layout = NULL; /* Layout specified at
						     * start time */
		*req_bitmap = NULL;	/* Reused nothing left to free */
	}
	if (job_desc->exc_nodes) {
		detail_ptr->exc_nodes =
			_copy_nodelist_no_dup(job_desc->exc_nodes);
		detail_ptr->exc_node_bitmap = *exc_bitmap;
		*exc_bitmap = NULL;	/* Reused nothing left to free */
	}
	if (job_desc->features)
		detail_ptr->features = xstrdup(job_desc->features);
	if ((job_desc->shared == 0) && (select_serial == 0)) {
		detail_ptr->share_res  = 0;
		detail_ptr->whole_node = 1;
	} else if (job_desc->shared == 1) {
		detail_ptr->share_res  = 1;
		detail_ptr->whole_node = 0;
	} else {
		detail_ptr->share_res  = (uint8_t) NO_VAL;
		detail_ptr->whole_node = 0;
	}
	if (job_desc->contiguous != (uint16_t) NO_VAL)
		detail_ptr->contiguous = job_desc->contiguous;
	if (slurm_get_use_spec_resources())
		detail_ptr->core_spec = job_desc->core_spec;
	else
		detail_ptr->core_spec = (uint16_t) NO_VAL;
	if (detail_ptr->core_spec != (uint16_t) NO_VAL)
		detail_ptr->whole_node = 1;
	if (job_desc->task_dist != (uint16_t) NO_VAL)
		detail_ptr->task_dist = job_desc->task_dist;
	if (job_desc->cpus_per_task != (uint16_t) NO_VAL)
		detail_ptr->cpus_per_task = MAX(job_desc->cpus_per_task, 1);
	else
		detail_ptr->cpus_per_task = 1;
	if (job_desc->pn_min_cpus != (uint16_t) NO_VAL)
		detail_ptr->pn_min_cpus = job_desc->pn_min_cpus;
	if (job_desc->overcommit != (uint8_t) NO_VAL)
		detail_ptr->overcommit = job_desc->overcommit;
	if (job_desc->ntasks_per_node != (uint16_t) NO_VAL) {
		detail_ptr->ntasks_per_node = job_desc->ntasks_per_node;
		if (detail_ptr->overcommit == 0) {
			detail_ptr->pn_min_cpus =
				MAX(detail_ptr->pn_min_cpus,
				    (detail_ptr->cpus_per_task *
				     detail_ptr->ntasks_per_node));
		}
	} else {
		detail_ptr->pn_min_cpus = MAX(detail_ptr->pn_min_cpus,
					      detail_ptr->cpus_per_task);
	}
	if (job_desc->reboot != (uint16_t) NO_VAL)
		job_ptr->reboot = MIN(job_desc->reboot, 1);
	else
		job_ptr->reboot = 0;
	if (job_desc->requeue != (uint16_t) NO_VAL)
		detail_ptr->requeue = MIN(job_desc->requeue, 1);
	else
		detail_ptr->requeue = slurmctld_conf.job_requeue;
	if (job_desc->pn_min_memory != NO_VAL)
		detail_ptr->pn_min_memory = job_desc->pn_min_memory;
	if (job_desc->pn_min_tmp_disk != NO_VAL)
		detail_ptr->pn_min_tmp_disk = job_desc->pn_min_tmp_disk;
	if (job_desc->num_tasks != NO_VAL)
		detail_ptr->num_tasks = job_desc->num_tasks;
	if (job_desc->std_err)
		detail_ptr->std_err = xstrdup(job_desc->std_err);
	if (job_desc->std_in)
		detail_ptr->std_in = xstrdup(job_desc->std_in);
	if (job_desc->std_out)
		detail_ptr->std_out = xstrdup(job_desc->std_out);
	if (job_desc->work_dir)
		detail_ptr->work_dir = xstrdup(job_desc->work_dir);
	if (job_desc->begin_time > time(NULL))
		detail_ptr->begin_time = job_desc->begin_time;
	job_ptr->select_jobinfo =
		select_g_select_jobinfo_copy(job_desc->select_jobinfo);
	select_g_select_jobinfo_set(job_ptr->select_jobinfo,
				    SELECT_JOBDATA_USER_NAME,
				    &job_ptr->user_id);

	select_g_select_jobinfo_set(job_ptr->select_jobinfo,
				    SELECT_JOBDATA_NETWORK,
				    job_ptr->network);

	if (job_desc->ckpt_dir)
		detail_ptr->ckpt_dir = xstrdup(job_desc->ckpt_dir);
	else
		detail_ptr->ckpt_dir = xstrdup(detail_ptr->work_dir);

	/* The priority needs to be set after this since we don't have
	 * an association rec yet
	 */

	detail_ptr->mc_ptr = _set_multi_core_data(job_desc);
	*job_rec_ptr = job_ptr;
	return SLURM_SUCCESS;
}

/*
 * _copy_nodelist_no_dup - Take a node_list string and convert it to an
 *	expression without duplicate names. For example, we want to convert
 *	a users request for nodes "lx1,lx2,lx1,lx3" to "lx[1-3]"
 * node_list IN - string describing a list of nodes
 * RET a compact node expression, must be xfreed by the user
 */
static char *_copy_nodelist_no_dup(char *node_list)
{
	char *buf;

	hostlist_t hl = hostlist_create(node_list);
	if (hl == NULL)
		return NULL;
	hostlist_uniq(hl);
	buf = hostlist_ranged_string_xmalloc(hl);
	hostlist_destroy(hl);

	return buf;
}

static bool _valid_pn_min_mem(job_desc_msg_t * job_desc_msg,
			      struct part_record *part_ptr)
{
	uint32_t job_mem_limit = job_desc_msg->pn_min_memory;
	uint32_t sys_mem_limit;
	uint16_t cpus_per_node;

	if (part_ptr && part_ptr->max_mem_per_cpu)
		sys_mem_limit = part_ptr->max_mem_per_cpu;
	else
		sys_mem_limit = slurmctld_conf.max_mem_per_cpu;

	if ((sys_mem_limit == 0) || (sys_mem_limit == MEM_PER_CPU))
		return true;

	if ((job_mem_limit & MEM_PER_CPU) && (sys_mem_limit & MEM_PER_CPU)) {
		uint32_t mem_ratio;
		job_mem_limit &= (~MEM_PER_CPU);
		sys_mem_limit &= (~MEM_PER_CPU);
		if (job_mem_limit <= sys_mem_limit)
			return true;
		mem_ratio = (job_mem_limit + sys_mem_limit - 1);
		mem_ratio /= sys_mem_limit;
		debug("increasing cpus_per_task and decreasing mem_per_cpu by "
		      "factor of %u based upon mem_per_cpu limits", mem_ratio);
		if (job_desc_msg->cpus_per_task == (uint16_t) NO_VAL)
			job_desc_msg->cpus_per_task = mem_ratio;
		else
			job_desc_msg->cpus_per_task *= mem_ratio;
		job_desc_msg->pn_min_memory = ((job_mem_limit + mem_ratio - 1) /
					       mem_ratio) | MEM_PER_CPU;
		return true;
	}

	if (((job_mem_limit & MEM_PER_CPU) == 0) &&
	    ((sys_mem_limit & MEM_PER_CPU) == 0)) {
		if (job_mem_limit <= sys_mem_limit)
			return true;
		return false;
	}

	/* Our size is per CPU and limit per node or vice-versa.
	 * CPU count my vary by node, but we don't have a good
	 * way to identify specific nodes for the job at this
	 * point, so just pick the first node as a basis for enforcing
	 * MaxMemPerCPU and convert both numbers to per-node values. */
	if (slurmctld_conf.fast_schedule)
		cpus_per_node = node_record_table_ptr[0].config_ptr->cpus;
	else
		cpus_per_node = node_record_table_ptr[0].cpus;
	if (job_desc_msg->min_cpus != NO_VAL)
		cpus_per_node = MIN(cpus_per_node, job_desc_msg->min_cpus);
	if (job_mem_limit & MEM_PER_CPU) {
		job_mem_limit &= (~MEM_PER_CPU);
		job_mem_limit *= cpus_per_node;
	} else {
		uint32_t min_cpus;
		sys_mem_limit &= (~MEM_PER_CPU);
		min_cpus = (job_mem_limit + sys_mem_limit - 1) / sys_mem_limit;
		if ((job_desc_msg->pn_min_cpus == (uint16_t) NO_VAL) ||
		    (job_desc_msg->pn_min_cpus < min_cpus)) {
			debug("Setting job's pn_min_cpus to %u due to memory "
			      "limit", min_cpus);
			job_desc_msg->pn_min_cpus = min_cpus;
			sys_mem_limit *= min_cpus;
		} else {
			sys_mem_limit *= cpus_per_node;
		}
	}
	if (job_mem_limit <= sys_mem_limit)
		return true;
	return false;
}

/*
 * job_time_limit - terminate jobs which have exceeded their time limit
 * global: job_list - pointer global job list
 *	last_job_update - time of last job table update
 * NOTE: READ lock_slurmctld config before entry
 */
void job_time_limit(void)
{
	ListIterator job_iterator;
	struct job_record *job_ptr;
	time_t now = time(NULL);
	time_t old = now - ((slurmctld_conf.inactive_limit * 4 / 3) +
			    slurmctld_conf.msg_timeout + 1);
	time_t over_run;
	int resv_status = 0;

	if (slurmctld_conf.over_time_limit == (uint16_t) INFINITE)
		over_run = now - (365 * 24 * 60 * 60);	/* one year */
	else
		over_run = now - (slurmctld_conf.over_time_limit  * 60);

	begin_job_resv_check();
	job_iterator = list_iterator_create(job_list);
	while ((job_ptr =(struct job_record *) list_next(job_iterator))) {
		xassert (job_ptr->magic == JOB_MAGIC);

		if (IS_JOB_CONFIGURING(job_ptr)) {
			if (!IS_JOB_RUNNING(job_ptr) ||
			    ((bit_overlap(job_ptr->node_bitmap,
					  power_node_bitmap) == 0) &&
			     (bit_overlap(job_ptr->node_bitmap,
					  avail_node_bitmap) == 0))) {
				debug("Configuration for job %u is complete",
				      job_ptr->job_id);
				job_ptr->job_state &= (~JOB_CONFIGURING);
			}
		}

		/* This needs to be near the top of the loop, checks every
		 * running, suspended and pending job */
		resv_status = job_resv_check(job_ptr);

		if (job_ptr->preempt_time &&
		    (IS_JOB_RUNNING(job_ptr) || IS_JOB_SUSPENDED(job_ptr))) {
			if ((job_ptr->warn_time) &&
			    (job_ptr->warn_time + PERIODIC_TIMEOUT + now >=
			     job_ptr->end_time)) {
				debug("Warning signal %u to job %u ",
				      job_ptr->warn_signal, job_ptr->job_id);
				(void) job_signal(job_ptr->job_id,
						  job_ptr->warn_signal,
						  job_ptr->warn_flags, 0,
						  false);
				job_ptr->warn_signal = 0;
				job_ptr->warn_time = 0;
			}
			if (job_ptr->end_time <= now) {
				last_job_update = now;
				info("Preemption GraceTime reached JobId=%u",
				     job_ptr->job_id);
				_job_timed_out(job_ptr);
				job_ptr->job_state = JOB_PREEMPTED |
						     JOB_COMPLETING;
				xfree(job_ptr->state_desc);
			}
			continue;
		}

		if (!IS_JOB_RUNNING(job_ptr))
			continue;

		if (slurmctld_conf.inactive_limit &&
		    (job_ptr->batch_flag == 0)    &&
		    (job_ptr->time_last_active <= old) &&
		    (job_ptr->other_port) &&
		    (job_ptr->part_ptr) &&
		    (!(job_ptr->part_ptr->flags & PART_FLAG_ROOT_ONLY))) {
			/* job inactive, kill it */
			info("Inactivity time limit reached for JobId=%u",
			     job_ptr->job_id);
			_job_timed_out(job_ptr);
			job_ptr->state_reason = FAIL_INACTIVE_LIMIT;
			xfree(job_ptr->state_desc);
			continue;
		}
		if (job_ptr->time_limit != INFINITE) {
			if ((job_ptr->warn_time) &&
			    (job_ptr->warn_time + PERIODIC_TIMEOUT + now >=
			     job_ptr->end_time)) {
				debug("Warning signal %u to job %u ",
				      job_ptr->warn_signal, job_ptr->job_id);
				(void) job_signal(job_ptr->job_id,
						  job_ptr->warn_signal,
						  job_ptr->warn_flags, 0,
						  false);
				job_ptr->warn_signal = 0;
				job_ptr->warn_time = 0;
			}
			if ((job_ptr->mail_type & MAIL_JOB_TIME100) &&
			    (now >= job_ptr->end_time)) {
				job_ptr->mail_type &= (~MAIL_JOB_TIME100);
				mail_job_info(job_ptr, MAIL_JOB_TIME100);
			}
			if ((job_ptr->mail_type & MAIL_JOB_TIME90) &&
			    (now + (job_ptr->time_limit * 60 * 0.1) >=
			     job_ptr->end_time)) {
				job_ptr->mail_type &= (~MAIL_JOB_TIME90);
				mail_job_info(job_ptr, MAIL_JOB_TIME90);
			}
			if ((job_ptr->mail_type & MAIL_JOB_TIME80) &&
			    (now + (job_ptr->time_limit * 60 * 0.2) >=
			     job_ptr->end_time)) {
				job_ptr->mail_type &= (~MAIL_JOB_TIME80);
				mail_job_info(job_ptr, MAIL_JOB_TIME80);
			}
			if ((job_ptr->mail_type & MAIL_JOB_TIME50) &&
			    (now + (job_ptr->time_limit * 60 * 0.5) >=
			     job_ptr->end_time)) {
				job_ptr->mail_type &= (~MAIL_JOB_TIME50);
				mail_job_info(job_ptr, MAIL_JOB_TIME50);
			}
			if (job_ptr->end_time <= over_run) {
				last_job_update = now;
				info("Time limit exhausted for JobId=%u",
				     job_ptr->job_id);
				_job_timed_out(job_ptr);
				job_ptr->state_reason = FAIL_TIMEOUT;
				xfree(job_ptr->state_desc);
				continue;
			}
		}

		if (resv_status != SLURM_SUCCESS) {
			last_job_update = now;
			info("Reservation ended for JobId=%u",
			     job_ptr->job_id);
			_job_timed_out(job_ptr);
			job_ptr->state_reason = FAIL_TIMEOUT;
			xfree(job_ptr->state_desc);
			continue;
		}

		/* check if any individual job steps have exceeded
		 * their time limit */
		if (job_ptr->step_list &&
		    (list_count(job_ptr->step_list) > 0))
			check_job_step_time_limit(job_ptr, now);

		acct_policy_job_time_out(job_ptr);

		if (job_ptr->state_reason == FAIL_TIMEOUT) {
			last_job_update = now;
			_job_timed_out(job_ptr);
			xfree(job_ptr->state_desc);
			continue;
		}

		/* Give srun command warning message about pending timeout */
		if (job_ptr->end_time <= (now + PERIODIC_TIMEOUT * 2))
			srun_timeout (job_ptr);
	}
	list_iterator_destroy(job_iterator);
	fini_job_resv_check();
}

extern int job_update_cpu_cnt(struct job_record *job_ptr, int node_inx)
{
	int cnt, offset, rc = SLURM_SUCCESS;

	xassert(job_ptr);

#ifdef HAVE_BG
	/* This function doesn't apply to a bluegene system since the
	 * cpu count isn't set up on that system. */
	return SLURM_SUCCESS;
#endif
	if ((offset = job_resources_node_inx_to_cpu_inx(
		    job_ptr->job_resrcs, node_inx)) < 0) {
		error("job_update_cpu_cnt: problem getting offset of job %u",
		      job_ptr->job_id);
		job_ptr->cpu_cnt = 0;
		return SLURM_ERROR;
	}

	cnt = job_ptr->job_resrcs->cpus[offset];
	if (cnt > job_ptr->cpu_cnt) {
		error("job_update_cpu_cnt: cpu_cnt underflow on job_id %u",
		      job_ptr->job_id);
		job_ptr->cpu_cnt = 0;
		rc = SLURM_ERROR;
	} else
		job_ptr->cpu_cnt -= cnt;

	if (IS_JOB_RESIZING(job_ptr)) {
		if (cnt > job_ptr->total_cpus) {
			error("job_update_cpu_cnt: total_cpus "
			      "underflow on job_id %u",
			      job_ptr->job_id);
			job_ptr->total_cpus = 0;
			rc = SLURM_ERROR;
		} else
			job_ptr->total_cpus -= cnt;
	}
	return rc;
}

/* Terminate a job that has exhausted its time limit */
static void _job_timed_out(struct job_record *job_ptr)
{
	xassert(job_ptr);

	srun_timeout(job_ptr);
	if (job_ptr->details) {
		time_t now      = time(NULL);
		job_ptr->end_time           = now;
		job_ptr->time_last_active   = now;
		job_ptr->job_state          = JOB_TIMEOUT | JOB_COMPLETING;
		build_cg_bitmap(job_ptr);
		job_ptr->exit_code = MAX(job_ptr->exit_code, 1);
		job_completion_logger(job_ptr, false);
		deallocate_nodes(job_ptr, true, false, false);
	} else
		job_signal(job_ptr->job_id, SIGKILL, 0, 0, false);
	return;
}

/* _validate_job_desc - validate that a job descriptor for job submit or
 *	allocate has valid data, set values to defaults as required
 * IN/OUT job_desc_msg - pointer to job descriptor, modified as needed
 * IN allocate - if clear job to be queued, if set allocate for user now
 * IN submit_uid - who request originated
 */
static int _validate_job_desc(job_desc_msg_t * job_desc_msg, int allocate,
                              uid_t submit_uid, struct part_record *part_ptr,
                              List part_list)
{
	if ((job_desc_msg->min_cpus  == NO_VAL) &&
	    (job_desc_msg->min_nodes == NO_VAL) &&
	    (job_desc_msg->req_nodes == NULL)) {
		info("Job specified no min_cpus, min_nodes or req_nodes");
		return ESLURM_JOB_MISSING_SIZE_SPECIFICATION;
	}
	if ((allocate == SLURM_CREATE_JOB_FLAG_NO_ALLOCATE_0) &&
	    (job_desc_msg->script == NULL)) {
		info("_validate_job_desc: job failed to specify Script");
		return ESLURM_JOB_SCRIPT_MISSING;
	}
	if (job_desc_msg->user_id == NO_VAL) {
		info("_validate_job_desc: job failed to specify User");
		return ESLURM_USER_ID_MISSING;
	}
	if ( job_desc_msg->group_id == NO_VAL ) {
		debug("_validate_job_desc: job failed to specify group");
		job_desc_msg->group_id = 0;	/* uses user default */
	}
	if (job_desc_msg->contiguous == (uint16_t) NO_VAL)
		job_desc_msg->contiguous = 0;

	if (job_desc_msg->task_dist == (uint16_t) NO_VAL) {
		/* not typically set by salloc or sbatch */
		job_desc_msg->task_dist = SLURM_DIST_CYCLIC;
	}
	if (job_desc_msg->plane_size == (uint16_t) NO_VAL)
		job_desc_msg->plane_size = 0;

	if (job_desc_msg->kill_on_node_fail == (uint16_t) NO_VAL)
		job_desc_msg->kill_on_node_fail = 1;

	if (job_desc_msg->job_id != NO_VAL) {
		struct job_record *dup_job_ptr;
		if ((submit_uid != 0) &&
		    (submit_uid != slurmctld_conf.slurm_user_id)) {
			info("attempt by uid %u to set job_id", submit_uid);
			return ESLURM_INVALID_JOB_ID;
		}
		if (job_desc_msg->job_id == 0) {
			info("attempt by uid %u to set zero job_id",
			     submit_uid);
			return ESLURM_INVALID_JOB_ID;
		}
		dup_job_ptr = find_job_record((uint32_t) job_desc_msg->job_id);
		if (dup_job_ptr &&
		    (!(IS_JOB_COMPLETED(dup_job_ptr)))) {
			info("attempt re-use active job_id %u",
			     job_desc_msg->job_id);
			return ESLURM_DUPLICATE_JOB_ID;
		}
		if (dup_job_ptr)	/* Purge the record for re-use */
			_purge_job_record(job_desc_msg->job_id);
	}


	if (job_desc_msg->nice == (uint16_t) NO_VAL)
		job_desc_msg->nice = NICE_OFFSET;

	if (job_desc_msg->pn_min_memory == NO_VAL) {
		/* Default memory limit is DefMemPerCPU (if set) or no limit */
		if (part_ptr && part_ptr->def_mem_per_cpu) {
			job_desc_msg->pn_min_memory =
					part_ptr->def_mem_per_cpu;
		} else {
			job_desc_msg->pn_min_memory =
					slurmctld_conf.def_mem_per_cpu;
		}
	} else if (!_validate_min_mem_partition(job_desc_msg, part_ptr, part_list))
		return ESLURM_INVALID_TASK_MEMORY;

	/* Validate a job's accounting frequency, if specified */
	if (acct_gather_check_acct_freq_task(
		    job_desc_msg->pn_min_memory, job_desc_msg->acctg_freq))
		return ESLURMD_INVALID_ACCT_FREQ;

	if (job_desc_msg->min_nodes == NO_VAL)
		job_desc_msg->min_nodes = 1;	/* default node count of 1 */
	if (job_desc_msg->min_cpus == NO_VAL)
		job_desc_msg->min_cpus = job_desc_msg->min_nodes;

	if ((job_desc_msg->pn_min_cpus == (uint16_t) NO_VAL) ||
	    (job_desc_msg->pn_min_cpus == 0))
		job_desc_msg->pn_min_cpus = 1;   /* default 1 cpu per node */
	if (job_desc_msg->pn_min_tmp_disk == NO_VAL)
		job_desc_msg->pn_min_tmp_disk = 0;/* default 0MB disk per node */

	return SLURM_SUCCESS;
}

/* _validate_pn_min_mem()
 * Traverse the list of partitions and invoke the
 * function validating the job memory specification.
 */
static bool
_validate_min_mem_partition(job_desc_msg_t *job_desc_msg,
                            struct part_record *part_ptr, List part_list)
{
	ListIterator iter;
	struct part_record *part;
	bool cc;

	if (part_list == NULL)
		return _valid_pn_min_mem(job_desc_msg, part_ptr);

	cc = false;
	iter = list_iterator_create(part_list);
	while ((part = list_next(iter))) {
		if ((cc = _valid_pn_min_mem(job_desc_msg, part)))
			break;
	}
	list_iterator_destroy(iter);

	return cc;
}

/*
 * _list_delete_job - delete a job record and its corresponding job_details,
 *	see common/list.h for documentation
 * IN job_entry - pointer to job_record to delete
 * global: job_list - pointer to global job list
 *	job_count - count of job list entries
 *	job_hash - hash table into job records
 */
static void _list_delete_job(void *job_entry)
{
	struct job_record *job_ptr = (struct job_record *) job_entry;
	struct job_record **job_pptr, *tmp_ptr;
	int i;

	xassert(job_entry);
	xassert (job_ptr->magic == JOB_MAGIC);
	job_ptr->magic = 0;	/* make sure we don't delete record twice */

	/* Remove the record from job hash table */
	job_pptr = &job_hash[JOB_HASH_INX(job_ptr->job_id)];
	while ((job_pptr != NULL) && (*job_pptr != NULL) &&
	       ((tmp_ptr = *job_pptr) != (struct job_record *) job_entry)) {
		xassert(tmp_ptr->magic == JOB_MAGIC);
		job_pptr = &tmp_ptr->job_next;
	}
	if (job_pptr == NULL)
		error("job hash error");
	else
		*job_pptr = job_ptr->job_next;

	/* Remove the record from job array hash tables, if applicable */
	if (job_ptr->array_task_id != NO_VAL) {
		job_pptr = &job_array_hash_j[
			JOB_HASH_INX(job_ptr->array_job_id)];
		while ((job_pptr != NULL) && (*job_pptr != NULL) &&
		       ((tmp_ptr = *job_pptr) !=
			(struct job_record *) job_entry)) {
			xassert(tmp_ptr->magic == JOB_MAGIC);
			job_pptr = &tmp_ptr->job_array_next_j;
		}
		if (job_pptr == NULL)
			error("job array hash error");
		else
			*job_pptr = job_ptr->job_array_next_j;

		job_pptr = &job_array_hash_t[
			JOB_ARRAY_HASH_INX(job_ptr->array_job_id,
					   job_ptr->array_task_id)];
		while ((job_pptr != NULL) && (*job_pptr != NULL) &&
		       ((tmp_ptr = *job_pptr) !=
			(struct job_record *) job_entry)) {
			xassert(tmp_ptr->magic == JOB_MAGIC);
			job_pptr = &tmp_ptr->job_array_next_t;
		}
		if (job_pptr == NULL)
			error("job array, task ID hash error");
		else
			*job_pptr = job_ptr->job_array_next_t;
	}

	delete_job_details(job_ptr);
	xfree(job_ptr->account);
	xfree(job_ptr->alias_list);
	xfree(job_ptr->alloc_node);
	if (job_ptr->array_recs) {
		FREE_NULL_BITMAP(job_ptr->array_recs->task_id_bitmap);
		xfree(job_ptr->array_recs->task_id_str);
		xfree(job_ptr->array_recs);
	}
	xfree(job_ptr->batch_host);
	xfree(job_ptr->comment);
	free_job_resources(&job_ptr->job_resrcs);
	xfree(job_ptr->gres);
	xfree(job_ptr->gres_alloc);
	xfree(job_ptr->gres_req);
	xfree(job_ptr->gres_used);
	FREE_NULL_LIST(job_ptr->gres_list);
	xfree(job_ptr->licenses);
	FREE_NULL_LIST(job_ptr->license_list);
	xfree(job_ptr->mail_user);
	xfree(job_ptr->name);
	xfree(job_ptr->network);
	xfree(job_ptr->node_addr);
	FREE_NULL_BITMAP(job_ptr->node_bitmap);
	FREE_NULL_BITMAP(job_ptr->node_bitmap_cg);
	xfree(job_ptr->nodes);
	xfree(job_ptr->nodes_completing);
	xfree(job_ptr->partition);
	FREE_NULL_LIST(job_ptr->part_ptr_list);
	xfree(job_ptr->priority_array);
	slurm_destroy_priority_factors_object(job_ptr->prio_factors);
	xfree(job_ptr->resp_host);
	xfree(job_ptr->resv_name);
	xfree(job_ptr->sched_nodes);
	for (i=0; i<job_ptr->spank_job_env_size; i++)
		xfree(job_ptr->spank_job_env[i]);
	xfree(job_ptr->spank_job_env);
	xfree(job_ptr->state_desc);
	if (job_ptr->step_list) {
		delete_step_records(job_ptr);
		list_destroy(job_ptr->step_list);
	}
	/* select_jobinfo is used in delete_step_records so free it
	   afterwards */
	select_g_select_jobinfo_free(job_ptr->select_jobinfo);
	xfree(job_ptr->wckey);
	job_count--;
	xfree(job_ptr);
}


/*
 * _list_find_job_id - find specific job_id entry in the job list,
 *	see common/list.h for documentation, key is job_id_ptr
 * global- job_list - the global partition list
 */
static int _list_find_job_id(void *job_entry, void *key)
{
	uint32_t *job_id_ptr = (uint32_t *) key;

	if (((struct job_record *) job_entry)->job_id == *job_id_ptr)
		return 1;
	else
		return 0;
}


/*
 * _list_find_job_old - find old entries in the job list,
 *	see common/list.h for documentation, key is ignored
 * global- job_list - the global partition list
 */
static int _list_find_job_old(void *job_entry, void *key)
{
	time_t kill_age, min_age, now = time(NULL);;
	struct job_record *job_ptr = (struct job_record *)job_entry;
	uint16_t cleaning = 0;

	if (IS_JOB_COMPLETING(job_ptr)) {
		kill_age = now - (slurmctld_conf.kill_wait +
				  2 * slurm_get_msg_timeout());
		if (job_ptr->time_last_active < kill_age) {
			job_ptr->time_last_active = now;
			re_kill_job(job_ptr);
		}
		return 0;       /* Job still completing */
	}

	if (job_ptr->epilog_running)
		return 0;       /* EpilogSlurmctld still running */

	if (slurmctld_conf.min_job_age == 0)
		return 0;	/* No job record purging */

	min_age  = now - slurmctld_conf.min_job_age;
	if (job_ptr->end_time > min_age)
		return 0;	/* Too new to purge */

	if (!(IS_JOB_FINISHED(job_ptr)))
		return 0;	/* Job still active */

	if (job_ptr->step_list && list_count(job_ptr->step_list)) {
		debug("Job %u still has %d active steps",
		      job_ptr->job_id, list_count(job_ptr->step_list));
		return 0; /* steps are still active */
	}
	select_g_select_jobinfo_get(job_ptr->select_jobinfo,
				    SELECT_JOBDATA_CLEANING,
				    &cleaning);
	if (cleaning)
		return 0;      /* Job hasn't finished yet */

	/* If we don't have a db_index by now and we are running with
	   the slurmdbd lets put it on the list to be handled later
	   when it comes back up since we won't get another chance.
	*/
	if (with_slurmdbd && !job_ptr->db_index)
		jobacct_storage_g_job_start(acct_db_conn, job_ptr);

	return 1;		/* Purge the job */
}

/* Determine if ALL partitions associated with a job are hidden */
static bool _all_parts_hidden(struct job_record *job_ptr)
{
	bool rc;
	ListIterator part_iterator;
	struct part_record *part_ptr;

	if (job_ptr->part_ptr_list) {
		rc = true;
		part_iterator = list_iterator_create(job_ptr->part_ptr_list);
		while ((part_ptr = (struct part_record *)
				   list_next(part_iterator))) {
			if (!(part_ptr->flags & PART_FLAG_HIDDEN)) {
				rc = false;
				break;
			}
		}
		list_iterator_destroy(part_iterator);
		return rc;
	}

	if ((job_ptr->part_ptr) &&
	    (job_ptr->part_ptr->flags & PART_FLAG_HIDDEN))
		return true;
	return false;
}

/* Determine if a given job should be seen by a specific user */
static bool _hide_job(struct job_record *job_ptr, uid_t uid)
{
	if ((slurmctld_conf.private_data & PRIVATE_DATA_JOBS) &&
	    (job_ptr->user_id != uid) && !validate_operator(uid) &&
	    !assoc_mgr_is_user_acct_coord(acct_db_conn, uid, job_ptr->account))
		return true;
	return false;
}

/*
 * pack_all_jobs - dump all job information for all jobs in
 *	machine independent form (for network transmission)
 * OUT buffer_ptr - the pointer is set to the allocated buffer.
 * OUT buffer_size - set to size of the buffer in bytes
 * IN show_flags - job filtering options
 * IN uid - uid of user making request (for partition filtering)
 * IN filter_uid - pack only jobs belonging to this user if not NO_VAL
 * global: job_list - global list of job records
 * NOTE: the buffer at *buffer_ptr must be xfreed by the caller
 * NOTE: change _unpack_job_desc_msg() in common/slurm_protocol_pack.c
 *	whenever the data format changes
 */
extern void pack_all_jobs(char **buffer_ptr, int *buffer_size,
			  uint16_t show_flags, uid_t uid, uint32_t filter_uid,
			  uint16_t protocol_version)
{
	ListIterator job_iterator;
	struct job_record *job_ptr;
	uint32_t jobs_packed = 0, tmp_offset;
	Buf buffer;
	time_t min_age = 0, now = time(NULL);

	buffer_ptr[0] = NULL;
	*buffer_size = 0;

	buffer = init_buf(BUF_SIZE);

	/* write message body header : size and time */
	/* put in a place holder job record count of 0 for now */
	pack32(jobs_packed, buffer);
	pack_time(now, buffer);

	if (slurmctld_conf.min_job_age > 0)
		min_age = now  - slurmctld_conf.min_job_age;

	/* write individual job records */
	part_filter_set(uid);
	job_iterator = list_iterator_create(job_list);
	while ((job_ptr = (struct job_record *) list_next(job_iterator))) {
		xassert (job_ptr->magic == JOB_MAGIC);

		if (((show_flags & SHOW_ALL) == 0) && (uid != 0) &&
		    _all_parts_hidden(job_ptr))
			continue;

		if (_hide_job(job_ptr, uid))
			continue;

		if ((min_age > 0) && (job_ptr->end_time < min_age) &&
		    (! IS_JOB_COMPLETING(job_ptr)) && IS_JOB_FINISHED(job_ptr))
			continue;	/* job ready for purging, don't dump */

		if ((filter_uid != NO_VAL) && (filter_uid != job_ptr->user_id))
			continue;

		pack_job(job_ptr, show_flags, buffer, protocol_version, uid);
		jobs_packed++;
	}
	part_filter_clear();
	list_iterator_destroy(job_iterator);

	/* put the real record count in the message body header */
	tmp_offset = get_buf_offset(buffer);
	set_buf_offset(buffer, 0);
	pack32(jobs_packed, buffer);
	set_buf_offset(buffer, tmp_offset);

	*buffer_size = get_buf_offset(buffer);
	buffer_ptr[0] = xfer_buf_data(buffer);
}

/*
 * pack_one_job - dump information for one jobs in
 *	machine independent form (for network transmission)
 * OUT buffer_ptr - the pointer is set to the allocated buffer.
 * OUT buffer_size - set to size of the buffer in bytes
 * IN job_id - ID of job that we want info for
 * IN show_flags - job filtering options
 * IN uid - uid of user making request (for partition filtering)
 * NOTE: the buffer at *buffer_ptr must be xfreed by the caller
 * NOTE: change _unpack_job_desc_msg() in common/slurm_protocol_pack.c
 *	whenever the data format changes
 */
extern int pack_one_job(char **buffer_ptr, int *buffer_size,
			uint32_t job_id, uint16_t show_flags, uid_t uid,
			uint16_t protocol_version)
{
	ListIterator job_iterator;
	struct job_record *job_ptr;
	uint32_t jobs_packed = 0, tmp_offset;
	Buf buffer;

	buffer_ptr[0] = NULL;
	*buffer_size = 0;

	buffer = init_buf(BUF_SIZE);

	/* write message body header : size and time */
	/* put in a place holder job record count of 0 for now */
	pack32(jobs_packed, buffer);
	pack_time(time(NULL), buffer);

	job_ptr = find_job_record(job_id);
	if (job_ptr && (job_ptr->array_task_id == NO_VAL) &&
	    !job_ptr->array_recs) {
		if (!_hide_job(job_ptr, uid)) {
			pack_job(job_ptr, show_flags, buffer, protocol_version,
				 uid);
			jobs_packed++;
		}
	} else {
		/* Single job ID not found. It could reference a job array. */
		job_iterator = list_iterator_create(job_list);
		while ((job_ptr = (struct job_record *)
				  list_next(job_iterator))) {
			if ((job_ptr->job_id != job_id) &&
			    ((job_ptr->array_task_id ==  NO_VAL) ||
			     (job_ptr->array_job_id  != job_id)))
				continue;

			if (_hide_job(job_ptr, uid))
				break;
			pack_job(job_ptr, show_flags, buffer, protocol_version,
				 uid);
			jobs_packed++;
		}
		list_iterator_destroy(job_iterator);
	}

	if (jobs_packed == 0) {
		free_buf(buffer);
		return ESLURM_INVALID_JOB_ID;
	}

	/* put the real record count in the message body header */
	tmp_offset = get_buf_offset(buffer);
	set_buf_offset(buffer, 0);
	pack32(jobs_packed, buffer);
	set_buf_offset(buffer, tmp_offset);

	*buffer_size = get_buf_offset(buffer);
	buffer_ptr[0] = xfer_buf_data(buffer);

	return SLURM_SUCCESS;
}

/*
 * pack_job - dump all configuration information about a specific job in
 *	machine independent form (for network transmission)
 * IN dump_job_ptr - pointer to job for which information is requested
 * IN show_flags - job filtering options
 * IN/OUT buffer - buffer in which data is placed, pointers automatically
 *	updated
 * IN uid - user requesting the data
 * NOTE: change _unpack_job_info_members() in common/slurm_protocol_pack.c
 *	  whenever the data format changes
 */
void pack_job(struct job_record *dump_job_ptr, uint16_t show_flags, Buf buffer,
	      uint16_t protocol_version, uid_t uid)
{
	struct job_details *detail_ptr;
	time_t begin_time = 0;
	char *nodelist = NULL;
	assoc_mgr_lock_t locks = { NO_LOCK, NO_LOCK,
				   READ_LOCK, NO_LOCK, NO_LOCK };

	if (protocol_version >= SLURM_14_11_PROTOCOL_VERSION) {
		detail_ptr = dump_job_ptr->details;
		pack32(dump_job_ptr->array_job_id, buffer);
		pack32(dump_job_ptr->array_task_id, buffer);
		if (dump_job_ptr->array_recs) {
			_build_array_str(dump_job_ptr->array_recs);
			packstr(dump_job_ptr->array_recs->task_id_str, buffer);
		} else {
			packnull(buffer);
		}
		pack32(dump_job_ptr->assoc_id, buffer);
		pack32(dump_job_ptr->job_id,   buffer);
		pack32(dump_job_ptr->user_id,  buffer);
		pack32(dump_job_ptr->group_id, buffer);
		pack32(dump_job_ptr->profile,  buffer);

		pack16(dump_job_ptr->job_state,    buffer);
		pack16(dump_job_ptr->batch_flag,   buffer);
		pack16(dump_job_ptr->state_reason, buffer);
		pack8(dump_job_ptr->reboot,        buffer);
		pack16(dump_job_ptr->restart_cnt,  buffer);
		pack16(show_flags,  buffer);

		pack32(dump_job_ptr->alloc_sid, buffer);
		if ((dump_job_ptr->time_limit == NO_VAL)
		    && dump_job_ptr->part_ptr)
			pack32(dump_job_ptr->part_ptr->max_time, buffer);
		else
			pack32(dump_job_ptr->time_limit, buffer);
		pack32(dump_job_ptr->time_min, buffer);

		if (dump_job_ptr->details) {
			pack16(dump_job_ptr->details->nice,  buffer);
			pack_time(dump_job_ptr->details->submit_time, buffer);
			/* Earliest possible begin time */
			begin_time = dump_job_ptr->details->begin_time;
		} else {
			pack16(0, buffer);
			pack_time((time_t) 0, buffer);
		}

		pack_time(begin_time, buffer);
		/* Actual or expected start time */
		if ((dump_job_ptr->start_time) || (begin_time <= time(NULL)))
			pack_time(dump_job_ptr->start_time, buffer);
		else	/* earliest start time in the future */
			pack_time(begin_time, buffer);

		pack_time(dump_job_ptr->end_time, buffer);
		pack_time(dump_job_ptr->suspend_time, buffer);
		pack_time(dump_job_ptr->pre_sus_time, buffer);
		pack_time(dump_job_ptr->resize_time, buffer);
		pack_time(dump_job_ptr->preempt_time, buffer);
		pack32(dump_job_ptr->priority, buffer);

		/* Only send the allocated nodelist since we are only sending
		 * the number of cpus and nodes that are currently allocated. */
		if (!IS_JOB_COMPLETING(dump_job_ptr))
			packstr(dump_job_ptr->nodes, buffer);
		else {
			nodelist =
				bitmap2node_name(dump_job_ptr->node_bitmap_cg);
			packstr(nodelist, buffer);
			xfree(nodelist);
		}

		packstr(dump_job_ptr->sched_nodes, buffer);

		if (!IS_JOB_PENDING(dump_job_ptr) && dump_job_ptr->part_ptr)
			packstr(dump_job_ptr->part_ptr->name, buffer);
		else
			packstr(dump_job_ptr->partition, buffer);
		packstr(dump_job_ptr->account, buffer);
		packstr(dump_job_ptr->network, buffer);
		packstr(dump_job_ptr->comment, buffer);
		packstr(dump_job_ptr->gres, buffer);
		packstr(dump_job_ptr->batch_host, buffer);
		if (!IS_JOB_COMPLETED(dump_job_ptr) &&
		    (show_flags & SHOW_DETAIL2) &&
		    ((dump_job_ptr->user_id == (uint32_t) uid) ||
		     validate_slurm_user(uid))) {
			char *batch_script = get_job_script(dump_job_ptr);
			packstr(batch_script, buffer);
			xfree(batch_script);
		} else {
			packnull(buffer);
		}

		assoc_mgr_lock(&locks);
		if (assoc_mgr_qos_list) {
			packstr(slurmdb_qos_str(assoc_mgr_qos_list,
						dump_job_ptr->qos_id), buffer);
		} else
			packnull(buffer);
		assoc_mgr_unlock(&locks);

		packstr(dump_job_ptr->licenses, buffer);
		packstr(dump_job_ptr->state_desc, buffer);
		packstr(dump_job_ptr->resv_name, buffer);

		pack32(dump_job_ptr->exit_code, buffer);
		pack32(dump_job_ptr->derived_ec, buffer);

		if (show_flags & SHOW_DETAIL) {
			pack_job_resources(dump_job_ptr->job_resrcs, buffer,
					   protocol_version);
		} else {
			uint32_t empty = NO_VAL;
			pack32(empty, buffer);
		}

		packstr(dump_job_ptr->name, buffer);
		packstr(dump_job_ptr->wckey, buffer);
		pack32(dump_job_ptr->req_switch, buffer);
		pack32(dump_job_ptr->wait4switch, buffer);

		packstr(dump_job_ptr->alloc_node, buffer);
		if (!IS_JOB_COMPLETING(dump_job_ptr))
			pack_bit_fmt(dump_job_ptr->node_bitmap, buffer);
		else
			pack_bit_fmt(dump_job_ptr->node_bitmap_cg, buffer);

		select_g_select_jobinfo_pack(dump_job_ptr->select_jobinfo,
					     buffer, protocol_version);

		/* A few details are always dumped here */
		_pack_default_job_details(dump_job_ptr, buffer,
					  protocol_version);

		/* other job details are only dumped until the job starts
		 * running (at which time they become meaningless) */
		if (detail_ptr)
			_pack_pending_job_details(detail_ptr, buffer,
						  protocol_version);
		else
			_pack_pending_job_details(NULL, buffer,
						  protocol_version);
	} else if (protocol_version >= SLURM_14_03_PROTOCOL_VERSION) {
		detail_ptr = dump_job_ptr->details;
		pack32(dump_job_ptr->array_job_id, buffer);
		pack32(dump_job_ptr->array_task_id, buffer);
		pack32(dump_job_ptr->assoc_id, buffer);
		pack32(dump_job_ptr->job_id, buffer);
		pack32(dump_job_ptr->user_id, buffer);
		pack32(dump_job_ptr->group_id, buffer);
		pack32(dump_job_ptr->profile, buffer);

		pack16(dump_job_ptr->job_state,    buffer);
		pack16(dump_job_ptr->batch_flag,   buffer);
		pack16(dump_job_ptr->state_reason, buffer);
		pack16(dump_job_ptr->restart_cnt,  buffer);
		pack16(show_flags,  buffer);

		pack32(dump_job_ptr->alloc_sid, buffer);
		if ((dump_job_ptr->time_limit == NO_VAL)
		    && dump_job_ptr->part_ptr)
			pack32(dump_job_ptr->part_ptr->max_time, buffer);
		else
			pack32(dump_job_ptr->time_limit, buffer);
		pack32(dump_job_ptr->time_min, buffer);

		if (dump_job_ptr->details) {
			pack16(dump_job_ptr->details->nice,  buffer);
			pack_time(dump_job_ptr->details->submit_time, buffer);
			/* Earliest possible begin time */
			begin_time = dump_job_ptr->details->begin_time;
		} else {
			pack16(0, buffer);
			pack_time((time_t) 0, buffer);
		}

		pack_time(begin_time, buffer);
		/* Actual or expected start time */
		if ((dump_job_ptr->start_time) || (begin_time <= time(NULL)))
			pack_time(dump_job_ptr->start_time, buffer);
		else	/* earliest start time in the future */
			pack_time(begin_time, buffer);

		pack_time(dump_job_ptr->end_time, buffer);
		pack_time(dump_job_ptr->suspend_time, buffer);
		pack_time(dump_job_ptr->pre_sus_time, buffer);
		pack_time(dump_job_ptr->resize_time, buffer);
		pack_time(dump_job_ptr->preempt_time, buffer);
		pack32(dump_job_ptr->priority, buffer);

		/* Only send the allocated nodelist since we are only sending
		 * the number of cpus and nodes that are currently allocated. */
		if (!IS_JOB_COMPLETING(dump_job_ptr))
			packstr(dump_job_ptr->nodes, buffer);
		else {
			nodelist =
				bitmap2node_name(dump_job_ptr->node_bitmap_cg);
			packstr(nodelist, buffer);
			xfree(nodelist);
		}

		if (!IS_JOB_PENDING(dump_job_ptr) && dump_job_ptr->part_ptr)
			packstr(dump_job_ptr->part_ptr->name, buffer);
		else
			packstr(dump_job_ptr->partition, buffer);
		packstr(dump_job_ptr->account, buffer);
		packstr(dump_job_ptr->network, buffer);
		packstr(dump_job_ptr->comment, buffer);
		packstr(dump_job_ptr->gres, buffer);
		packstr(dump_job_ptr->batch_host, buffer);
		if (!IS_JOB_COMPLETED(dump_job_ptr) &&
		    (show_flags & SHOW_DETAIL2) &&
		    ((dump_job_ptr->user_id == (uint32_t) uid) ||
		     validate_slurm_user(uid))) {
			char *batch_script = get_job_script(dump_job_ptr);
			packstr(batch_script, buffer);
			xfree(batch_script);
		} else {
			packnull(buffer);
		}

		assoc_mgr_lock(&locks);
		if (assoc_mgr_qos_list) {
			packstr(slurmdb_qos_str(assoc_mgr_qos_list,
						dump_job_ptr->qos_id), buffer);
		} else
			packnull(buffer);
		assoc_mgr_unlock(&locks);

		packstr(dump_job_ptr->licenses, buffer);
		packstr(dump_job_ptr->state_desc, buffer);
		packstr(dump_job_ptr->resv_name, buffer);

		pack32(dump_job_ptr->exit_code, buffer);
		pack32(dump_job_ptr->derived_ec, buffer);

		if (show_flags & SHOW_DETAIL) {
			pack_job_resources(dump_job_ptr->job_resrcs, buffer,
					   protocol_version);
		} else {
			uint32_t empty = NO_VAL;
			pack32(empty, buffer);
		}

		packstr(dump_job_ptr->name, buffer);
		packstr(dump_job_ptr->wckey, buffer);
		pack32(dump_job_ptr->req_switch, buffer);
		pack32(dump_job_ptr->wait4switch, buffer);

		packstr(dump_job_ptr->alloc_node, buffer);
		if (!IS_JOB_COMPLETING(dump_job_ptr))
			pack_bit_fmt(dump_job_ptr->node_bitmap, buffer);
		else
			pack_bit_fmt(dump_job_ptr->node_bitmap_cg, buffer);

		select_g_select_jobinfo_pack(dump_job_ptr->select_jobinfo,
					     buffer, protocol_version);

		/* A few details are always dumped here */
		_pack_default_job_details(dump_job_ptr, buffer,
					  protocol_version);

		/* other job details are only dumped until the job starts
		 * running (at which time they become meaningless) */
		if (detail_ptr)
			_pack_pending_job_details(detail_ptr, buffer,
						  protocol_version);
		else
			_pack_pending_job_details(NULL, buffer,
						  protocol_version);
	} else if (protocol_version >= SLURM_2_6_PROTOCOL_VERSION) {
		pack32(dump_job_ptr->array_job_id, buffer);
		pack16((uint16_t) dump_job_ptr->array_task_id, buffer);
		pack32(dump_job_ptr->assoc_id, buffer);
		pack32(dump_job_ptr->job_id, buffer);
		pack32(dump_job_ptr->user_id, buffer);
		pack32(dump_job_ptr->group_id, buffer);
		pack32(dump_job_ptr->profile, buffer);

		pack16(dump_job_ptr->job_state,    buffer);
		pack16(dump_job_ptr->batch_flag,   buffer);
		pack16(dump_job_ptr->state_reason, buffer);
		pack16(dump_job_ptr->restart_cnt,  buffer);
		pack16(show_flags,  buffer);

		pack32(dump_job_ptr->alloc_sid, buffer);
		if ((dump_job_ptr->time_limit == NO_VAL)
		    && dump_job_ptr->part_ptr)
			pack32(dump_job_ptr->part_ptr->max_time, buffer);
		else
			pack32(dump_job_ptr->time_limit, buffer);
		pack32(dump_job_ptr->time_min, buffer);

		if (dump_job_ptr->details) {
			pack16(dump_job_ptr->details->nice,  buffer);
			pack_time(dump_job_ptr->details->submit_time, buffer);
			/* Earliest possible begin time */
			begin_time = dump_job_ptr->details->begin_time;
		} else {
			pack16(0, buffer);
			pack_time((time_t) 0, buffer);
		}

		pack_time(begin_time, buffer);
		/* Actual or expected start time */
		if ((dump_job_ptr->start_time) || (begin_time <= time(NULL)))
			pack_time(dump_job_ptr->start_time, buffer);
		else	/* earliest start time in the future */
			pack_time(begin_time, buffer);

		pack_time(dump_job_ptr->end_time, buffer);
		pack_time(dump_job_ptr->suspend_time, buffer);
		pack_time(dump_job_ptr->pre_sus_time, buffer);
		pack_time(dump_job_ptr->resize_time, buffer);
		pack_time(dump_job_ptr->preempt_time, buffer);
		pack32(dump_job_ptr->priority, buffer);

		/* Only send the allocated nodelist since we are only sending
		 * the number of cpus and nodes that are currently allocated. */
		if (!IS_JOB_COMPLETING(dump_job_ptr))
			packstr(dump_job_ptr->nodes, buffer);
		else {
			nodelist =
				bitmap2node_name(dump_job_ptr->node_bitmap_cg);
			packstr(nodelist, buffer);
			xfree(nodelist);
		}

		if (!IS_JOB_PENDING(dump_job_ptr) && dump_job_ptr->part_ptr)
			packstr(dump_job_ptr->part_ptr->name, buffer);
		else
			packstr(dump_job_ptr->partition, buffer);
		packstr(dump_job_ptr->account, buffer);
		packstr(dump_job_ptr->network, buffer);
		packstr(dump_job_ptr->comment, buffer);
		packstr(dump_job_ptr->gres, buffer);
		packstr(dump_job_ptr->batch_host, buffer);
		if (!IS_JOB_COMPLETED(dump_job_ptr) &&
		    (show_flags & SHOW_DETAIL2) &&
		    ((dump_job_ptr->user_id == (uint32_t) uid) ||
		     validate_slurm_user(uid))) {
			char *batch_script = get_job_script(dump_job_ptr);
			packstr(batch_script, buffer);
			xfree(batch_script);
		} else {
			packnull(buffer);
		}

		assoc_mgr_lock(&locks);
		if (assoc_mgr_qos_list) {
			packstr(slurmdb_qos_str(assoc_mgr_qos_list,
						dump_job_ptr->qos_id), buffer);
		} else
			packnull(buffer);
		assoc_mgr_unlock(&locks);

		packstr(dump_job_ptr->licenses, buffer);
		packstr(dump_job_ptr->state_desc, buffer);
		packstr(dump_job_ptr->resv_name, buffer);

		pack32(dump_job_ptr->exit_code, buffer);
		pack32(dump_job_ptr->derived_ec, buffer);

		if (show_flags & SHOW_DETAIL) {
			pack_job_resources(dump_job_ptr->job_resrcs, buffer,
					   protocol_version);
		} else {
			uint32_t empty = NO_VAL;
			pack32(empty, buffer);
		}

		packstr(dump_job_ptr->name, buffer);
		packstr(dump_job_ptr->wckey, buffer);
		pack32(dump_job_ptr->req_switch, buffer);
		pack32(dump_job_ptr->wait4switch, buffer);

		packstr(dump_job_ptr->alloc_node, buffer);
		if (!IS_JOB_COMPLETING(dump_job_ptr))
			pack_bit_fmt(dump_job_ptr->node_bitmap, buffer);
		else
			pack_bit_fmt(dump_job_ptr->node_bitmap_cg, buffer);

		select_g_select_jobinfo_pack(dump_job_ptr->select_jobinfo,
					     buffer, protocol_version);

		detail_ptr = dump_job_ptr->details;
		/* A few details are always dumped here */
		_pack_default_job_details(dump_job_ptr, buffer,
					  protocol_version);

		/* other job details are only dumped until the job starts
		 * running (at which time they become meaningless) */
		if (detail_ptr)
			_pack_pending_job_details(detail_ptr, buffer,
						  protocol_version);
		else
			_pack_pending_job_details(NULL, buffer,
						  protocol_version);
	} else {
		error("pack_job: protocol_version "
		      "%hu not supported", protocol_version);
	}
}

static int _find_node_max_cpu_cnt(void)
{
	int i, max_cpu_cnt = 1;
	struct node_record *node_ptr = node_record_table_ptr;

	for (i = 0; i < node_record_count; i++, node_ptr++) {
#ifndef HAVE_BG
		if (slurmctld_conf.fast_schedule) {
			/* Only data from config_record used for scheduling */
			max_cpu_cnt = MAX(max_cpu_cnt,
					  node_ptr->config_ptr->cpus);
		} else {
#endif
			/* Individual node data used for scheduling */
			max_cpu_cnt = MAX(max_cpu_cnt, node_ptr->cpus);
#ifndef HAVE_BG
		}
#endif
	}
	return max_cpu_cnt;
}

/* pack default job details for "get_job_info" RPC */
static void _pack_default_job_details(struct job_record *job_ptr,
				      Buf buffer, uint16_t protocol_version)
{
	static int max_cpu_cnt = -1;
	int i;
	struct job_details *detail_ptr = job_ptr->details;
	char *cmd_line = NULL;
	char *tmp = NULL;
	uint32_t len = 0;
	uint16_t shared = 0;

	if (!detail_ptr)
		shared = (uint16_t) NO_VAL;
	else if (detail_ptr->share_res == 1)	/* User --share */
		shared = 1;
	else if ((detail_ptr->share_res == 0) ||
		 (detail_ptr->whole_node == 1))	/* User --exclusive */
		shared = 0;
	else if (job_ptr->part_ptr) {
		/* Report shared status based upon latest partition info */
		if ((job_ptr->part_ptr->max_share & SHARED_FORCE) &&
		    ((job_ptr->part_ptr->max_share & (~SHARED_FORCE)) > 1))
			shared = 1;		/* Partition Shared=force */
		else if (job_ptr->part_ptr->max_share == 0)
			shared = 0;		/* Partition Shared=exclusive */
		else
			shared = 0;		/* Part Shared=yes or no */
	} else
		shared = (uint16_t) NO_VAL;	/* No user or partition info */

	if (max_cpu_cnt == -1)
		max_cpu_cnt = _find_node_max_cpu_cnt();

	if (protocol_version >= SLURM_MIN_PROTOCOL_VERSION) {
		if (detail_ptr) {
			packstr(detail_ptr->features,   buffer);
			packstr(detail_ptr->work_dir,   buffer);
			packstr(detail_ptr->dependency, buffer);

			if (detail_ptr->argv) {
				/* Determine size needed for a string
				 * containing all arguments */
				for (i=0; detail_ptr->argv[i]; i++) {
					len += strlen(detail_ptr->argv[i]);
				}
				len += i;

				cmd_line = xmalloc(len*sizeof(char));
				tmp = cmd_line;
				for (i=0; detail_ptr->argv[i]; i++) {
					if (i != 0) {
						*tmp = ' ';
						tmp++;
					}
					strcpy(tmp,detail_ptr->argv[i]);
					tmp += strlen(detail_ptr->argv[i]);
				}
				packstr(cmd_line, buffer);
				xfree(cmd_line);
			} else
				packnull(buffer);

			if (IS_JOB_COMPLETING(job_ptr) && job_ptr->cpu_cnt) {
				pack32(job_ptr->cpu_cnt, buffer);
				pack32((uint32_t) 0, buffer);
			} else if (job_ptr->total_cpus &&
				   !IS_JOB_PENDING(job_ptr)) {
				/* If job is PENDING ignore total_cpus,
				 * which may have been set by previous run
				 * followed by job requeue. */
				pack32(job_ptr->total_cpus, buffer);
				pack32((uint32_t) 0, buffer);
			} else {
				pack32(detail_ptr->min_cpus, buffer);
				if (detail_ptr->max_cpus != NO_VAL)
					pack32(detail_ptr->max_cpus, buffer);
				else
					pack32((uint32_t) 0, buffer);

			}
			if (IS_JOB_COMPLETING(job_ptr) && job_ptr->node_cnt) {
				pack32(job_ptr->node_cnt, buffer);
				pack32((uint32_t) 0, buffer);
			} else if (job_ptr->total_nodes) {
				pack32(job_ptr->total_nodes, buffer);
				pack32((uint32_t) 0, buffer);
			} else {
				/* Use task count to help estimate min_nodes */
				uint32_t min_nodes;
				min_nodes = detail_ptr->num_tasks +
					    max_cpu_cnt - 1;
				min_nodes /= max_cpu_cnt;
				min_nodes = MAX(min_nodes,
						detail_ptr->min_nodes);
				pack32(min_nodes, buffer);
				pack32(detail_ptr->max_nodes, buffer);
			}
			pack16(detail_ptr->requeue,   buffer);
			pack16(detail_ptr->ntasks_per_node, buffer);
			pack16(shared, buffer);
		} else {
			packnull(buffer);
			packnull(buffer);
			packnull(buffer);
			packnull(buffer);

			if (job_ptr->total_cpus)
				pack32(job_ptr->total_cpus, buffer);
			else
				pack32(job_ptr->cpu_cnt, buffer);
			pack32((uint32_t) 0, buffer);

			pack32(job_ptr->node_cnt, buffer);
			pack32((uint32_t) 0, buffer);
			pack16((uint16_t) 0, buffer);
			pack16((uint16_t) 0, buffer);
			pack16((uint16_t) 0, buffer);
		}
	} else {
		error("_pack_default_job_details: protocol_version "
		      "%hu not supported", protocol_version);
	}
}

/* pack pending job details for "get_job_info" RPC */
static void _pack_pending_job_details(struct job_details *detail_ptr,
				      Buf buffer, uint16_t protocol_version)
{
	if (protocol_version >= SLURM_14_03_PROTOCOL_VERSION) {
		if (detail_ptr) {
			pack16(detail_ptr->contiguous, buffer);
			pack16(detail_ptr->core_spec, buffer);
			pack16(detail_ptr->cpus_per_task, buffer);
			pack16(detail_ptr->pn_min_cpus, buffer);

			pack32(detail_ptr->pn_min_memory, buffer);
			pack32(detail_ptr->pn_min_tmp_disk, buffer);

			packstr(detail_ptr->req_nodes, buffer);
			pack_bit_fmt(detail_ptr->req_node_bitmap, buffer);
			/* detail_ptr->req_node_layout is not packed */
			packstr(detail_ptr->exc_nodes, buffer);
			pack_bit_fmt(detail_ptr->exc_node_bitmap, buffer);

			packstr(detail_ptr->std_err, buffer);
			packstr(detail_ptr->std_in, buffer);
			packstr(detail_ptr->std_out, buffer);

			pack_multi_core_data(detail_ptr->mc_ptr, buffer,
					     protocol_version);
		} else {
			pack16((uint16_t) 0, buffer);
			pack16((uint16_t) 0, buffer);
			pack16((uint16_t) 0, buffer);
			pack16((uint16_t) 0, buffer);

			pack32((uint32_t) 0, buffer);
			pack32((uint32_t) 0, buffer);

			packnull(buffer);
			packnull(buffer);
			packnull(buffer);
			packnull(buffer);

			packnull(buffer);
			packnull(buffer);
			packnull(buffer);

			pack_multi_core_data(NULL, buffer, protocol_version);
		}
	} else if (protocol_version >= SLURM_2_6_PROTOCOL_VERSION) {
		if (detail_ptr) {
			pack16(detail_ptr->contiguous, buffer);
			pack16(detail_ptr->cpus_per_task, buffer);
			pack16(detail_ptr->pn_min_cpus, buffer);

			pack32(detail_ptr->pn_min_memory, buffer);
			pack32(detail_ptr->pn_min_tmp_disk, buffer);

			packstr(detail_ptr->req_nodes, buffer);
			pack_bit_fmt(detail_ptr->req_node_bitmap, buffer);
			/* detail_ptr->req_node_layout is not packed */
			packstr(detail_ptr->exc_nodes, buffer);
			pack_bit_fmt(detail_ptr->exc_node_bitmap, buffer);

			pack_multi_core_data(detail_ptr->mc_ptr, buffer,
					     protocol_version);
		} else {
			pack16((uint16_t) 0, buffer);
			pack16((uint16_t) 0, buffer);
			pack16((uint16_t) 0, buffer);

			pack32((uint32_t) 0, buffer);
			pack32((uint32_t) 0, buffer);

			packnull(buffer);
			packnull(buffer);
			packnull(buffer);
			packnull(buffer);

			pack_multi_core_data(NULL, buffer, protocol_version);
		}
	} else {
		error("_pack_pending_job_details: protocol_version "
		      "%hu not supported", protocol_version);
	}
}

/*
 * purge_old_job - purge old job records.
 *	The jobs must have completed at least MIN_JOB_AGE minutes ago.
 *	Test job dependencies, handle after_ok, after_not_ok before
 *	purging any jobs.
 * NOTE: READ lock slurmctld config and WRITE lock jobs before entry
 */
void purge_old_job(void)
{
	ListIterator job_iterator;
	struct job_record  *job_ptr;
	int i;

	job_iterator = list_iterator_create(job_list);
	while ((job_ptr = (struct job_record *) list_next(job_iterator))) {
		if (!IS_JOB_PENDING(job_ptr))
			continue;
		if (test_job_dependency(job_ptr) == 2) {
			char jbuf[JBUFSIZ];

			debug("%s: %s dependency condition never satisfied",
			      __func__, jobid2str(job_ptr, jbuf));
			job_ptr->state_reason = WAIT_DEP_INVALID;
			xfree(job_ptr->state_desc);
		}
	}
	list_iterator_destroy(job_iterator);

	i = list_delete_all(job_list, &_list_find_job_old, "");
	if (i) {
		debug2("purge_old_job: purged %d old job records", i);
/*		last_job_update = now;		don't worry about state save */
	}
}


/*
 * _purge_job_record - purge specific job record
 * IN job_id - job_id of job record to be purged
 * RET int - count of job's purged
 * global: job_list - global job table
 */
static int _purge_job_record(uint32_t job_id)
{
	return list_delete_all(job_list, &_list_find_job_id, (void *) &job_id);
}


/*
 * reset_job_bitmaps - reestablish bitmaps for existing jobs.
 *	this should be called after rebuilding node information,
 *	but before using any job entries.
 * global: last_job_update - time of last job table update
 *	job_list - pointer to global job list
 */
void reset_job_bitmaps(void)
{
	ListIterator job_iterator;
	struct job_record  *job_ptr;
	struct part_record *part_ptr;
	List part_ptr_list = NULL;
	bool job_fail = false;
	time_t now = time(NULL);
	bool gang_flag = false;
	static uint32_t cr_flag = NO_VAL;

	xassert(job_list);

	if (cr_flag == NO_VAL) {
		cr_flag = 0;  /* call is no-op for select/linear and bluegene */
		if (select_g_get_info_from_plugin(SELECT_CR_PLUGIN,
						  NULL, &cr_flag)) {
			cr_flag = NO_VAL;	/* error */
		}

	}
	if (slurm_get_preempt_mode() == PREEMPT_MODE_GANG)
		gang_flag = true;

	job_iterator = list_iterator_create(job_list);
	while ((job_ptr = (struct job_record *) list_next(job_iterator))) {
		xassert (job_ptr->magic == JOB_MAGIC);
		job_fail = false;

		if (job_ptr->partition == NULL) {
			error("No partition for job_id %u", job_ptr->job_id);
			part_ptr = NULL;
			job_fail = true;
		} else {
			part_ptr = find_part_record(job_ptr->partition);
			if (part_ptr == NULL) {
				part_ptr_list = get_part_list(job_ptr->
							      partition);
				if (part_ptr_list)
					part_ptr = list_peek(part_ptr_list);
			}
			if (part_ptr == NULL) {
				error("Invalid partition (%s) for job %u",
		    		      job_ptr->partition, job_ptr->job_id);
				job_fail = true;
			}
		}
		job_ptr->part_ptr = part_ptr;
		FREE_NULL_LIST(job_ptr->part_ptr_list);
		if (part_ptr_list) {
			job_ptr->part_ptr_list = part_ptr_list;
			part_ptr_list = NULL;	/* clear for next job */
		}

		FREE_NULL_BITMAP(job_ptr->node_bitmap_cg);
		if (job_ptr->nodes_completing &&
		    node_name2bitmap(job_ptr->nodes_completing,
				     false,  &job_ptr->node_bitmap_cg)) {
			error("Invalid nodes (%s) for job_id %u",
			      job_ptr->nodes_completing,
			      job_ptr->job_id);
			job_fail = true;
		}
		FREE_NULL_BITMAP(job_ptr->node_bitmap);
		if (job_ptr->nodes &&
		    node_name2bitmap(job_ptr->nodes, false,
				     &job_ptr->node_bitmap) && !job_fail) {
			error("Invalid nodes (%s) for job_id %u",
		    	      job_ptr->nodes, job_ptr->job_id);
			job_fail = true;
		}
		if (reset_node_bitmap(job_ptr->job_resrcs, job_ptr->job_id))
			job_fail = true;
		if (!job_fail && !IS_JOB_FINISHED(job_ptr) &&
		    job_ptr->job_resrcs && (cr_flag || gang_flag) &&
		    valid_job_resources(job_ptr->job_resrcs,
					node_record_table_ptr,
					slurmctld_conf.fast_schedule)) {
			error("Aborting JobID %u due to change in socket/core "
			      "configuration of allocated nodes",
			      job_ptr->job_id);
			job_fail = true;
		}
		_reset_step_bitmaps(job_ptr);

		/* Do not increase the job->node_cnt for
		 * completed jobs.
		 */
		if (! IS_JOB_COMPLETED(job_ptr))
			build_node_details(job_ptr, false); /* set node_addr */

		if (_reset_detail_bitmaps(job_ptr))
			job_fail = true;

		if (job_fail) {
			if (IS_JOB_PENDING(job_ptr)) {
				job_ptr->start_time =
					job_ptr->end_time = time(NULL);
				job_ptr->job_state = JOB_NODE_FAIL;
			} else if (IS_JOB_RUNNING(job_ptr)) {
				job_ptr->end_time = time(NULL);
				job_ptr->job_state = JOB_NODE_FAIL |
						     JOB_COMPLETING;
				build_cg_bitmap(job_ptr);
			} else if (IS_JOB_SUSPENDED(job_ptr)) {
				job_ptr->end_time = job_ptr->suspend_time;
				job_ptr->job_state = JOB_NODE_FAIL |
						     JOB_COMPLETING;
				build_cg_bitmap(job_ptr);
				job_ptr->tot_sus_time +=
					difftime(now, job_ptr->suspend_time);
				jobacct_storage_g_job_suspend(acct_db_conn,
							      job_ptr);
			}
			job_ptr->exit_code = MAX(job_ptr->exit_code, 1);
			job_ptr->state_reason = FAIL_DOWN_NODE;
			xfree(job_ptr->state_desc);
			job_completion_logger(job_ptr, false);
			if (job_ptr->job_state == JOB_NODE_FAIL) {
				/* build_cg_bitmap() may clear JOB_COMPLETING */
				epilog_slurmctld(job_ptr);
			}
		}
	}

	list_iterator_reset(job_iterator);
	/* This will reinitialize the select plugin database, which
	 * we can only do after ALL job's states and bitmaps are set
	 * (i.e. it needs to be in this second loop) */
	while ((job_ptr = (struct job_record *) list_next(job_iterator))) {
		if (select_g_select_nodeinfo_set(job_ptr) != SLURM_SUCCESS) {
			error("select_g_select_nodeinfo_set(%u): %m",
			      job_ptr->job_id);
		}
	}
	list_iterator_destroy(job_iterator);

	last_job_update = now;
}

static int _reset_detail_bitmaps(struct job_record *job_ptr)
{
	if (job_ptr->details == NULL)
		return SLURM_SUCCESS;

	FREE_NULL_BITMAP(job_ptr->details->req_node_bitmap);
	xfree(job_ptr->details->req_node_layout); /* layout info is lost
						   * but should be re-generated
						   * at job start time */
	if ((job_ptr->details->req_nodes) &&
	    (node_name2bitmap(job_ptr->details->req_nodes, false,
			      &job_ptr->details->req_node_bitmap))) {
		error("Invalid req_nodes (%s) for job_id %u",
	    	      job_ptr->details->req_nodes, job_ptr->job_id);
		return SLURM_ERROR;
	}

	FREE_NULL_BITMAP(job_ptr->details->exc_node_bitmap);
	if ((job_ptr->details->exc_nodes) &&
	    (node_name2bitmap(job_ptr->details->exc_nodes, true,
			      &job_ptr->details->exc_node_bitmap))) {
		error("Invalid exc_nodes (%s) for job_id %u",
	    	      job_ptr->details->exc_nodes, job_ptr->job_id);
		return SLURM_ERROR;
	}

	return SLURM_SUCCESS;
}

static void _reset_step_bitmaps(struct job_record *job_ptr)
{
	ListIterator step_iterator;
	struct step_record *step_ptr;

	step_iterator = list_iterator_create (job_ptr->step_list);
	while ((step_ptr = (struct step_record *) list_next (step_iterator))) {
		if (step_ptr->state < JOB_RUNNING)
			continue;
		FREE_NULL_BITMAP(step_ptr->step_node_bitmap);
		if (step_ptr->step_layout &&
		    step_ptr->step_layout->node_list &&
		    (node_name2bitmap(step_ptr->step_layout->node_list, false,
				      &step_ptr->step_node_bitmap))) {
			error("Invalid step_node_list (%s) for step_id %u.%u",
	   	 	      step_ptr->step_layout->node_list,
			      job_ptr->job_id, step_ptr->step_id);
			delete_step_record (job_ptr, step_ptr->step_id);
		}
		if ((step_ptr->step_node_bitmap == NULL) &&
		    (step_ptr->batch_step == 0)) {
			error("Missing node_list for step_id %u.%u",
			      job_ptr->job_id, step_ptr->step_id);
			delete_step_record (job_ptr, step_ptr->step_id);
		}
	}

	list_iterator_destroy (step_iterator);
	return;
}

/* update first assigned job id as needed on reconfigure
 * NOTE: READ lock_slurmctld config before entry */
void reset_first_job_id(void)
{
	job_id_sequence = MAX(job_id_sequence, slurmctld_conf.first_job_id);
}

/*
 * get_next_job_id - return the job_id to be used by default for
 *	the next job
 */
extern uint32_t get_next_job_id(void)
{
	uint32_t next_id;

	job_id_sequence = MAX(job_id_sequence, slurmctld_conf.first_job_id);
	next_id = job_id_sequence + 1;
	if (next_id >= slurmctld_conf.max_job_id)
		next_id = slurmctld_conf.first_job_id;
	return next_id;
}

/*
 * _set_job_id - set a default job_id, insure that it is unique
 * IN job_ptr - pointer to the job_record
 */
static int _set_job_id(struct job_record *job_ptr)
{
	int i;
	uint32_t new_id, max_jobs;

	xassert(job_ptr);
	xassert (job_ptr->magic == JOB_MAGIC);

	job_id_sequence = MAX(job_id_sequence, slurmctld_conf.first_job_id);
	max_jobs = slurmctld_conf.max_job_id - slurmctld_conf.first_job_id;

	/* Insure no conflict in job id if we roll over 32 bits */
	for (i = 0; i < max_jobs; i++) {
		if (++job_id_sequence >= slurmctld_conf.max_job_id)
			job_id_sequence = slurmctld_conf.first_job_id;
		new_id = job_id_sequence;
		if (find_job_record(new_id))
			continue;
		if (_dup_job_file_test(new_id))
			continue;
		job_ptr->job_id = new_id;
		return SLURM_SUCCESS;
	}
	error("We have exhausted our supply of valid job id values. "
	      "FirstJobId=%u MaxJobId=%u", slurmctld_conf.first_job_id,
	      slurmctld_conf.max_job_id);
	job_ptr->job_id = NO_VAL;
	return EAGAIN;
}


/*
 * set_job_prio - set a default job priority
 * IN job_ptr - pointer to the job_record
 */
extern void set_job_prio(struct job_record *job_ptr)
{
	uint32_t relative_prio;

	xassert(job_ptr);
	xassert (job_ptr->magic == JOB_MAGIC);

	if (IS_JOB_FINISHED(job_ptr))
		return;
	job_ptr->priority = slurm_sched_g_initial_priority(lowest_prio,
							   job_ptr);
	if ((job_ptr->priority == 0) || (job_ptr->direct_set_prio))
		return;

	relative_prio = job_ptr->priority;
	if (job_ptr->details && (job_ptr->details->nice != NICE_OFFSET)) {
		int offset = job_ptr->details->nice;
		offset -= NICE_OFFSET;
		relative_prio += offset;
	}
	lowest_prio = MIN(relative_prio, lowest_prio);
}

/* After recovering job state, if using priority/basic then we increment the
 * priorities of all jobs to avoid decrementing the base down to zero */
extern void sync_job_priorities(void)
{
	ListIterator job_iterator;
	struct job_record *job_ptr;
	uint32_t prio_boost = 0;

	if ((highest_prio != 0) && (highest_prio < TOP_PRIORITY))
		prio_boost = TOP_PRIORITY - highest_prio;
	if (strcmp(slurmctld_conf.priority_type, "priority/basic") ||
	    (prio_boost < 1000000))
		return;

	job_iterator = list_iterator_create(job_list);
	while ((job_ptr = (struct job_record *) list_next(job_iterator))) {
		if ((job_ptr->priority) && (job_ptr->direct_set_prio == 0))
			job_ptr->priority += prio_boost;
	}
	list_iterator_destroy(job_iterator);
	lowest_prio += prio_boost;
}

/*
 * _top_priority - determine if any other job has a higher priority than the
 *	specified job
 * IN job_ptr - pointer to selected job
 * RET true if selected job has highest priority
 */
static bool _top_priority(struct job_record *job_ptr)
{
	struct job_details *detail_ptr = job_ptr->details;
	bool top;

#ifdef HAVE_BG
	static uint16_t static_part = (uint16_t)NO_VAL;
	int rc = SLURM_SUCCESS;

	/* On BlueGene with static partitioning, we don't want to delay
	 * jobs based upon priority since jobs of different sizes can
	 * execute on different sets of nodes. While sched/backfill would
	 * eventually start the job if delayed here based upon priority,
	 * that could delay the initiation of a job by a few seconds. */
	if (static_part == (uint16_t)NO_VAL) {
		/* Since this never changes we can just set it once
		   and not look at it again. */
		rc = select_g_get_info_from_plugin(SELECT_STATIC_PART, job_ptr,
						   &static_part);
	}
	if ((rc == SLURM_SUCCESS) && (static_part == 1))
		return true;
#endif

	if (job_ptr->priority == 0)	/* user held */
		top = false;
	else {
		ListIterator job_iterator;
		struct job_record *job_ptr2;

		top = true;	/* assume top priority until found otherwise */
		job_iterator = list_iterator_create(job_list);
		while ((job_ptr2 = (struct job_record *)
					list_next(job_iterator))) {
			if (job_ptr2 == job_ptr)
				continue;
			if (!IS_JOB_PENDING(job_ptr2))
				continue;
			if (IS_JOB_COMPLETING(job_ptr2)) {
				/* Job is hung in pending & completing state,
				 * indicative of job requeue */
				continue;
			}
			if (!acct_policy_job_runnable_state(job_ptr2) ||
			    !misc_policy_job_runnable_state(job_ptr2) ||
			    !part_policy_job_runnable_state(job_ptr2) ||
			    !job_independent(job_ptr2, 0))
				continue;
			if ((job_ptr2->resv_name && (!job_ptr->resv_name)) ||
			    ((!job_ptr2->resv_name) && job_ptr->resv_name))
				continue;	/* different reservation */
			if (job_ptr2->resv_name && job_ptr->resv_name &&
			    (!strcmp(job_ptr2->resv_name,
				     job_ptr->resv_name))) {
				/* same reservation */
				if (job_ptr2->priority <= job_ptr->priority)
					continue;
				top = false;
				break;
			}
			if (job_ptr2->part_ptr == job_ptr->part_ptr) {
				/* same partition */
				if (job_ptr2->priority <= job_ptr->priority)
					continue;
				top = false;
				break;
			}
			if (bit_overlap(job_ptr->part_ptr->node_bitmap,
					job_ptr2->part_ptr->node_bitmap) == 0)
				continue;   /* no node overlap in partitions */
			if ((job_ptr2->part_ptr->priority >
			     job_ptr ->part_ptr->priority) ||
			    ((job_ptr2->part_ptr->priority ==
			      job_ptr ->part_ptr->priority) &&
			     (job_ptr2->priority >  job_ptr->priority))) {
				top = false;
				break;
			}
		}
		list_iterator_destroy(job_iterator);
	}

	if ((!top) && detail_ptr) {	/* not top prio */
		if (job_ptr->priority == 0) {		/* user/admin hold */
			if (job_ptr->state_reason != FAIL_BAD_CONSTRAINTS
			    && (job_ptr->state_reason != WAIT_HELD)
			    && (job_ptr->state_reason != WAIT_HELD_USER)) {
				job_ptr->state_reason = WAIT_HELD;
				xfree(job_ptr->state_desc);
			}
		} else if (job_ptr->state_reason == WAIT_NO_REASON) {
			job_ptr->state_reason = WAIT_PRIORITY;
			xfree(job_ptr->state_desc);
		}
	}
	return top;
}

static void _merge_job_licenses(struct job_record *shrink_job_ptr,
				struct job_record *expand_job_ptr)
{
	xassert(shrink_job_ptr);
	xassert(expand_job_ptr);

	if (!shrink_job_ptr->licenses)		/* No licenses to add */
		return;

	if (!expand_job_ptr->licenses) {	/* Just transfer licenses */
		expand_job_ptr->licenses = shrink_job_ptr->licenses;
		shrink_job_ptr->licenses = NULL;
		FREE_NULL_LIST(expand_job_ptr->license_list);
		expand_job_ptr->license_list = shrink_job_ptr->license_list;
		shrink_job_ptr->license_list = NULL;
		return;
	}

	/* Merge the license information into expanding job */
	xstrcat(expand_job_ptr->licenses, ",");
	xstrcat(expand_job_ptr->licenses, shrink_job_ptr->licenses);
	xfree(shrink_job_ptr->licenses);
	FREE_NULL_LIST(expand_job_ptr->license_list);
	FREE_NULL_LIST(shrink_job_ptr->license_list);
	license_job_merge(expand_job_ptr);
	return;
}

static int _update_job(struct job_record *job_ptr, job_desc_msg_t * job_specs,
		       uid_t uid)
{
	int error_code = SLURM_SUCCESS;
	enum job_state_reason fail_reason;
	bool authorized = false, admin = false;
	uint32_t save_min_nodes = 0, save_max_nodes = 0;
	uint32_t save_min_cpus = 0, save_max_cpus = 0;
	struct job_details *detail_ptr;
	struct part_record *tmp_part_ptr;
	bitstr_t *exc_bitmap = NULL, *req_bitmap = NULL;
	time_t now = time(NULL);
	multi_core_data_t *mc_ptr = NULL;
	bool update_accounting = false;
	acct_policy_limit_set_t acct_policy_limit_set;

#ifdef HAVE_BG
	uint16_t conn_type[SYSTEM_DIMENSIONS] = {(uint16_t) NO_VAL};
	uint16_t reboot = (uint16_t) NO_VAL;
	uint16_t rotate = (uint16_t) NO_VAL;
	uint16_t geometry[SYSTEM_DIMENSIONS] = {(uint16_t) NO_VAL};
	char *image = NULL;
	static uint32_t cpus_per_mp = 0;
	static uint16_t cpus_per_node = 0;

	if (!cpus_per_mp)
		select_g_alter_node_cnt(SELECT_GET_MP_CPU_CNT, &cpus_per_mp);
	if (!cpus_per_node)
		select_g_alter_node_cnt(SELECT_GET_NODE_CPU_CNT,
					&cpus_per_node);
#endif
	memset(&acct_policy_limit_set, 0, sizeof(acct_policy_limit_set_t));

	error_code = job_submit_plugin_modify(job_specs, job_ptr,
					      (uint32_t) uid);
	if (error_code != SLURM_SUCCESS)
		return error_code;

	admin = validate_operator(uid);
	authorized = admin || assoc_mgr_is_user_acct_coord(
		acct_db_conn, uid, job_ptr->account);
	if ((job_ptr->user_id != uid) && !authorized) {
		error("Security violation, JOB_UPDATE RPC from uid %d",
		      uid);
		return ESLURM_USER_ID_MISSING;
	}

	if (!wiki_sched_test) {
		char *sched_type = slurm_get_sched_type();
		if (strcmp(sched_type, "sched/wiki") == 0)
			wiki_sched  = true;
		if (strcmp(sched_type, "sched/wiki2") == 0) {
			wiki_sched  = true;
			wiki2_sched = true;
		}
		xfree(sched_type);
		wiki_sched_test = true;
	}
	detail_ptr = job_ptr->details;
	if (detail_ptr)
		mc_ptr = detail_ptr->mc_ptr;
	last_job_update = now;

	if (job_specs->account
	    && !xstrcmp(job_specs->account, job_ptr->account)) {
		debug("sched: update_job: new account identical to "
		      "old account %u", job_ptr->job_id);
		xfree(job_specs->account);
	}

	if (job_specs->account) {
		if (!IS_JOB_PENDING(job_ptr))
			error_code = ESLURM_JOB_NOT_PENDING;
		else {
			int rc = update_job_account("update_job", job_ptr,
						    job_specs->account);
			if (rc != SLURM_SUCCESS)
				error_code = rc;
			else
				update_accounting = true;
		}
	}
	if (error_code != SLURM_SUCCESS)
		goto fini;

	if (job_specs->exc_nodes) {
		if ((!IS_JOB_PENDING(job_ptr)) || (detail_ptr == NULL))
			error_code = ESLURM_JOB_NOT_PENDING;
		else if (job_specs->exc_nodes[0] == '\0') {
			xfree(detail_ptr->exc_nodes);
			FREE_NULL_BITMAP(detail_ptr->exc_node_bitmap);
		} else {
			if (node_name2bitmap(job_specs->exc_nodes, false,
					     &exc_bitmap)) {
				error("sched: update_job: Invalid node list "
				      "for update of job %u: %s",
				      job_ptr->job_id, job_specs->exc_nodes);
				FREE_NULL_BITMAP(exc_bitmap);
				error_code = ESLURM_INVALID_NODE_NAME;
			}
			if (exc_bitmap) {
				xfree(detail_ptr->exc_nodes);
				detail_ptr->exc_nodes =
					job_specs->exc_nodes;
				FREE_NULL_BITMAP(detail_ptr->exc_node_bitmap);
				detail_ptr->exc_node_bitmap = exc_bitmap;
				info("sched: update_job: setting exc_nodes to "
				     "%s for job_id %u", job_specs->exc_nodes,
				     job_ptr->job_id);
				job_specs->exc_nodes = NULL;
			}
		}
	}
	if (error_code != SLURM_SUCCESS)
		goto fini;

#ifndef HAVE_BG
	if (job_specs->req_nodes &&
	    (IS_JOB_RUNNING(job_ptr) || IS_JOB_SUSPENDED(job_ptr))) {
		/* Use req_nodes to change the nodes associated with a running
		 * for lack of other field in the job request to use */
		if ((job_specs->req_nodes[0] == '\0') ||
		    node_name2bitmap(job_specs->req_nodes,false, &req_bitmap) ||
		    !bit_super_set(req_bitmap, job_ptr->node_bitmap) ||
		    job_ptr->details->expanding_jobid) {
			info("sched: Invalid node list (%s) for job %u update",
			     job_specs->req_nodes, job_ptr->job_id);
			error_code = ESLURM_INVALID_NODE_NAME;
			goto fini;
		} else if (req_bitmap) {
			int i, i_first, i_last;
			struct node_record *node_ptr;
			info("sched: update_job: setting nodes to %s for "
			     "job_id %u",
			     job_specs->req_nodes, job_ptr->job_id);
			job_pre_resize_acctg(job_ptr);
			i_first = bit_ffs(job_ptr->node_bitmap);
			i_last  = bit_fls(job_ptr->node_bitmap);
			for (i=i_first; i<=i_last; i++) {
				if (bit_test(req_bitmap, i) ||
				    !bit_test(job_ptr->node_bitmap, i))
					continue;
				node_ptr = node_record_table_ptr + i;
				kill_step_on_node(job_ptr, node_ptr, false);
				excise_node_from_job(job_ptr, node_ptr);
			}
			job_post_resize_acctg(job_ptr);
			/* Since job_post_resize_acctg will restart
			 * things, don't do it again. */
			update_accounting = false;
		} else {
			update_accounting = true;
		}
		FREE_NULL_BITMAP(req_bitmap);
		xfree(job_specs->req_nodes);
	}
#endif

	if (job_specs->req_nodes) {
		if ((!IS_JOB_PENDING(job_ptr)) || (detail_ptr == NULL))
			error_code = ESLURM_JOB_NOT_PENDING;
		else if (job_specs->req_nodes[0] == '\0') {
			xfree(detail_ptr->req_nodes);
			FREE_NULL_BITMAP(detail_ptr->req_node_bitmap);
			xfree(detail_ptr->req_node_layout);
		} else {
			if (node_name2bitmap(job_specs->req_nodes, false,
					     &req_bitmap)) {
				info("sched: Invalid node list for "
				     "job_update: %s", job_specs->req_nodes);
				FREE_NULL_BITMAP(req_bitmap);
				error_code = ESLURM_INVALID_NODE_NAME;
			}
			if (req_bitmap) {
				xfree(detail_ptr->req_nodes);
				detail_ptr->req_nodes =
					job_specs->req_nodes;
				FREE_NULL_BITMAP(detail_ptr->req_node_bitmap);
				xfree(detail_ptr->req_node_layout);
				detail_ptr->req_node_bitmap = req_bitmap;
				info("sched: update_job: setting req_nodes to "
				     "%s for job_id %u", job_specs->req_nodes,
				     job_ptr->job_id);
				job_specs->req_nodes = NULL;
			}
		}
	}
	if (error_code != SLURM_SUCCESS)
		goto fini;

	if (job_specs->min_nodes == INFINITE) {
		/* Used by scontrol just to get current configuration info */
		job_specs->min_nodes = NO_VAL;
	}
#if defined(HAVE_BG) || defined(HAVE_ALPS_CRAY)
	if ((job_specs->min_nodes != NO_VAL) &&
	    (IS_JOB_RUNNING(job_ptr) || IS_JOB_SUSPENDED(job_ptr))) {
#else
	if ((job_specs->min_nodes != NO_VAL) &&
	    (job_specs->min_nodes > job_ptr->node_cnt) &&
	    !select_g_job_expand_allow() &&
	    (IS_JOB_RUNNING(job_ptr) || IS_JOB_SUSPENDED(job_ptr))) {
#endif
		info("Change of size for job %u not supported",
		     job_ptr->job_id);
		error_code = ESLURM_NOT_SUPPORTED;
		goto fini;
	}

	if (job_specs->req_switch != NO_VAL) {
		job_ptr->req_switch = job_specs->req_switch;
		info("Change of switches to %u job %u",
		     job_specs->req_switch, job_ptr->job_id);
	}
	if (job_specs->wait4switch != NO_VAL) {
		job_ptr->wait4switch = _max_switch_wait(job_specs->wait4switch);
		info("Change of switch wait to %u secs job %u",
		     job_ptr->wait4switch, job_ptr->job_id);
	}

	if (job_specs->partition
	    && !xstrcmp(job_specs->partition, job_ptr->partition)) {
		debug("sched: update_job: new partition identical to "
		      "old partition %u", job_ptr->job_id);
		xfree(job_specs->partition);
	}

	if (job_specs->partition) {
		List part_ptr_list = NULL;
		bool old_res = false;

		if (!IS_JOB_PENDING(job_ptr)) {
			error_code = ESLURM_JOB_NOT_PENDING;
			goto fini;
		}

		if (job_specs->min_nodes == NO_VAL) {
#ifdef HAVE_BG
			select_g_select_jobinfo_get(
				job_ptr->select_jobinfo,
				SELECT_JOBDATA_NODE_CNT,
				&job_specs->min_nodes);
#else
			job_specs->min_nodes = detail_ptr->min_nodes;
#endif
		}
		if ((job_specs->max_nodes == NO_VAL) &&
		    (detail_ptr->max_nodes != 0)) {
#ifdef HAVE_BG
			select_g_select_jobinfo_get(
				job_ptr->select_jobinfo,
				SELECT_JOBDATA_NODE_CNT,
				&job_specs->max_nodes);
#else
			job_specs->max_nodes = detail_ptr->max_nodes;
#endif
		}

		if ((job_specs->time_min == NO_VAL) &&
		    (job_ptr->time_min != 0))
			job_specs->time_min = job_ptr->time_min;
		if (job_specs->time_limit == NO_VAL)
			job_specs->time_limit = job_ptr->time_limit;
		if (!job_specs->reservation
		    || job_specs->reservation[0] == '\0') {
			/* just incase the reservation is '\0' */
			xfree(job_specs->reservation);
			job_specs->reservation = job_ptr->resv_name;
			old_res = true;
		}

		error_code = _get_job_parts(job_specs,
					    &tmp_part_ptr, &part_ptr_list);

		if (error_code != SLURM_SUCCESS)
			;
		else if ((tmp_part_ptr->state_up & PARTITION_SUBMIT) == 0)
			error_code = ESLURM_PARTITION_NOT_AVAIL;
		else {
			slurmdb_association_rec_t assoc_rec;
			memset(&assoc_rec, 0,
			       sizeof(slurmdb_association_rec_t));
			assoc_rec.acct      = job_ptr->account;
			assoc_rec.partition = tmp_part_ptr->name;
			assoc_rec.uid       = job_ptr->user_id;
			if (assoc_mgr_fill_in_assoc(
				    acct_db_conn, &assoc_rec,
				    accounting_enforce,
				    (slurmdb_association_rec_t **)
				    &job_ptr->assoc_ptr)) {
				info("job_update: invalid account %s "
				     "for job %u",
				     job_specs->account, job_ptr->job_id);
				error_code = ESLURM_INVALID_ACCOUNT;
				/* Let update proceed. Note there is an invalid
				 * association ID for accounting purposes */
			} else
				job_ptr->assoc_id = assoc_rec.id;

			error_code = _valid_job_part(
				job_specs, uid,
				job_ptr->details->req_node_bitmap,
				&tmp_part_ptr, part_ptr_list,
				job_ptr->assoc_ptr, job_ptr->qos_ptr);

			xfree(job_ptr->partition);
			job_ptr->partition = xstrdup(job_specs->partition);
			job_ptr->part_ptr = tmp_part_ptr;
			xfree(job_ptr->priority_array);	/* Rebuilt in plugin */
			FREE_NULL_LIST(job_ptr->part_ptr_list);
			job_ptr->part_ptr_list = part_ptr_list;
			part_ptr_list = NULL;	/* nothing to free */
			info("update_job: setting partition to %s for "
			     "job_id %u", job_specs->partition,
			     job_ptr->job_id);
			update_accounting = true;
		}
		FREE_NULL_LIST(part_ptr_list);	/* error clean-up */

		if (old_res)
			job_specs->reservation = NULL;

		if (error_code != SLURM_SUCCESS)
			goto fini;
	}

	/* Always do this last just in case the assoc_ptr changed */
	if (job_specs->comment && wiki_sched && !validate_slurm_user(uid)) {
		/* User must use Moab command to change job comment */
		error("Attempt to change comment for job %u",
		      job_ptr->job_id);
		error_code = ESLURM_ACCESS_DENIED;
	} else if (job_specs->comment) {
		xfree(job_ptr->comment);
		job_ptr->comment = job_specs->comment;
		job_specs->comment = NULL;	/* Nothing left to free */
		info("update_job: setting comment to %s for job_id %u",
		     job_ptr->comment, job_ptr->job_id);

		if (wiki_sched && strstr(job_ptr->comment, "QOS:")) {
			if (!IS_JOB_PENDING(job_ptr))
				error_code = ESLURM_JOB_NOT_PENDING;
			else {
				slurmdb_qos_rec_t qos_rec;
				slurmdb_qos_rec_t *new_qos_ptr;
				char *resv_name;
				if (job_specs->reservation
				    && job_specs->reservation[0] != '\0')
					resv_name = job_specs->reservation;
				else
					resv_name = job_ptr->resv_name;

				memset(&qos_rec, 0, sizeof(slurmdb_qos_rec_t));
				if (strstr(job_ptr->comment,
					   "FLAGS:PREEMPTOR"))
					qos_rec.name = "expedite";
				else if (strstr(job_ptr->comment,
						"FLAGS:PREEMPTEE"))
					qos_rec.name = "standby";

				new_qos_ptr = _determine_and_validate_qos(
					resv_name, job_ptr->assoc_ptr,
					authorized, &qos_rec, &error_code);
				if (error_code == SLURM_SUCCESS) {
					info("update_job: setting qos to %s "
					     "for job_id %u",
					     job_specs->qos, job_ptr->job_id);
					if (job_ptr->qos_id != qos_rec.id) {
						job_ptr->qos_id = qos_rec.id;
						job_ptr->qos_ptr = new_qos_ptr;
						if (authorized)
							job_ptr->limit_set_qos =
								ADMIN_SET_LIMIT;
						else
							job_ptr->limit_set_qos
								= 0;
						update_accounting = true;
					} else
						debug("sched: update_job: "
						      "new qos identical to "
						      "old qos %u",
						      job_ptr->job_id);
				}
			}
		}
	}

	if (error_code != SLURM_SUCCESS)
		goto fini;

	if (job_specs->qos) {

		if (!authorized && !IS_JOB_PENDING(job_ptr))
			error_code = ESLURM_JOB_NOT_PENDING;
		else {
			slurmdb_qos_rec_t qos_rec;
			slurmdb_qos_rec_t *new_qos_ptr;
			char *resv_name;

			if (job_specs->reservation
			    && job_specs->reservation[0] != '\0')
				resv_name = job_specs->reservation;
			else
				resv_name = job_ptr->resv_name;

			memset(&qos_rec, 0, sizeof(slurmdb_qos_rec_t));
			qos_rec.name = job_specs->qos;

			new_qos_ptr = _determine_and_validate_qos(
				resv_name, job_ptr->assoc_ptr,
				authorized, &qos_rec, &error_code);
			if (error_code == SLURM_SUCCESS) {
				info("update_job: setting qos to %s "
				     "for job_id %u",
				     job_specs->qos, job_ptr->job_id);
				if (job_ptr->qos_id != qos_rec.id) {
					job_ptr->qos_id = qos_rec.id;
					job_ptr->qos_ptr = new_qos_ptr;
					if (authorized)
						job_ptr->limit_set_qos =
							ADMIN_SET_LIMIT;
					else
						job_ptr->limit_set_qos = 0;
					update_accounting = true;
				} else
					debug("sched: update_job: new qos "
					      "identical to old qos %u",
					      job_ptr->job_id);
			}
		}
	}
	if (error_code != SLURM_SUCCESS)
		goto fini;

	if (!authorized && (accounting_enforce & ACCOUNTING_ENFORCE_LIMITS)) {
		if (!acct_policy_validate(job_specs, job_ptr->part_ptr,
					  job_ptr->assoc_ptr, job_ptr->qos_ptr,
					  NULL, &acct_policy_limit_set, 1)) {
			info("update_job: exceeded association's cpu, node, "
			     "memory or time limit for user %u",
			     job_specs->user_id);
			error_code = ESLURM_ACCOUNTING_POLICY;
			goto fini;
		}

		/* Perhaps the limit was removed, so we will remove it
		   since it was imposed previously.
		*/
		if (!acct_policy_limit_set.max_cpus
		    && (job_ptr->limit_set_max_cpus == 1))
			job_ptr->details->max_cpus = NO_VAL;

		if (!acct_policy_limit_set.max_nodes
		    && (job_ptr->limit_set_max_nodes == 1))
			job_ptr->details->max_nodes = NO_VAL;

		if (!acct_policy_limit_set.time
		    && (job_ptr->limit_set_time == 1))
			job_ptr->time_limit = NO_VAL;

		if (job_ptr->limit_set_max_cpus != ADMIN_SET_LIMIT)
			job_ptr->limit_set_max_cpus =
				acct_policy_limit_set.max_cpus;
		if (job_ptr->limit_set_max_nodes != ADMIN_SET_LIMIT)
			job_ptr->limit_set_max_nodes =
				acct_policy_limit_set.max_nodes;
		if (job_ptr->limit_set_time != ADMIN_SET_LIMIT)
			job_ptr->limit_set_time = acct_policy_limit_set.time;
	} else if (authorized) {
		acct_policy_limit_set.max_cpus = ADMIN_SET_LIMIT;
		acct_policy_limit_set.max_nodes = ADMIN_SET_LIMIT;
		acct_policy_limit_set.min_cpus = ADMIN_SET_LIMIT;
		acct_policy_limit_set.min_nodes = ADMIN_SET_LIMIT;
		acct_policy_limit_set.pn_min_memory = ADMIN_SET_LIMIT;
		acct_policy_limit_set.time = ADMIN_SET_LIMIT;
		acct_policy_limit_set.qos = ADMIN_SET_LIMIT;
	}


	/* This needs to be done after the association acct policy check since
	 * it looks at unaltered nodes for bluegene systems
	 */
	debug3("update before alteration asking for nodes %u-%u cpus %u-%u",
	       job_specs->min_nodes, job_specs->max_nodes,
	       job_specs->min_cpus, job_specs->max_cpus);
	if (select_g_alter_node_cnt(SELECT_SET_NODE_CNT, job_specs)
	    != SLURM_SUCCESS) {
		error_code = ESLURM_INVALID_NODE_COUNT;
		goto fini;
	}
	debug3("update after alteration asking for nodes %u-%u cpus %u-%u",
	       job_specs->min_nodes, job_specs->max_nodes,
	       job_specs->min_cpus, job_specs->max_cpus);

	/* Reset min and max cpu counts as needed, insure consistency */
	if (job_specs->min_cpus != NO_VAL) {
		if ((!IS_JOB_PENDING(job_ptr)) || (detail_ptr == NULL))
			error_code = ESLURM_JOB_NOT_PENDING;
		else if (job_specs->min_cpus < 1)
			error_code = ESLURM_INVALID_CPU_COUNT;
		else {
			save_min_cpus = detail_ptr->min_cpus;
			detail_ptr->min_cpus = job_specs->min_cpus;
		}
	}
	if (job_specs->max_cpus != NO_VAL) {
		if ((!IS_JOB_PENDING(job_ptr)) || (detail_ptr == NULL))
			error_code = ESLURM_JOB_NOT_PENDING;
		else {
			save_max_cpus = detail_ptr->max_cpus;
			detail_ptr->max_cpus = job_specs->max_cpus;
		}
	}
	if ((save_min_cpus || save_max_cpus) && detail_ptr->max_cpus &&
	    (detail_ptr->max_cpus < detail_ptr->min_cpus)) {
		error_code = ESLURM_INVALID_CPU_COUNT;
		if (save_min_cpus) {
			detail_ptr->min_cpus = save_min_cpus;
			save_min_cpus = 0;
		}
		if (save_max_cpus) {
			detail_ptr->max_cpus = save_max_cpus;
			save_max_cpus = 0;
		}
	}
	if (error_code != SLURM_SUCCESS)
		goto fini;

	if (save_min_cpus && (detail_ptr->min_cpus != save_min_cpus)) {
#ifdef HAVE_BG
		uint32_t node_cnt = detail_ptr->min_cpus;
		if (cpus_per_node)
			node_cnt /= cpus_per_node;
		/* Ensure that accounting is set up correctly */
		select_g_select_jobinfo_set(job_ptr->select_jobinfo,
					    SELECT_JOBDATA_NODE_CNT,
					    &node_cnt);
		/* Reset geo since changing this makes any geo
		 * potentially invalid */
		select_g_select_jobinfo_set(job_ptr->select_jobinfo,
					    SELECT_JOBDATA_GEOMETRY,
					    geometry);
#endif
		info("update_job: setting min_cpus from "
		     "%u to %u for job_id %u",
		     save_min_cpus, detail_ptr->min_cpus, job_ptr->job_id);
		job_ptr->limit_set_min_cpus = acct_policy_limit_set.min_cpus;
		update_accounting = true;
	}
	if (save_max_cpus && (detail_ptr->max_cpus != save_max_cpus)) {
		info("update_job: setting max_cpus from "
		     "%u to %u for job_id %u",
		     save_max_cpus, detail_ptr->max_cpus, job_ptr->job_id);
		/* Always use the acct_policy_limit_set.* since if set by a
		 * super user it be set correctly */
		job_ptr->limit_set_max_cpus = acct_policy_limit_set.max_cpus;
		update_accounting = true;
	}

	if ((job_specs->pn_min_cpus != (uint16_t) NO_VAL) &&
	    (job_specs->pn_min_cpus != 0)) {
		if ((!IS_JOB_PENDING(job_ptr)) || (detail_ptr == NULL))
			error_code = ESLURM_JOB_NOT_PENDING;
		else if (authorized
			 || (detail_ptr->pn_min_cpus
			     > job_specs->pn_min_cpus)) {
			detail_ptr->pn_min_cpus = job_specs->pn_min_cpus;
			info("update_job: setting pn_min_cpus to %u for "
			     "job_id %u", job_specs->pn_min_cpus,
			     job_ptr->job_id);
		} else {
			error("Attempt to increase pn_min_cpus for job %u",
			      job_ptr->job_id);
			error_code = ESLURM_ACCESS_DENIED;
		}
	}
	if (error_code != SLURM_SUCCESS)
		goto fini;

	if (job_specs->num_tasks != NO_VAL) {
		if (!IS_JOB_PENDING(job_ptr))
			error_code = ESLURM_JOB_NOT_PENDING;
		else if (job_specs->num_tasks < 1)
			error_code = ESLURM_BAD_TASK_COUNT;
		else {
#ifdef HAVE_BG
			uint32_t node_cnt = job_specs->num_tasks;
			if (cpus_per_node)
				node_cnt /= cpus_per_node;
			/* This is only set up so accounting is set up
			   correctly */
			select_g_select_jobinfo_set(job_ptr->select_jobinfo,
						    SELECT_JOBDATA_NODE_CNT,
						    &node_cnt);
#endif
			detail_ptr->num_tasks = job_specs->num_tasks;
			info("update_job: setting num_tasks to %u for "
			     "job_id %u", job_specs->num_tasks,
			     job_ptr->job_id);
			if (detail_ptr->cpus_per_task) {
				uint32_t new_cpus = detail_ptr->num_tasks
					/ detail_ptr->cpus_per_task;
				if ((new_cpus < detail_ptr->min_cpus) ||
				    (!detail_ptr->overcommit &&
				     (new_cpus > detail_ptr->min_cpus))) {
					detail_ptr->min_cpus = new_cpus;
					detail_ptr->max_cpus = new_cpus;
					info("update_job: setting "
					     "min_cpus to %u for "
					     "job_id %u", detail_ptr->min_cpus,
					     job_ptr->job_id);
					/* Always use the
					 * acct_policy_limit_set.*
					 * since if set by a
					 * super user it be set correctly */
					job_ptr->limit_set_min_cpus =
						acct_policy_limit_set.min_cpus;
					job_ptr->limit_set_max_cpus =
						acct_policy_limit_set.max_cpus;
				}
			}
		}
	}
	if (error_code != SLURM_SUCCESS)
		goto fini;

	/* Reset min and max node counts as needed, insure consistency */
	if (job_specs->min_nodes != NO_VAL) {
		if (IS_JOB_RUNNING(job_ptr) || IS_JOB_SUSPENDED(job_ptr))
			;	/* shrink running job, processed later */
		else if ((!IS_JOB_PENDING(job_ptr)) || (detail_ptr == NULL))
			error_code = ESLURM_JOB_NOT_PENDING;
		else if (job_specs->min_nodes < 1) {
			info("update_job: min_nodes < 1 for job %u",
			     job_ptr->job_id);
			error_code = ESLURM_INVALID_NODE_COUNT;
		} else {
			/* Resize of pending job */
			save_min_nodes = detail_ptr->min_nodes;
			detail_ptr->min_nodes = job_specs->min_nodes;
		}
	}
	if (job_specs->max_nodes != NO_VAL) {
		if ((!IS_JOB_PENDING(job_ptr)) || (detail_ptr == NULL))
			error_code = ESLURM_JOB_NOT_PENDING;
		else {
			save_max_nodes = detail_ptr->max_nodes;
			detail_ptr->max_nodes = job_specs->max_nodes;
		}
	}
	if ((save_min_nodes || save_max_nodes) && detail_ptr->max_nodes &&
	    (detail_ptr->max_nodes < detail_ptr->min_nodes)) {
		info("update_job: max_nodes < min_nodes (%u < %u) for job %u",
		     detail_ptr->max_nodes, detail_ptr->min_nodes,
		     job_ptr->job_id);
		error_code = ESLURM_INVALID_NODE_COUNT;
		if (save_min_nodes) {
			detail_ptr->min_nodes = save_min_nodes;
			save_min_nodes = 0;
		}
		if (save_max_nodes) {
			detail_ptr->max_nodes = save_max_nodes;
			save_max_nodes = 0;
		}
	}
	if (error_code != SLURM_SUCCESS)
		goto fini;

	if (save_min_nodes && (save_min_nodes!= detail_ptr->min_nodes)) {
		info("update_job: setting min_nodes from "
		     "%u to %u for job_id %u",
		     save_min_nodes, detail_ptr->min_nodes, job_ptr->job_id);
		job_ptr->limit_set_min_nodes = acct_policy_limit_set.min_nodes;
		update_accounting = true;
	}
	if (save_max_nodes && (save_max_nodes != detail_ptr->max_nodes)) {
		info("update_job: setting max_nodes from "
		     "%u to %u for job_id %u",
		     save_max_nodes, detail_ptr->max_nodes, job_ptr->job_id);
		/* Always use the acct_policy_limit_set.* since if set by a
		 * super user it be set correctly */
		job_ptr->limit_set_max_nodes = acct_policy_limit_set.max_nodes;
		update_accounting = true;
	}

	if (job_specs->time_limit != NO_VAL) {
		if (IS_JOB_FINISHED(job_ptr) || job_ptr->preempt_time)
			error_code = ESLURM_JOB_FINISHED;
		else if (job_ptr->time_limit == job_specs->time_limit) {
			debug("sched: update_job: new time limit identical to "
			      "old time limit %u", job_ptr->job_id);
		} else if (authorized ||
			   (job_ptr->time_limit > job_specs->time_limit)) {
			time_t old_time =  job_ptr->time_limit;
			if (old_time == INFINITE)	/* one year in mins */
				old_time = (365 * 24 * 60);
			acct_policy_alter_job(job_ptr, job_specs->time_limit);
			job_ptr->time_limit = job_specs->time_limit;
			if (IS_JOB_RUNNING(job_ptr) ||
			    IS_JOB_SUSPENDED(job_ptr)) {
				if (job_ptr->preempt_time) {
					;	/* Preemption in progress */
				} else if (job_ptr->time_limit == INFINITE) {
					/* Set end time in one year */
					job_ptr->end_time = now +
						(365 * 24 * 60 * 60);
				} else {
					/* Update end_time based upon change
					 * to preserve suspend time info */
					job_ptr->end_time = job_ptr->end_time +
						((job_ptr->time_limit -
						  old_time) * 60);
				}
				if (job_ptr->end_time < now)
					job_ptr->end_time = now;
				if (IS_JOB_RUNNING(job_ptr) &&
				    (list_is_empty(job_ptr->step_list) == 0)) {
					_xmit_new_end_time(job_ptr);
				}
			}
			info("sched: update_job: setting time_limit to %u for "
			     "job_id %u", job_specs->time_limit,
			     job_ptr->job_id);
			/* Always use the acct_policy_limit_set.*
			 * since if set by a super user it be set correctly */
			job_ptr->limit_set_time = acct_policy_limit_set.time;
			update_accounting = true;
		} else if (IS_JOB_PENDING(job_ptr) && job_ptr->part_ptr &&
			   (job_ptr->part_ptr->max_time >=
			    job_specs->time_limit)) {
			job_ptr->time_limit = job_specs->time_limit;
			info("sched: update_job: setting time_limit to %u for "
			     "job_id %u", job_specs->time_limit,
			     job_ptr->job_id);
			/* Always use the acct_policy_limit_set.*
			 * since if set by a super user it be set correctly */
			job_ptr->limit_set_time = acct_policy_limit_set.time;
			update_accounting = true;
		} else {
			info("sched: Attempt to increase time limit for job %u",
			     job_ptr->job_id);
			error_code = ESLURM_ACCESS_DENIED;
		}
	}
	if (error_code != SLURM_SUCCESS)
		goto fini;

	if ((job_specs->time_min != NO_VAL) && IS_JOB_PENDING(job_ptr)) {
		if (job_specs->time_min > job_ptr->time_limit) {
			info("update_job: attempt to set TimeMin > TimeLimit "
			     "(%u > %u)",
			     job_specs->time_min, job_ptr->time_limit);
			error_code = ESLURM_INVALID_TIME_LIMIT;
		} else if (job_ptr->time_min != job_specs->time_min) {
			job_ptr->time_min = job_specs->time_min;
			info("update_job: setting TimeMin to %u for job_id %u",
			     job_specs->time_min, job_ptr->job_id);
		}
	}
	if (error_code != SLURM_SUCCESS)
		goto fini;

	if (job_specs->end_time) {
		if (!IS_JOB_RUNNING(job_ptr) || job_ptr->preempt_time) {
			/* We may want to use this for deadline scheduling
			 * at some point in the future. For now only reset
			 * the time limit of running jobs. */
			error_code = ESLURM_JOB_NOT_RUNNING;
		} else if (job_specs->end_time < now) {
			error_code = ESLURM_INVALID_TIME_VALUE;
		} else if (authorized ||
			   (job_ptr->end_time > job_specs->end_time)) {
			int delta_t  = job_specs->end_time - job_ptr->end_time;
			job_ptr->end_time = job_specs->end_time;
			job_ptr->time_limit += (delta_t+30)/60; /* Sec->min */
			info("sched: update_job: setting time_limit to %u for "
			     "job_id %u", job_ptr->time_limit,
			     job_ptr->job_id);
			/* Always use the acct_policy_limit_set.*
			 * since if set by a super user it be set correctly */
			job_ptr->limit_set_time = acct_policy_limit_set.time;
			update_accounting = true;
		} else {
			info("sched: Attempt to extend end time for job %u",
			     job_ptr->job_id);
			error_code = ESLURM_ACCESS_DENIED;
		}
	}
	if (error_code != SLURM_SUCCESS)
		goto fini;

	if (job_specs->reservation
	    && !xstrcmp(job_specs->reservation, job_ptr->resv_name)) {
		debug("sched: update_job: new reservation identical to "
		      "old reservation %u", job_ptr->job_id);
		xfree(job_specs->reservation);
	}

	/* this needs to be after partition and qos checks */
	if (job_specs->reservation) {
		if (!IS_JOB_PENDING(job_ptr) && !IS_JOB_RUNNING(job_ptr)) {
			error_code = ESLURM_JOB_NOT_PENDING_NOR_RUNNING;
		} else {
			int rc;
			char *save_resv_name = job_ptr->resv_name;
			slurmctld_resv_t *save_resv_ptr = job_ptr->resv_ptr;

			job_ptr->resv_name = job_specs->reservation;
			job_specs->reservation = NULL;	/* Nothing to free */
			rc = validate_job_resv(job_ptr);
			/* Make sure this job isn't using a partition
			   or qos that requires it to be in a
			   reservation.
			*/
			if (rc == SLURM_SUCCESS && !job_ptr->resv_name) {
				struct part_record *part_ptr =
					job_ptr->part_ptr;
				slurmdb_qos_rec_t *qos_ptr =
					(slurmdb_qos_rec_t *)job_ptr->qos_ptr;

				if (part_ptr
				    && part_ptr->flags & PART_FLAG_REQ_RESV)
					rc = ESLURM_ACCESS_DENIED;

				if (qos_ptr
				    && qos_ptr->flags & QOS_FLAG_REQ_RESV)
					rc = ESLURM_INVALID_QOS;
			}

			if (rc == SLURM_SUCCESS) {
				info("sched: update_job: setting reservation "
				     "to %s for job_id %u", job_ptr->resv_name,
				     job_ptr->job_id);
				xfree(save_resv_name);
				update_accounting = true;
			} else {
				/* Restore reservation info */
				job_specs->reservation = job_ptr->resv_name;
				job_ptr->resv_name = save_resv_name;
				job_ptr->resv_ptr = save_resv_ptr;
				error_code = rc;
			}
		}
	}
	if (error_code != SLURM_SUCCESS)
		goto fini;

	if ((job_specs->requeue != (uint16_t) NO_VAL) && detail_ptr) {
		detail_ptr->requeue = MIN(job_specs->requeue, 1);
		info("sched: update_job: setting requeue to %u for job_id %u",
		     job_specs->requeue, job_ptr->job_id);
	}

	if (job_specs->priority != NO_VAL) {
		/* If we are doing time slicing we could update the
		   priority of the job while running to give better
		   position (larger time slices) than competing jobs
		*/
		if (IS_JOB_FINISHED(job_ptr) || (detail_ptr == NULL))
			error_code = ESLURM_JOB_FINISHED;
		else if (job_ptr->priority == job_specs->priority) {
			debug("update_job: setting priority to current value");
			if ((job_ptr->priority == 0) &&
			    (job_ptr->user_id != uid) && authorized) {
				/* Authorized user can change from user hold
				 * to admin hold or admin hold to user hold */
				if (job_specs->alloc_sid == ALLOC_SID_USER_HOLD)
					job_ptr->state_reason = WAIT_HELD_USER;
				else
					job_ptr->state_reason = WAIT_HELD;
			}
		} else if ((job_ptr->priority == 0) &&
			   (job_specs->priority == INFINITE) &&
			   (authorized ||
			    (job_ptr->state_reason == WAIT_HELD_USER))) {
			job_ptr->direct_set_prio = 0;
			set_job_prio(job_ptr);
			info("sched: update_job: releasing hold for job_id %u",
			     job_ptr->job_id);
			job_ptr->state_reason = WAIT_NO_REASON;
			job_ptr->job_state &= ~JOB_SPECIAL_EXIT;
			job_ptr->exit_code = 0;
			xfree(job_ptr->state_desc);
		} else if ((job_ptr->priority == 0) &&
			   (job_specs->priority != INFINITE)) {
			info("ignore priority reset request on held job %u",
			     job_ptr->job_id);
		} else if (authorized ||
			 (job_ptr->priority > job_specs->priority)) {
			if (job_specs->priority != 0)
				job_ptr->details->nice = NICE_OFFSET;
			if (job_specs->priority == INFINITE) {
				job_ptr->direct_set_prio = 0;
				set_job_prio(job_ptr);
			} else {
				job_ptr->direct_set_prio = 1;
				job_ptr->priority = job_specs->priority;
			}
			info("sched: update_job: setting priority to %u for "
			     "job_id %u", job_ptr->priority,
			     job_ptr->job_id);
			update_accounting = true;
			if (job_ptr->priority == 0) {
				if ((job_ptr->user_id == uid) ||
				    (job_specs->alloc_sid ==
				     ALLOC_SID_USER_HOLD)) {
					job_ptr->state_reason = WAIT_HELD_USER;
				} else
					job_ptr->state_reason = WAIT_HELD;
				xfree(job_ptr->state_desc);
			}
		} else if (job_specs->priority == INFINITE
			   && job_ptr->state_reason != WAIT_HELD_USER) {
			/* If the job was already released ignore another
			 * release request.
			 */
			debug("%s: job %d already release ignoring request",
			      __func__, job_ptr->job_id);
		} else {
			error("sched: Attempt to modify priority for job %u",
			      job_ptr->job_id);
			error_code = ESLURM_ACCESS_DENIED;
		}
	}
	if (error_code != SLURM_SUCCESS)
		goto fini;

	if (job_specs->nice != (uint16_t) NO_VAL) {
		if (IS_JOB_FINISHED(job_ptr) || (job_ptr->details == NULL))
			error_code = ESLURM_JOB_FINISHED;
		else if (job_ptr->details &&
			 (job_ptr->details->nice == job_specs->nice))
			debug("sched: update_job: new nice identical to "
			      "old nice %u", job_ptr->job_id);
		else if (authorized || (job_specs->nice >= NICE_OFFSET)) {
			int64_t new_prio = job_ptr->priority;
			new_prio += job_ptr->details->nice;
			new_prio -= job_specs->nice;
			job_ptr->priority = MAX(new_prio, 2);
			job_ptr->details->nice = job_specs->nice;
			info("sched: update_job: setting priority to %u for "
			     "job_id %u", job_ptr->priority,
			     job_ptr->job_id);
			update_accounting = true;
		} else {
			error("sched: Attempt to modify nice for "
			      "job %u", job_ptr->job_id);
			error_code = ESLURM_ACCESS_DENIED;
		}
	}
	if (error_code != SLURM_SUCCESS)
		goto fini;

	if (job_specs->pn_min_memory != NO_VAL) {
		if ((!IS_JOB_PENDING(job_ptr)) || (detail_ptr == NULL))
			error_code = ESLURM_JOB_NOT_PENDING;
		else if (job_specs->pn_min_memory
			 == detail_ptr->pn_min_memory)
			debug("sched: update_job: new memory limit identical "
			      "to old limit for job %u", job_ptr->job_id);
		else if (authorized) {
			char *entity;
			if (job_specs->pn_min_memory & MEM_PER_CPU)
				entity = "cpu";
			else
				entity = "job";

			detail_ptr->pn_min_memory = job_specs->pn_min_memory;
			info("sched: update_job: setting min_memory_%s to %u "
			     "for job_id %u", entity,
			     (job_specs->pn_min_memory & (~MEM_PER_CPU)),
			     job_ptr->job_id);
			/* Always use the acct_policy_limit_set.*
			 * since if set by a super user it be set correctly */
			job_ptr->limit_set_pn_min_memory =
				acct_policy_limit_set.pn_min_memory;
		} else {
			error("sched: Attempt to modify pn_min_memory for "
			      "job %u", job_ptr->job_id);
			error_code = ESLURM_ACCESS_DENIED;
		}
	}
	if (error_code != SLURM_SUCCESS)
		goto fini;

	if (job_specs->pn_min_tmp_disk != NO_VAL) {
		if ((!IS_JOB_PENDING(job_ptr)) || (detail_ptr == NULL))
			error_code = ESLURM_JOB_NOT_PENDING;
		else if (authorized
			 || (detail_ptr->pn_min_tmp_disk
			     > job_specs->pn_min_tmp_disk)) {
			detail_ptr->pn_min_tmp_disk =
				job_specs->pn_min_tmp_disk;
			info("sched: update_job: setting job_min_tmp_disk to "
			     "%u for job_id %u", job_specs->pn_min_tmp_disk,
			     job_ptr->job_id);
		} else {

			error("sched: Attempt to modify pn_min_tmp_disk "
			      "for job %u",
			      job_ptr->job_id);
			error_code = ESLURM_ACCESS_DENIED;
		}
	}
	if (error_code != SLURM_SUCCESS)
		goto fini;

	if (job_specs->sockets_per_node != (uint16_t) NO_VAL) {
		if ((!IS_JOB_PENDING(job_ptr)) || (mc_ptr == NULL)) {
			error_code = ESLURM_JOB_NOT_PENDING;
			goto fini;
		} else {
			mc_ptr->sockets_per_node = job_specs->sockets_per_node;
			info("sched: update_job: setting sockets_per_node to "
			     "%u for job_id %u", job_specs->sockets_per_node,
			     job_ptr->job_id);
		}
	}

	if (job_specs->cores_per_socket != (uint16_t) NO_VAL) {
		if ((!IS_JOB_PENDING(job_ptr)) || (mc_ptr == NULL)) {
			error_code = ESLURM_JOB_NOT_PENDING;
			goto fini;
		} else {
			mc_ptr->cores_per_socket = job_specs->cores_per_socket;
			info("sched: update_job: setting cores_per_socket to "
			     "%u for job_id %u", job_specs->cores_per_socket,
			     job_ptr->job_id);
		}
	}

	if ((job_specs->threads_per_core != (uint16_t) NO_VAL)) {
		if ((!IS_JOB_PENDING(job_ptr)) || (mc_ptr == NULL)) {
			error_code = ESLURM_JOB_NOT_PENDING;
			goto fini;
		} else {
			mc_ptr->threads_per_core = job_specs->threads_per_core;
			info("sched: update_job: setting threads_per_core to "
			     "%u for job_id %u", job_specs->threads_per_core,
			     job_ptr->job_id);
		}
	}

	if (job_specs->shared != (uint16_t) NO_VAL) {
		if ((!IS_JOB_PENDING(job_ptr)) || (detail_ptr == NULL)) {
			error_code = ESLURM_JOB_NOT_PENDING;
		} else if (!authorized) {
			error("sched: Attempt to change sharing for job %u",
			      job_ptr->job_id);
			error_code = ESLURM_ACCESS_DENIED;
		} else {
			if (job_specs->shared) {
				detail_ptr->share_res = 1;
				detail_ptr->whole_node = 0;
			} else {
				detail_ptr->share_res = 0;
			}
			info("sched: update_job: setting shared to %u for "
			     "job_id %u",
			     job_specs->shared, job_ptr->job_id);
		}
	}
	if (error_code != SLURM_SUCCESS)
		goto fini;

	if (job_specs->contiguous != (uint16_t) NO_VAL) {
		if ((!IS_JOB_PENDING(job_ptr)) || (detail_ptr == NULL))
			error_code = ESLURM_JOB_NOT_PENDING;
		else if (authorized
			 || (detail_ptr->contiguous > job_specs->contiguous)) {
			detail_ptr->contiguous = job_specs->contiguous;
			info("sched: update_job: setting contiguous to %u "
			     "for job_id %u", job_specs->contiguous,
			     job_ptr->job_id);
		} else {
			error("sched: Attempt to add contiguous for job %u",
			      job_ptr->job_id);
			error_code = ESLURM_ACCESS_DENIED;
		}
	}
	if (error_code != SLURM_SUCCESS)
		goto fini;

	if (job_specs->core_spec != (uint16_t) NO_VAL) {
		if ((!IS_JOB_PENDING(job_ptr)) || (detail_ptr == NULL))
			error_code = ESLURM_JOB_NOT_PENDING;
		else if (authorized) {
			if (job_specs->core_spec == (uint16_t) INFINITE)
				detail_ptr->core_spec = (uint16_t) NO_VAL;
			else
				detail_ptr->core_spec = job_specs->core_spec;
			info("sched: update_job: setting core_spec to %u "
			     "for job_id %u", detail_ptr->core_spec,
			     job_ptr->job_id);
		} else {
			error("sched: Attempt to modify core_spec for job %u",
			      job_ptr->job_id);
			error_code = ESLURM_ACCESS_DENIED;
		}
	}
	if (error_code != SLURM_SUCCESS)
		goto fini;

	if (job_specs->features) {
		if ((!IS_JOB_PENDING(job_ptr)) || (detail_ptr == NULL))
			error_code = ESLURM_JOB_NOT_PENDING;
		else if (job_specs->features[0] != '\0') {
			char *old_features = detail_ptr->features;
			List old_list = detail_ptr->feature_list;
			detail_ptr->features = job_specs->features;
			detail_ptr->feature_list = NULL;
			if (build_feature_list(job_ptr)) {
				info("sched: update_job: invalid features"
			 	     "(%s) for job_id %u",
				     job_specs->features, job_ptr->job_id);
				if (detail_ptr->feature_list)
					list_destroy(detail_ptr->feature_list);
				detail_ptr->features = old_features;
				detail_ptr->feature_list = old_list;
				error_code = ESLURM_INVALID_FEATURE;
			} else {
				info("sched: update_job: setting features to "
			 	     "%s for job_id %u",
				     job_specs->features, job_ptr->job_id);
				xfree(old_features);
				if (old_list)
					list_destroy(old_list);
				job_specs->features = NULL;
			}
		} else {
			info("sched: update_job: cleared features for job %u",
			     job_ptr->job_id);
			xfree(detail_ptr->features);
			if (detail_ptr->feature_list) {
				list_destroy(detail_ptr->feature_list);
				detail_ptr->feature_list = NULL;
			}
		}
	}
	if (error_code != SLURM_SUCCESS)
		goto fini;

	if (job_specs->gres) {
		List tmp_gres_list = NULL;
		if ((!IS_JOB_PENDING(job_ptr)) || (detail_ptr == NULL) ||
		    (detail_ptr->expanding_jobid != 0)) {
			error_code = ESLURM_JOB_NOT_PENDING;
		} else if (job_specs->gres[0] == '\0') {
			info("sched: update_job: cleared gres for job %u",
			     job_ptr->job_id);
			xfree(job_ptr->gres);
			FREE_NULL_LIST(job_ptr->gres_list);
		} else if (gres_plugin_job_state_validate(job_specs->gres,
							  &tmp_gres_list)) {
			info("sched: update_job: invalid gres %s for job %u",
			     job_specs->gres, job_ptr->job_id);
			error_code = ESLURM_INVALID_GRES;
			FREE_NULL_LIST(tmp_gres_list);
		} else {
			info("sched: update_job: setting gres to "
			     "%s for job_id %u",
			     job_specs->gres, job_ptr->job_id);
			xfree(job_ptr->gres);
			job_ptr->gres = job_specs->gres;
			job_specs->gres = NULL;
			FREE_NULL_LIST(job_ptr->gres_list);
			job_ptr->gres_list = tmp_gres_list;
		}
	}
	if (error_code != SLURM_SUCCESS)
		goto fini;

	if (job_specs->name
	    && !xstrcmp(job_specs->name, job_ptr->name)) {
		debug("sched: update_job: new name identical to "
		      "old name %u", job_ptr->job_id);
		xfree(job_specs->name);
	}

	if (job_specs->name) {
		if (IS_JOB_FINISHED(job_ptr)) {
			error_code = ESLURM_JOB_FINISHED;
			goto fini;
		} else {
			xfree(job_ptr->name);
			job_ptr->name = job_specs->name;
			job_specs->name = NULL;

			info("sched: update_job: setting name to %s for "
			     "job_id %u", job_ptr->name, job_ptr->job_id);
			update_accounting = true;
		}
	}

	if (job_specs->std_out) {
		if (!IS_JOB_PENDING(job_ptr))
			error_code = ESLURM_JOB_NOT_PENDING;
		else if (detail_ptr) {
			xfree(detail_ptr->std_out);
			detail_ptr->std_out = job_specs->std_out;
			job_specs->std_out = NULL;
		}
	}
	if (error_code != SLURM_SUCCESS)
		goto fini;

	if (job_specs->wckey
	    && !xstrcmp(job_specs->wckey, job_ptr->wckey)) {
		debug("sched: update_job: new wckey identical to "
		      "old wckey %u", job_ptr->job_id);
		xfree(job_specs->wckey);
	}

	if (job_specs->wckey) {
		if (!IS_JOB_PENDING(job_ptr))
			error_code = ESLURM_JOB_NOT_PENDING;
		else {
			int rc = update_job_wckey("update_job",
						  job_ptr,
						  job_specs->wckey);
			if (rc != SLURM_SUCCESS)
				error_code = rc;
			else
				update_accounting = true;
		}
	}
	if (error_code != SLURM_SUCCESS)
		goto fini;

	if ((job_specs->min_nodes != NO_VAL) &&
	    (IS_JOB_RUNNING(job_ptr) || IS_JOB_SUSPENDED(job_ptr))) {
		/* Use req_nodes to change the nodes associated with a running
		 * for lack of other field in the job request to use */
		if ((job_specs->min_nodes == 0) && (job_ptr->node_cnt > 0) &&
		    job_ptr->details && job_ptr->details->expanding_jobid) {
			struct job_record *expand_job_ptr;
			bitstr_t *orig_job_node_bitmap;

			expand_job_ptr = find_job_record(job_ptr->details->
							 expanding_jobid);
			if (expand_job_ptr == NULL) {
				info("Invalid node count (%u) for job %u "
				     "update, job %u to expand not found",
				     job_specs->min_nodes, job_ptr->job_id,
				     job_ptr->details->expanding_jobid);
				error_code = ESLURM_INVALID_JOB_ID;
				goto fini;
			}
			if (IS_JOB_SUSPENDED(job_ptr) ||
			    IS_JOB_SUSPENDED(expand_job_ptr)) {
				info("Can not expand job %u from job %u, "
				     "job is suspended",
				     expand_job_ptr->job_id, job_ptr->job_id);
				error_code = ESLURM_JOB_SUSPENDED;
				goto fini;
			}
			if ((job_ptr->step_list != NULL) &&
			    (list_count(job_ptr->step_list) != 0)) {
				info("Attempt to merge job %u with active "
				     "steps into job %u",
				     job_ptr->job_id,
				     job_ptr->details->expanding_jobid);
				error_code = ESLURMD_STEP_EXISTS;
				goto fini;
			}
			info("sched: killing job %u and moving all resources "
			     "to job %u", job_ptr->job_id,
			     expand_job_ptr->job_id);
			job_pre_resize_acctg(job_ptr);
			job_pre_resize_acctg(expand_job_ptr);
			_send_job_kill(job_ptr);

			xassert(job_ptr->job_resrcs);
			xassert(job_ptr->job_resrcs->node_bitmap);
			orig_job_node_bitmap = bit_copy(expand_job_ptr->
							job_resrcs->
							node_bitmap);
			error_code = select_g_job_expand(job_ptr,
							 expand_job_ptr);
			if (error_code == SLURM_SUCCESS) {
				_merge_job_licenses(job_ptr, expand_job_ptr);
				rebuild_step_bitmaps(expand_job_ptr,
						     orig_job_node_bitmap);
			}
			bit_free(orig_job_node_bitmap);
			job_post_resize_acctg(job_ptr);
			job_post_resize_acctg(expand_job_ptr);
			/* Since job_post_resize_acctg will restart things,
			 * don't do it again. */
			update_accounting = false;
			if (error_code)
				goto fini;
		} else if ((job_specs->min_nodes == 0) ||
			   (job_specs->min_nodes > job_ptr->node_cnt) ||
			   job_ptr->details->expanding_jobid) {
			info("sched: Invalid node count (%u) for job %u update",
			     job_specs->min_nodes, job_ptr->job_id);
			error_code = ESLURM_INVALID_NODE_COUNT;
			goto fini;
		} else if (job_specs->min_nodes == job_ptr->node_cnt) {
			debug2("No change in node count update for job %u",
			       job_ptr->job_id);
		} else {
			int i, i_first, i_last, total;
			struct node_record *node_ptr;
			info("sched: update_job: set node count to %u for "
			     "job_id %u",
			     job_specs->min_nodes, job_ptr->job_id);
			job_pre_resize_acctg(job_ptr);
			i_first = bit_ffs(job_ptr->node_bitmap);
			i_last  = bit_fls(job_ptr->node_bitmap);
			for (i=i_first, total=0; i<=i_last; i++) {
				if (!bit_test(job_ptr->node_bitmap, i))
					continue;
				if (++total <= job_specs->min_nodes)
					continue;
				node_ptr = node_record_table_ptr + i;
				kill_step_on_node(job_ptr, node_ptr, false);
				excise_node_from_job(job_ptr, node_ptr);
			}
			job_post_resize_acctg(job_ptr);
			info("sched: update_job: set nodes to %s for "
			     "job_id %u",
			     job_ptr->nodes, job_ptr->job_id);
			/* Since job_post_resize_acctg will restart
			 * things don't do it again. */
			update_accounting = false;
		}
	}

	if (job_specs->ntasks_per_node != (uint16_t) NO_VAL) {
		if ((!IS_JOB_PENDING(job_ptr)) || (detail_ptr == NULL))
			error_code = ESLURM_JOB_NOT_PENDING;
		else if (authorized) {
			detail_ptr->ntasks_per_node =
				job_specs->ntasks_per_node;
			info("sched: update_job: setting ntasks_per_node to %u"
			     " for job_id %u", job_specs->ntasks_per_node,
			     job_ptr->job_id);
		} else {
			error("sched: Not super user: ignore ntasks_oper_node "
			      "change for job %u", job_ptr->job_id);
			error_code = ESLURM_ACCESS_DENIED;
		}
	}
	if (error_code != SLURM_SUCCESS)
		goto fini;

	if (job_specs->dependency) {
		if ((!IS_JOB_PENDING(job_ptr)) || (job_ptr->details == NULL))
			error_code = ESLURM_JOB_NOT_PENDING;
		else {
			int rc;
			rc = update_job_dependency(job_ptr,
						   job_specs->dependency);
			if (rc != SLURM_SUCCESS)
				error_code = rc;
			else {
				job_ptr->details->orig_dependency =
					xstrdup(job_ptr->details->dependency);
				info("sched: update_job: setting dependency to "
				     "%s for job_id %u",
				     job_ptr->details->dependency,
				     job_ptr->job_id);
			}
		}
	}
	if (error_code != SLURM_SUCCESS)
		goto fini;

	if (job_specs->begin_time) {
		if (IS_JOB_PENDING(job_ptr) && detail_ptr) {
			char time_str[32];
			/* Make sure this time is current, it does no good for
			 * accounting to say this job could have started before
			 * now */
			if (job_specs->begin_time < now)
				job_specs->begin_time = now;

			if (detail_ptr->begin_time != job_specs->begin_time) {
				detail_ptr->begin_time = job_specs->begin_time;
				update_accounting = true;
				slurm_make_time_str(&detail_ptr->begin_time,
						    time_str, sizeof(time_str));
				info("sched: update_job: setting begin "
				     "to %s for job_id %u",
				     time_str, job_ptr->job_id);
			} else
				debug("sched: update_job: new begin time "
				      "identical to old begin time %u",
				      job_ptr->job_id);
		} else {
			error_code = ESLURM_JOB_NOT_PENDING;
			goto fini;
		}
	}

	if (job_specs->licenses) {
		List license_list;
		bool valid;

		license_list = license_validate(job_specs->licenses, &valid);
		if (!valid) {
			info("sched: update_job: invalid licenses: %s",
			     job_specs->licenses);
			error_code = ESLURM_INVALID_LICENSES;
		} else if (IS_JOB_PENDING(job_ptr)) {
			FREE_NULL_LIST(job_ptr->license_list);
			job_ptr->license_list = license_list;
			info("sched: update_job: changing licenses from '%s' "
			     "to '%s' for pending job %u",
			     job_ptr->licenses, job_specs->licenses,
			     job_ptr->job_id);
			xfree(job_ptr->licenses);
			job_ptr->licenses = job_specs->licenses;
			job_specs->licenses = NULL; /* nothing to free */
		} else if (IS_JOB_RUNNING(job_ptr) &&
			   (authorized || (license_list == NULL))) {
			/* NOTE: This can result in oversubscription of
			 * licenses */
			license_job_return(job_ptr);
			FREE_NULL_LIST(job_ptr->license_list);
			job_ptr->license_list = license_list;
			info("sched: update_job: changing licenses from '%s' "
			     "to '%s' for running job %u",
			     job_ptr->licenses, job_specs->licenses,
			     job_ptr->job_id);
			xfree(job_ptr->licenses);
			job_ptr->licenses = job_specs->licenses;
			job_specs->licenses = NULL; /* nothing to free */
			license_job_get(job_ptr);
		} else {
			/* licenses are valid, but job state or user not
			 * allowed to make changes */
			info("sched: update_job: could not change licenses "
			     "for job %u", job_ptr->job_id);
			error_code = ESLURM_JOB_NOT_PENDING_NOR_RUNNING;
			FREE_NULL_LIST(license_list);
		}
	}
	if (error_code != SLURM_SUCCESS)
		goto fini;

	fail_reason = job_limits_check(&job_ptr, false);
	if (fail_reason != WAIT_NO_REASON) {
		if (fail_reason == WAIT_QOS_THRES)
			error_code = ESLURM_QOS_THRES;
		else if ((fail_reason == WAIT_PART_TIME_LIMIT) ||
			 (fail_reason == WAIT_PART_NODE_LIMIT) ||
			 (fail_reason == WAIT_PART_DOWN) ||
			 (fail_reason == WAIT_HELD))
			error_code = SLURM_SUCCESS;
		else
			error_code = ESLURM_REQUESTED_PART_CONFIG_UNAVAILABLE;
		if ((job_ptr->state_reason != WAIT_HELD) &&
		    (job_ptr->state_reason != WAIT_HELD_USER)) {
			job_ptr->state_reason = fail_reason;
			xfree(job_ptr->state_desc);
		}
		return error_code;
	} else if ((job_ptr->state_reason != WAIT_HELD) &&
		   (job_ptr->state_reason != WAIT_HELD_USER)) {
		job_ptr->state_reason = WAIT_NO_REASON;
	}

#ifdef HAVE_BG
	select_g_select_jobinfo_get(job_specs->select_jobinfo,
				    SELECT_JOBDATA_CONN_TYPE, &conn_type);
	if (conn_type[0] != (uint16_t) NO_VAL) {
		if ((!IS_JOB_PENDING(job_ptr)) || (detail_ptr == NULL))
			error_code = ESLURM_JOB_NOT_PENDING;
		else {
			char *conn_type_char = conn_type_string_full(conn_type);
			if ((conn_type[0] >= SELECT_SMALL)
			   && (detail_ptr->min_cpus >= cpus_per_mp)) {
				info("update_job: could not change "
				     "conn_type to '%s' because cpu "
				     "count is %u for job %u making "
				     "the conn_type invalid.",
				     conn_type_char,
				     detail_ptr->min_cpus,
				     job_ptr->job_id);
				error_code = ESLURM_INVALID_NODE_COUNT;
			} else if (((conn_type[0] == SELECT_TORUS)
				   || (conn_type[0] == SELECT_MESH))
				  && (detail_ptr->min_cpus < cpus_per_mp)) {
				info("update_job: could not change "
				     "conn_type to '%s' because cpu "
				     "count is %u for job %u making "
				     "the conn_type invalid.",
				     conn_type_char,
				     detail_ptr->min_cpus,
				     job_ptr->job_id);
				error_code = ESLURM_INVALID_NODE_COUNT;
			} else {
				info("update_job: setting conn_type to '%s' "
				     "for jobid %u",
				     conn_type_char,
				     job_ptr->job_id);
				select_g_select_jobinfo_set(
					job_ptr->select_jobinfo,
					SELECT_JOBDATA_CONN_TYPE, &conn_type);
			}
			xfree(conn_type_char);
		}
	}

	if (error_code != SLURM_SUCCESS)
		goto fini;

	/* check to make sure we didn't mess up with the proc count */
	select_g_select_jobinfo_get(job_ptr->select_jobinfo,
				    SELECT_JOBDATA_CONN_TYPE, &conn_type);
	if (detail_ptr &&
	   (((conn_type[0] >= SELECT_SMALL)
	     && (detail_ptr->min_cpus >= cpus_per_mp))
	    || (((conn_type[0] == SELECT_TORUS)|| (conn_type[0] == SELECT_MESH))
		&& (detail_ptr->min_cpus < cpus_per_mp)))) {
		char *conn_type_char = conn_type_string_full(conn_type);
		info("update_job: With cpu count at %u our conn_type "
		     "of '%s' is invalid for job %u.",
		     detail_ptr->min_cpus,
		     conn_type_char,
		     job_ptr->job_id);
		xfree(conn_type_char);
		error_code = ESLURM_INVALID_NODE_COUNT;
		goto fini;
	}

	select_g_select_jobinfo_get(job_specs->select_jobinfo,
				    SELECT_JOBDATA_ROTATE, &rotate);
	if (rotate != (uint16_t) NO_VAL) {
		if (!IS_JOB_PENDING(job_ptr)) {
			error_code = ESLURM_JOB_NOT_PENDING;
			goto fini;
		} else {
			info("sched: update_job: setting rotate to %u for "
			     "jobid %u", rotate, job_ptr->job_id);
			select_g_select_jobinfo_set(
				job_ptr->select_jobinfo,
				SELECT_JOBDATA_ROTATE, &rotate);
		}
	}

	select_g_select_jobinfo_get(job_specs->select_jobinfo,
				    SELECT_JOBDATA_REBOOT, &reboot);
	if (reboot != (uint16_t) NO_VAL) {
		if (!IS_JOB_PENDING(job_ptr)) {
			error_code = ESLURM_JOB_NOT_PENDING;
			goto fini;
		} else {
			info("sched: update_job: setting reboot to %u for "
			     "jobid %u", reboot, job_ptr->job_id);
			select_g_select_jobinfo_set(
				job_ptr->select_jobinfo,
				SELECT_JOBDATA_REBOOT, &reboot);
		}
	}

	select_g_select_jobinfo_get(job_specs->select_jobinfo,
				    SELECT_JOBDATA_GEOMETRY, geometry);
	if (geometry[0] != (uint16_t) NO_VAL) {
		if (!IS_JOB_PENDING(job_ptr))
			error_code = ESLURM_JOB_NOT_PENDING;
		else if (authorized) {
			uint32_t i, tot = 1;
			for (i=0; i<SYSTEM_DIMENSIONS; i++)
				tot *= geometry[i];
			info("sched: update_job: setting geometry to %ux%ux%u"
			     " min_nodes=%u for jobid %u",
			     geometry[0], geometry[1],
			     geometry[2], tot, job_ptr->job_id);
			select_g_select_jobinfo_set(job_ptr->select_jobinfo,
						    SELECT_JOBDATA_GEOMETRY,
						    geometry);
			detail_ptr->min_nodes = tot;
		} else {
			error("sched: Attempt to change geometry for job %u",
			      job_ptr->job_id);
			error_code = ESLURM_ACCESS_DENIED;
		}
	}
	if (error_code != SLURM_SUCCESS)
		goto fini;

	select_g_select_jobinfo_get(job_specs->select_jobinfo,
				    SELECT_JOBDATA_BLRTS_IMAGE, &image);
	if (image) {
		if (!IS_JOB_PENDING(job_ptr)) {
			xfree(image);
			error_code = ESLURM_JOB_NOT_PENDING;
			goto fini;
		} else {
			info("sched: update_job: setting BlrtsImage to %s "
			     "for jobid %u", image, job_ptr->job_id);
			select_g_select_jobinfo_set(
				job_ptr->select_jobinfo,
				SELECT_JOBDATA_BLRTS_IMAGE,
				image);
		}
		xfree(image);
	}
	select_g_select_jobinfo_get(job_specs->select_jobinfo,
				    SELECT_JOBDATA_LINUX_IMAGE, &image);
	if (image) {
		if (!IS_JOB_PENDING(job_ptr)) {
			error_code = ESLURM_JOB_NOT_PENDING;
			xfree(image);
			goto fini;
		} else {
			info("sched: update_job: setting LinuxImage to %s "
			     "for jobid %u", image, job_ptr->job_id);
			select_g_select_jobinfo_set(
				job_ptr->select_jobinfo,
				SELECT_JOBDATA_LINUX_IMAGE, image);
		}
		xfree(image);
	}
	select_g_select_jobinfo_get(job_specs->select_jobinfo,
				    SELECT_JOBDATA_MLOADER_IMAGE, &image);
	if (image) {
		if (!IS_JOB_PENDING(job_ptr)) {
			error_code = ESLURM_JOB_NOT_PENDING;
			xfree(image);
			goto fini;
		} else {
			info("sched: update_job: setting MloaderImage to %s "
			     "for jobid %u", image, job_ptr->job_id);
			select_g_select_jobinfo_set(
				job_ptr->select_jobinfo,
				SELECT_JOBDATA_MLOADER_IMAGE,
				image);
		}
		xfree(image);
	}
	select_g_select_jobinfo_get(job_specs->select_jobinfo,
				    SELECT_JOBDATA_RAMDISK_IMAGE, &image);
	if (image) {
		if (!IS_JOB_PENDING(job_ptr)) {
			error_code = ESLURM_JOB_NOT_PENDING;
			xfree(image);
			goto fini;
		} else {
			info("sched: update_job: setting RamdiskImage to %s "
			     "for jobid %u", image, job_ptr->job_id);
			select_g_select_jobinfo_set(
				job_ptr->select_jobinfo,
				SELECT_JOBDATA_RAMDISK_IMAGE,
				image);
		}
		xfree(image);
	}
#else
	if (job_specs->reboot != (uint16_t) NO_VAL) {
		if (!IS_JOB_PENDING(job_ptr)) {
			error_code = ESLURM_JOB_NOT_PENDING;
			goto fini;
		} else {
			info("sched: update_job: setting reboot to %u for "
			     "jobid %u", job_specs->reboot, job_ptr->job_id);
			if (job_specs->reboot == 0)
				job_ptr->reboot = 0;
			else
				job_ptr->reboot = MAX(1, job_specs->reboot);
		}
	}
#endif

	if (job_specs->network) {
		xfree(job_ptr->network);
		if (!strlen(job_specs->network)
		    || !strcmp(job_specs->network, "none")) {
			info("sched: update_job: clearing Network option "
			     "for jobid %u", job_ptr->job_id);

		} else {
			job_ptr->network = xstrdup(job_specs->network);
			info("sched: update_job: setting Network to %s "
			     "for jobid %u", job_ptr->network, job_ptr->job_id);
			select_g_select_jobinfo_set(
				job_ptr->select_jobinfo,
				SELECT_JOBDATA_NETWORK,
				job_ptr->network);
		}
	}

fini:
	if (update_accounting) {
		info("updating accounting");
		if (job_ptr->details && job_ptr->details->begin_time) {
			/* Update job record in accounting to reflect
			 * changes */
			jobacct_storage_g_job_start(acct_db_conn,
						    job_ptr);
		}
	}

	/* If job update is successful and priority is calculated (not only
	 * based upon job submit order), recalculate the job priority, since
	 * many factors of an update may affect priority considerations.
	 * If job has a hold then do nothing */
	if ((error_code == SLURM_SUCCESS) && (job_ptr->priority != 0) &&
	    strcmp(slurmctld_conf.priority_type, "priority/basic"))
		set_job_prio(job_ptr);

	return error_code;
}

/*
 * update_job - update a job's parameters per the supplied specifications
 * IN job_specs - a job's specification
 * IN uid - uid of user issuing RPC
 * RET returns an error code from slurm_errno.h
 * global: job_list - global list of job entries
 *	last_job_update - time of last job table update
 */
extern int update_job(job_desc_msg_t * job_specs, uid_t uid)
{
	struct job_record *job_ptr;

	/* Make sure anything that may be put in the database will be
	 * lower case */
	xstrtolower(job_specs->account);
	xstrtolower(job_specs->wckey);

	job_ptr = find_job_record(job_specs->job_id);
	if (job_ptr == NULL) {
		error("update_job: job_id %u does not exist.",
		      job_specs->job_id);
		return ESLURM_INVALID_JOB_ID;
	}
	return _update_job(job_ptr, job_specs, uid);
}

/*
 * update_job_str - update a job's parameters per the supplied specifications
 * IN job_specs - a job's specification
 * IN uid - uid of user issuing RPC
 * RET returns an error code from slurm_errno.h
 * global: job_list - global list of job entries
 *	last_job_update - time of last job table update
 */
extern int update_job_str(job_desc_msg_t *job_specs, uid_t uid)
{
	struct job_record *job_ptr, *new_job_ptr;
	slurm_ctl_conf_t *conf;
	long int long_id;
	uint32_t job_id;
	bitstr_t *array_bitmap, *tmp_bitmap;
	bool valid = true;
	int32_t i, i_first, i_last;
	int len, rc, rc2;
	char *end_ptr, *tok, *tmp;
	char buf[32], *job_id_str;

	if (job_specs->job_id_str) {
		job_id_str = job_specs->job_id_str;
	} else {
		snprintf(buf, sizeof(buf),"%u",job_specs->job_id);
		job_id_str = buf;
	}

	if (max_array_size == NO_VAL) {
		conf = slurm_conf_lock();
		max_array_size = conf->max_array_sz;
		slurm_conf_unlock();
	}

	/* Make sure anything that may be put in the database will be
	 * lower case */
	xstrtolower(job_specs->account);
	xstrtolower(job_specs->wckey);

	long_id = strtol(job_id_str, &end_ptr, 10);
	if ((long_id <= 0) || (long_id == LONG_MAX) ||
	    ((end_ptr[0] != '\0') && (end_ptr[0] != '_'))) {
		info("update_job_str: invalid job id %s", job_id_str);
		return ESLURM_INVALID_JOB_ID;
	}
	job_id = (uint32_t) long_id;
	if (end_ptr[0] == '\0') {	/* Single job (or full job array) */
		struct job_record *job_ptr_done = NULL;
		job_ptr = find_job_record(job_id);
		if (job_ptr && (job_ptr->array_task_id == NO_VAL) &&
		    (job_ptr->array_recs == NULL)) {
			/* This is a regular job, not a job array */
			return _update_job(job_ptr, job_specs, uid);
		}

		if (job_ptr && job_ptr->array_recs) {
			/* This is a job array */
			rc = _update_job(job_ptr, job_specs, uid);
			job_ptr_done = job_ptr;
		}

		/* Update all tasks of this job array */
		job_ptr = job_array_hash_j[JOB_HASH_INX(job_id)];
		if (!job_ptr && !job_ptr_done) {
			info("update_job_str: invalid job id %u", job_id);
			return ESLURM_INVALID_JOB_ID;
		}
		while (job_ptr) {
			if ((job_ptr->array_job_id == job_id) &&
			    (job_ptr != job_ptr_done)) {
				rc2 = _update_job(job_ptr, job_specs, uid);
				rc = MAX(rc, rc2);
			}
			job_ptr = job_ptr->job_array_next_j;
		}
		return rc;

	}

	array_bitmap = bit_alloc(max_array_size);
	tmp = xstrdup(end_ptr + 1);
	tok = strtok_r(tmp, ",", &end_ptr);
	while (tok && valid) {
		valid = _parse_array_tok(tok, array_bitmap,
					 max_array_size);
		tok = strtok_r(NULL, ",", &end_ptr);
	}
	xfree(tmp);
	if (valid) {
		i_last = bit_fls(array_bitmap);
		if (i_last < 0)
			valid = false;
	}
	if (!valid) {
		info("update_job_str: invalid job id %s", job_id_str);
		return ESLURM_INVALID_JOB_ID;
	}

	job_ptr = find_job_record(job_id);
	if (job_ptr && IS_JOB_PENDING(job_ptr) &&
	    job_ptr->array_recs && job_ptr->array_recs->task_id_bitmap) {
		/* Ensure bitmap sizes match for AND operations */
		len = bit_size(job_ptr->array_recs->task_id_bitmap);
		i_last++;
		if (i_last < len) {
			bit_realloc(array_bitmap, len);
		} else {
			len = bit_size(array_bitmap);
			bit_realloc(array_bitmap, i_last);
			bit_realloc(job_ptr->array_recs->task_id_bitmap,i_last);
		}
		if (!bit_overlap(job_ptr->array_recs->task_id_bitmap,
				 array_bitmap)) {
			/* Nothing to do with this job record */
		} else if (bit_super_set(job_ptr->array_recs->task_id_bitmap,
					 array_bitmap)) {
			/* Update the record with all pending tasks */
			rc = _update_job(job_ptr, job_specs, uid);
			bit_not(job_ptr->array_recs->task_id_bitmap);
			bit_and(array_bitmap,
				job_ptr->array_recs->task_id_bitmap);
			bit_not(job_ptr->array_recs->task_id_bitmap);
		} else {
			/* Need to split out tasks to separate job records */
			tmp_bitmap = bit_copy(job_ptr->array_recs->
					      task_id_bitmap);
			bit_and(tmp_bitmap, array_bitmap);
			i_first = bit_ffs(tmp_bitmap);
			if (i_first >= 0)
				i_last = bit_fls(tmp_bitmap);
			else
				i_last = -2;
			for (i = i_first; i <= i_last; i++) {
				if (!bit_test(array_bitmap, i))
					continue;
				job_ptr->array_task_id = i;
				new_job_ptr = _job_rec_copy(job_ptr);
				if (!new_job_ptr) {
					error("update_job_str: Unable to copy "
					      "record for job %u",
					      job_ptr->job_id);
				}
			}
			FREE_NULL_BITMAP(tmp_bitmap);
		}
	}

	i_first = bit_ffs(array_bitmap);
	if (i_first >= 0)
		i_last = bit_fls(array_bitmap);
	else
		i_last = -2;
	for (i = i_first; i <= i_last; i++) {
		if (!bit_test(array_bitmap, i))
			continue;
		job_ptr = find_job_array_rec(job_id, i);
		if (job_ptr == NULL) {
			info("update_job_str: invalid job id %u_%d", job_id, i);
			rc = ESLURM_INVALID_JOB_ID;
			continue;
		}

		rc2 = _update_job(job_ptr, job_specs, uid);
		rc = MAX(rc, rc2);
	}

	return rc;
}

static void _send_job_kill(struct job_record *job_ptr)
{
	kill_job_msg_t *kill_job = NULL;
	agent_arg_t *agent_args = NULL;
#ifdef HAVE_FRONT_END
	front_end_record_t *front_end_ptr;
#else
	int i;
	struct node_record *node_ptr;
#endif

	if (select_serial == -1) {
		if (strcmp(slurmctld_conf.select_type, "select/serial"))
			select_serial = 0;
		else
			select_serial = 1;
	}

	xassert(job_ptr);
	xassert(job_ptr->details);

	agent_args = xmalloc(sizeof(agent_arg_t));
	agent_args->msg_type = REQUEST_TERMINATE_JOB;
	agent_args->retry = 0;	/* re_kill_job() resends as needed */
	agent_args->hostlist = hostlist_create(NULL);
	kill_job = xmalloc(sizeof(kill_job_msg_t));
	last_node_update    = time(NULL);
	kill_job->job_id    = job_ptr->job_id;
	kill_job->step_id   = NO_VAL;
	kill_job->job_state = job_ptr->job_state;
	kill_job->job_uid   = job_ptr->user_id;
	kill_job->nodes     = xstrdup(job_ptr->nodes);
	kill_job->time      = time(NULL);
	kill_job->start_time = job_ptr->start_time;
	kill_job->select_jobinfo = select_g_select_jobinfo_copy(
			job_ptr->select_jobinfo);
	kill_job->spank_job_env = xduparray(job_ptr->spank_job_env_size,
					    job_ptr->spank_job_env);
	kill_job->spank_job_env_size = job_ptr->spank_job_env_size;

#ifdef HAVE_FRONT_END
	if (job_ptr->batch_host &&
	    (front_end_ptr = job_ptr->front_end_ptr)) {
		agent_args->protocol_version = front_end_ptr->protocol_version;
		hostlist_push_host(agent_args->hostlist, job_ptr->batch_host);
		agent_args->node_count++;
	}
#else
	if (!job_ptr->node_bitmap_cg)
		build_cg_bitmap(job_ptr);
	agent_args->protocol_version = SLURM_PROTOCOL_VERSION;
	for (i = 0, node_ptr = node_record_table_ptr;
	     i < node_record_count; i++, node_ptr++) {
		if (!bit_test(job_ptr->node_bitmap_cg, i))
			continue;
		if (agent_args->protocol_version > node_ptr->protocol_version)
			agent_args->protocol_version =
				node_ptr->protocol_version;
		hostlist_push_host(agent_args->hostlist, node_ptr->name);
		agent_args->node_count++;
	}
#endif
	if (agent_args->node_count == 0) {
		if ((job_ptr->details->expanding_jobid == 0) &&
		    (select_serial == 0)) {
			error("%s: job %u allocated no nodes to be killed on",
			      __func__, job_ptr->job_id);
		}
		xfree(kill_job->nodes);
		xfree(kill_job);
		hostlist_destroy(agent_args->hostlist);
		xfree(agent_args);
		return;
	}

	agent_args->msg_args = kill_job;
	agent_queue_request(agent_args);
	return;
}

/* Record accounting information for a job immediately before changing size */
extern void job_pre_resize_acctg(struct job_record *job_ptr)
{
	/* if we don't have a db_index go a start this one up since if
	   running with the slurmDBD the job may not have started yet.
	*/

	if ((!job_ptr->db_index || job_ptr->db_index == NO_VAL)
	    && !job_ptr->resize_time)
		jobacct_storage_g_job_start(acct_db_conn, job_ptr);

	job_ptr->job_state |= JOB_RESIZING;
	/* NOTE: job_completion_logger() calls
	 *	 acct_policy_remove_job_submit() */
	job_completion_logger(job_ptr, false);

	/* This doesn't happen in job_completion_logger, but gets
	 * added back in with job_post_resize_acctg so remove it here. */
	acct_policy_job_fini(job_ptr);

	/* NOTE: The RESIZING FLAG needed to be cleared with
	   job_post_resize_acctg */
}

/* Record accounting information for a job immediately after changing size */
extern void job_post_resize_acctg(struct job_record *job_ptr)
{
	time_t org_submit = job_ptr->details->submit_time;

	/* NOTE: The RESIZING FLAG needed to be set with
	   job_pre_resize_acctg the assert is here to make sure we
	   code it that way. */
	xassert(IS_JOB_RESIZING(job_ptr));
	acct_policy_add_job_submit(job_ptr);
	acct_policy_job_begin(job_ptr);

	if (job_ptr->resize_time)
		job_ptr->details->submit_time = job_ptr->resize_time;

	job_ptr->resize_time = time(NULL);

	jobacct_storage_g_job_start(acct_db_conn, job_ptr);

	job_ptr->details->submit_time = org_submit;
	job_ptr->job_state &= (~JOB_RESIZING);
}

/*
 * validate_jobs_on_node - validate that any jobs that should be on the node
 *	are actually running, if not clean up the job records and/or node
 *	records, call this function after validate_node_specs() sets the node
 *	state properly
 * IN reg_msg - node registration message
 */
extern void
validate_jobs_on_node(slurm_node_registration_status_msg_t *reg_msg)
{
	int i, node_inx, jobs_on_node;
	struct node_record *node_ptr;
	struct job_record *job_ptr;
	struct step_record *step_ptr;
	time_t now = time(NULL);

	node_ptr = find_node_record(reg_msg->node_name);
	if (node_ptr == NULL) {
		error("slurmd registered on unknown node %s",
			reg_msg->node_name);
		return;
	}

	if (reg_msg->energy)
		memcpy(node_ptr->energy, reg_msg->energy,
		       sizeof(acct_gather_energy_t));

	if (node_ptr->up_time > reg_msg->up_time) {
		verbose("Node %s rebooted %u secs ago",
			reg_msg->node_name, reg_msg->up_time);
	}

	if (reg_msg->up_time <= now) {
		node_ptr->up_time = reg_msg->up_time;
		node_ptr->boot_time = now - reg_msg->up_time;
		node_ptr->slurmd_start_time = reg_msg->slurmd_start_time;
	} else {
		error("Node up_time is invalid: %u>%u", reg_msg->up_time,
		      (uint32_t) now);
	}

	node_inx = node_ptr - node_record_table_ptr;

	/* Check that jobs running are really supposed to be there */
	for (i = 0; i < reg_msg->job_count; i++) {
		if ( (reg_msg->job_id[i] >= MIN_NOALLOC_JOBID) &&
		     (reg_msg->job_id[i] <= MAX_NOALLOC_JOBID) ) {
			info("NoAllocate job %u.%u reported on node %s",
			     reg_msg->job_id[i], reg_msg->step_id[i],
			     reg_msg->node_name);
			continue;
		}

		job_ptr = find_job_record(reg_msg->job_id[i]);
		if (job_ptr == NULL) {
			error("Orphan job %u.%u reported on node %s",
			      reg_msg->job_id[i], reg_msg->step_id[i],
			      reg_msg->node_name);
			abort_job_on_node(reg_msg->job_id[i],
					  job_ptr, node_ptr->name);
		}

		else if (IS_JOB_RUNNING(job_ptr) ||
			 IS_JOB_SUSPENDED(job_ptr)) {
			if (bit_test(job_ptr->node_bitmap, node_inx)) {
				debug3("Registered job %u.%u on node %s ",
				       reg_msg->job_id[i],
				       reg_msg->step_id[i],
				       reg_msg->node_name);
				if ((job_ptr->batch_flag) &&
				    (node_inx == bit_ffs(
						job_ptr->node_bitmap))) {
					/* NOTE: Used for purging defunct
					 * batch jobs */
					job_ptr->time_last_active = now;
				}
				step_ptr = find_step_record(job_ptr,
							    reg_msg->
							    step_id[i]);
				if (step_ptr)
					step_ptr->time_last_active = now;
			} else {
				/* Typically indicates a job requeue and
				 * restart on another nodes. A node from the
				 * original allocation just responded here. */
				error("Registered job %u.%u on wrong node %s ",
				      reg_msg->job_id[i],
				      reg_msg->step_id[i],
				      reg_msg->node_name);
				info("%s: job nodes %s count %d inx %d",
				     __func__, job_ptr->nodes,
				     job_ptr->node_cnt, node_inx);
				abort_job_on_node(reg_msg->job_id[i], job_ptr,
						  node_ptr->name);
			}
		}

		else if (IS_JOB_COMPLETING(job_ptr)) {
			/* Re-send kill request as needed,
			 * not necessarily an error */
			kill_job_on_node(reg_msg->job_id[i], job_ptr,
					 node_ptr);
		}


		else if (IS_JOB_PENDING(job_ptr)) {
			/* Typically indicates a job requeue and the hung
			 * slurmd that went DOWN is now responding */
			error("Registered PENDING job %u.%u on node %s ",
			      reg_msg->job_id[i], reg_msg->step_id[i],
			      reg_msg->node_name);
			abort_job_on_node(reg_msg->job_id[i],
					  job_ptr, node_ptr->name);
		}

		else if (difftime(now, job_ptr->end_time) <
			 slurm_get_msg_timeout()) {	/* Race condition */
			debug("Registered newly completed job %u.%u on %s",
				reg_msg->job_id[i], reg_msg->step_id[i],
				node_ptr->name);
		}

		else {		/* else job is supposed to be done */
			error("Registered job %u.%u in state %s on node %s ",
			      reg_msg->job_id[i], reg_msg->step_id[i],
			      job_state_string(job_ptr->job_state),
			      reg_msg->node_name);
			kill_job_on_node(reg_msg->job_id[i], job_ptr,
					 node_ptr);
		}
	}

	jobs_on_node = node_ptr->run_job_cnt + node_ptr->comp_job_cnt;
	if (jobs_on_node)
		_purge_missing_jobs(node_inx, now);

	if (jobs_on_node != reg_msg->job_count) {
		/* slurmd will not know of a job unless the job has
		 * steps active at registration time, so this is not
		 * an error condition, slurmd is also reporting steps
		 * rather than jobs */
		debug3("resetting job_count on node %s from %u to %d",
			reg_msg->node_name, reg_msg->job_count, jobs_on_node);
		reg_msg->job_count = jobs_on_node;
	}

	return;
}

/* Purge any batch job that should have its script running on node
 * node_inx, but is not. Allow BatchStartTimeout + ResumeTimeout seconds
 * for startup.
 *
 * Purge all job steps that were started before the node was last booted.
 *
 * Also notify srun if any job steps should be active on this node
 * but are not found. */
static void _purge_missing_jobs(int node_inx, time_t now)
{
	ListIterator job_iterator;
	struct job_record *job_ptr;
	struct node_record *node_ptr = node_record_table_ptr + node_inx;
	uint16_t batch_start_timeout	= slurm_get_batch_start_timeout();
	uint16_t msg_timeout		= slurm_get_msg_timeout();
	uint16_t resume_timeout		= slurm_get_resume_timeout();
	uint32_t suspend_time		= slurm_get_suspend_time();
	time_t batch_startup_time, node_boot_time = (time_t) 0, startup_time;

	if (node_ptr->boot_time > (msg_timeout + 5)) {
		/* allow for message timeout and other delays */
		node_boot_time = node_ptr->boot_time - (msg_timeout + 5);
	}
	batch_startup_time  = now - batch_start_timeout;
	batch_startup_time -= msg_timeout;

	job_iterator = list_iterator_create(job_list);
	while ((job_ptr = (struct job_record *) list_next(job_iterator))) {
		bool job_active = IS_JOB_RUNNING(job_ptr) ||
				  IS_JOB_SUSPENDED(job_ptr);

		if ((!job_active) ||
		    (!bit_test(job_ptr->node_bitmap, node_inx)))
			continue;
		if ((job_ptr->batch_flag != 0)			&&
		    (suspend_time != 0) /* power mgmt on */	&&
		    (job_ptr->start_time < node_boot_time)) {
			startup_time = batch_startup_time - resume_timeout;
		} else
			startup_time = batch_startup_time;

		if ((job_ptr->batch_flag != 0)			&&
		    (job_ptr->time_last_active < startup_time)	&&
		    (job_ptr->start_time       < startup_time)	&&
		    (node_inx == bit_ffs(job_ptr->node_bitmap))) {
			bool requeue = false;
			if ((job_ptr->start_time < node_ptr->boot_time) &&
			    (job_ptr->details && job_ptr->details->requeue))
				requeue = true;
			info("Batch JobId=%u missing from node 0",
			     job_ptr->job_id);
			job_ptr->exit_code = 1;
			job_complete(job_ptr->job_id, 0, requeue, true, NO_VAL);
		} else {
			_notify_srun_missing_step(job_ptr, node_inx,
						  now, node_boot_time);
		}
	}
	list_iterator_destroy(job_iterator);
}

static void _notify_srun_missing_step(struct job_record *job_ptr, int node_inx,
				      time_t now, time_t node_boot_time)
{
	ListIterator step_iterator;
	struct step_record *step_ptr;
	char *node_name = node_record_table_ptr[node_inx].name;

	xassert(job_ptr);
	step_iterator = list_iterator_create (job_ptr->step_list);
	while ((step_ptr = (struct step_record *) list_next (step_iterator))) {
		if (step_ptr->state != JOB_RUNNING)
			continue;
		if (!bit_test(step_ptr->step_node_bitmap, node_inx))
			continue;
		if (step_ptr->time_last_active >= now) {
			/* Back up timer in case more than one node
			 * registration happens at this same time.
			 * We don't want this node's registration
			 * to count toward a different node's
			 * registration message. */
			step_ptr->time_last_active = now - 1;
		} else if (step_ptr->host && step_ptr->port) {
			/* srun may be able to verify step exists on
			 * this node using I/O sockets and kill the
			 * job as needed */
			srun_step_missing(step_ptr, node_name);
		} else if ((step_ptr->start_time < node_boot_time) &&
			   (step_ptr->no_kill == 0)) {
			/* There is a risk that the job step's tasks completed
			 * on this node before its reboot, but that should be
			 * very rare and there is no srun to work with (POE) */
			info("Node %s rebooted, killing missing step %u.%u",
			     node_name, job_ptr->job_id, step_ptr->step_id);
			signal_step_tasks_on_node(node_name, step_ptr, SIGKILL,
						  REQUEST_TERMINATE_TASKS);
		}
	}
	list_iterator_destroy (step_iterator);
}

/*
 * abort_job_on_node - Kill the specific job_id on a specific node,
 *	the request is not processed immediately, but queued.
 *	This is to prevent a flood of pthreads if slurmctld restarts
 *	without saved state and slurmd daemons register with a
 *	multitude of running jobs. Slurmctld will not recognize
 *	these jobs and use this function to kill them - one
 *	agent request per node as they register.
 * IN job_id - id of the job to be killed
 * IN job_ptr - pointer to terminating job (NULL if unknown, e.g. orphaned)
 * IN node_name - name of the node on which the job resides
 */
extern void
abort_job_on_node(uint32_t job_id, struct job_record *job_ptr, char *node_name)
{
	agent_arg_t *agent_info;
	kill_job_msg_t *kill_req;

	kill_req = xmalloc(sizeof(kill_job_msg_t));
	kill_req->job_id	= job_id;
	kill_req->step_id	= NO_VAL;
	kill_req->time          = time(NULL);
	kill_req->nodes		= xstrdup(node_name);
	if (job_ptr) {  /* NULL if unknown */
		kill_req->start_time = job_ptr->start_time;
		kill_req->select_jobinfo =
			select_g_select_jobinfo_copy(job_ptr->select_jobinfo);
		kill_req->spank_job_env = xduparray(job_ptr->spank_job_env_size,
						    job_ptr->spank_job_env);
		kill_req->spank_job_env_size = job_ptr->spank_job_env_size;
	} else {
		/* kill_req->start_time = 0;  Default value */
	}

	agent_info = xmalloc(sizeof(agent_arg_t));
	agent_info->node_count	= 1;
	agent_info->retry	= 0;
	agent_info->hostlist	= hostlist_create(node_name);
#ifdef HAVE_FRONT_END
	if (job_ptr && job_ptr->front_end_ptr)
		agent_info->protocol_version =
			job_ptr->front_end_ptr->protocol_version;
	debug("Aborting job %u on front end node %s", job_id, node_name);
#else
	struct node_record *node_ptr;
	if ((node_ptr = find_node_record(node_name)))
		agent_info->protocol_version = node_ptr->protocol_version;

	debug("Aborting job %u on node %s", job_id, node_name);
#endif
	agent_info->msg_type	= REQUEST_ABORT_JOB;
	agent_info->msg_args	= kill_req;

	agent_queue_request(agent_info);
}

/*
 * kill_job_on_node - Kill the specific job_id on a specific node.
 * IN job_id - id of the job to be killed
 * IN job_ptr - pointer to terminating job (NULL if unknown, e.g. orphaned)
 * IN node_ptr - pointer to the node on which the job resides
 */
extern void
kill_job_on_node(uint32_t job_id, struct job_record *job_ptr,
		struct node_record *node_ptr)
{
	agent_arg_t *agent_info;
	kill_job_msg_t *kill_req;

	kill_req = xmalloc(sizeof(kill_job_msg_t));
	kill_req->job_id	= job_id;
	kill_req->step_id	= NO_VAL;
	kill_req->time          = time(NULL);
	kill_req->start_time	= job_ptr->start_time;
	kill_req->nodes		= xstrdup(node_ptr->name);
	if (job_ptr) {  /* NULL if unknown */
		kill_req->select_jobinfo =
			select_g_select_jobinfo_copy(job_ptr->select_jobinfo);
		kill_req->job_state = job_ptr->job_state;
	}
	kill_req->spank_job_env = xduparray(job_ptr->spank_job_env_size,
					    job_ptr->spank_job_env);
	kill_req->spank_job_env_size = job_ptr->spank_job_env_size;

	agent_info = xmalloc(sizeof(agent_arg_t));
	agent_info->node_count	= 1;
	agent_info->retry	= 0;
#ifdef HAVE_FRONT_END
	xassert(job_ptr->batch_host);
	if (job_ptr->front_end_ptr)
		agent_info->protocol_version =
			job_ptr->front_end_ptr->protocol_version;
	agent_info->hostlist	= hostlist_create(job_ptr->batch_host);
	debug("Killing job %u on front end node %s", job_id,
	      job_ptr->batch_host);
#else
	agent_info->protocol_version = node_ptr->protocol_version;
	agent_info->hostlist	= hostlist_create(node_ptr->name);
	debug("Killing job %u on node %s", job_id, node_ptr->name);
#endif
	agent_info->msg_type	= REQUEST_TERMINATE_JOB;
	agent_info->msg_args	= kill_req;

	agent_queue_request(agent_info);
}


/*
 * job_alloc_info - get details about an existing job allocation
 * IN uid - job issuing the code
 * IN job_id - ID of job for which info is requested
 * OUT job_pptr - set to pointer to job record
 */
extern int
job_alloc_info(uint32_t uid, uint32_t job_id, struct job_record **job_pptr)
{
	struct job_record *job_ptr;

	job_ptr = find_job_record(job_id);
	if (job_ptr == NULL)
		return ESLURM_INVALID_JOB_ID;
	if ((slurmctld_conf.private_data & PRIVATE_DATA_JOBS) &&
	    (job_ptr->user_id != uid) && !validate_operator(uid) &&
	    !assoc_mgr_is_user_acct_coord(acct_db_conn, uid, job_ptr->account))
		return ESLURM_ACCESS_DENIED;
	if (IS_JOB_PENDING(job_ptr))
		return ESLURM_JOB_PENDING;
	if (IS_JOB_FINISHED(job_ptr))
		return ESLURM_ALREADY_DONE;

	if (job_ptr->alias_list && !strcmp(job_ptr->alias_list, "TBD") &&
	    job_ptr->node_bitmap &&
	    (bit_overlap(power_node_bitmap, job_ptr->node_bitmap) == 0)) {
		set_job_alias_list(job_ptr);
	}

	*job_pptr = job_ptr;
	return SLURM_SUCCESS;
}

/*
 * Synchronize the batch job in the system with their files.
 * All pending batch jobs must have script and environment files
 * No other jobs should have such files
 * NOTE: READ lock_slurmctld config before entry
 */
int sync_job_files(void)
{
	List batch_dirs;

	if (!slurmctld_primary)	/* Don't purge files from backup slurmctld */
		return SLURM_SUCCESS;

	batch_dirs = list_create(_del_batch_list_rec);
	_get_batch_job_dir_ids(batch_dirs);
	_validate_job_files(batch_dirs);
	_remove_defunct_batch_dirs(batch_dirs);
	list_destroy(batch_dirs);
	return SLURM_SUCCESS;
}

/* Append to the batch_dirs list the job_id's associated with
 *	every batch job directory in existence
 * NOTE: READ lock_slurmctld config before entry
 */
static void _get_batch_job_dir_ids(List batch_dirs)
{
	DIR *f_dir, *h_dir;
	struct dirent *dir_ent, *hash_ent;
	long long_job_id;
	uint32_t *job_id_ptr;
	char *endptr;

	xassert(slurmctld_conf.state_save_location);
	f_dir = opendir(slurmctld_conf.state_save_location);
	if (!f_dir) {
		error("opendir(%s): %m",
		      slurmctld_conf.state_save_location);
		return;
	}

	while ((dir_ent = readdir(f_dir))) {
		if (!strncmp("job.#", dir_ent->d_name, 4)) {
			/* Read version 14.03 or earlier format state */
			long_job_id = strtol(&dir_ent->d_name[4], &endptr, 10);
			if ((long_job_id == 0) || (endptr[0] != '\0'))
				continue;
			debug3("found batch directory for job_id %ld",
			      long_job_id);
			job_id_ptr = xmalloc(sizeof(uint32_t));
			*job_id_ptr = long_job_id;
			list_append(batch_dirs, job_id_ptr);
		} else if (!strncmp("hash.#", dir_ent->d_name, 5)) {
			char *h_path = NULL;
			xstrfmtcat(h_path, "%s/%s",
				   slurmctld_conf.state_save_location,
				   dir_ent->d_name);
			h_dir = opendir(h_path);
			xfree(h_path);
			if (!h_dir)
				continue;
			while ((hash_ent = readdir(h_dir))) {
				if (strncmp("job.#", hash_ent->d_name, 4))
					continue;
				long_job_id = strtol(&hash_ent->d_name[4],
						     &endptr, 10);
				if ((long_job_id == 0) || (endptr[0] != '\0'))
					continue;
				debug3("Found batch directory for job_id %ld",
				      long_job_id);
				job_id_ptr = xmalloc(sizeof(uint32_t));
				*job_id_ptr = long_job_id;
				list_append(batch_dirs, job_id_ptr);
			}
			closedir(h_dir);
		}
	}

	closedir(f_dir);
}

/* All pending batch jobs must have a batch_dir entry,
 *	otherwise we flag it as FAILED and don't schedule
 * If the batch_dir entry exists for a PENDING or RUNNING batch job,
 *	remove it the list (of directories to be deleted) */
static void _validate_job_files(List batch_dirs)
{
	ListIterator job_iterator;
	struct job_record *job_ptr;
	int del_cnt;

	job_iterator = list_iterator_create(job_list);
	while ((job_ptr = (struct job_record *) list_next(job_iterator))) {
		if (!job_ptr->batch_flag)
			continue;
		/* Want to keep this job's files */
		del_cnt = list_delete_all(batch_dirs, _find_batch_dir,
					  &(job_ptr->job_id));
		if ((del_cnt == 0) && IS_JOB_PENDING(job_ptr)) {
			error("Script for job %u lost, state set to FAILED",
			      job_ptr->job_id);
			job_ptr->job_state = JOB_FAILED;
			job_ptr->exit_code = 1;
			job_ptr->state_reason = FAIL_SYSTEM;
			xfree(job_ptr->state_desc);
			job_ptr->start_time = job_ptr->end_time = time(NULL);
			job_completion_logger(job_ptr, false);
		}
	}
	list_iterator_destroy(job_iterator);
}

/* List matching function, see common/list.h */
static int _find_batch_dir(void *x, void *key)
{
	uint32_t *key1 = x;
	uint32_t *key2 = key;
	return (int)(*key1 == *key2);
}
/* List entry deletion function, see common/list.h */
static void _del_batch_list_rec(void *x)
{
	xfree(x);
}

/* Remove all batch_dir entries in the list
 * NOTE: READ lock_slurmctld config before entry */
static void _remove_defunct_batch_dirs(List batch_dirs)
{
	ListIterator batch_dir_inx;
	uint32_t *job_id_ptr;

	batch_dir_inx = list_iterator_create(batch_dirs);
	while ((job_id_ptr = list_next(batch_dir_inx))) {
		info("Purging files for defunct batch job %u",
		     *job_id_ptr);
		_delete_job_desc_files(*job_id_ptr);
	}
	list_iterator_destroy(batch_dir_inx);
}

/*
 *  _xmit_new_end_time
 *	Tell all slurmd's associated with a job of its new end time
 * IN job_ptr - pointer to terminating job
 * globals: node_record_count - number of nodes in the system
 *	node_record_table_ptr - pointer to global node table
 */
static void
_xmit_new_end_time(struct job_record *job_ptr)
{
#ifndef HAVE_FRONT_END
	int i;
#endif
	job_time_msg_t *job_time_msg_ptr;
	agent_arg_t *agent_args;

	agent_args = xmalloc(sizeof(agent_arg_t));
	agent_args->msg_type = REQUEST_UPDATE_JOB_TIME;
	agent_args->retry = 1;
	agent_args->hostlist = hostlist_create(NULL);
	job_time_msg_ptr = xmalloc(sizeof(job_time_msg_t));
	job_time_msg_ptr->job_id          = job_ptr->job_id;
	job_time_msg_ptr->expiration_time = job_ptr->end_time;

#ifdef HAVE_FRONT_END
	xassert(job_ptr->batch_host);
	if (job_ptr->front_end_ptr)
		agent_args->protocol_version =
			job_ptr->front_end_ptr->protocol_version;
	hostlist_push_host(agent_args->hostlist, job_ptr->batch_host);
	agent_args->node_count  = 1;
#else
	agent_args->protocol_version = SLURM_PROTOCOL_VERSION;
	for (i = 0; i < node_record_count; i++) {
		if (bit_test(job_ptr->node_bitmap, i) == 0)
			continue;
		if (agent_args->protocol_version >
		    node_record_table_ptr[i].protocol_version)
			agent_args->protocol_version =
				node_record_table_ptr[i].protocol_version;
		hostlist_push_host(agent_args->hostlist,
			      node_record_table_ptr[i].name);
		agent_args->node_count++;
	}
#endif

	agent_args->msg_args = job_time_msg_ptr;
	agent_queue_request(agent_args);
	return;
}


/*
 * job_epilog_complete - Note the completion of the epilog script for a
 *	given job
 * IN job_id      - id of the job for which the epilog was executed
 * IN node_name   - name of the node on which the epilog was executed
 * IN return_code - return code from epilog script
 * RET true if job is COMPLETED, otherwise false
 */
extern bool job_epilog_complete(uint32_t job_id, char *node_name,
				uint32_t return_code)
{
#ifdef HAVE_FRONT_END
	int i;
#endif
	struct job_record  *job_ptr = find_job_record(job_id);
	struct node_record *node_ptr;
	char jbuf[JBUFSIZ];

	if (job_ptr == NULL)
		return true;

	trace_job(job_ptr, __func__, "enter");

	/* There is a potential race condition this handles.
	 * If slurmctld cold-starts while slurmd keeps running,
	 * slurmd could notify slurmctld of a job epilog completion
	 * before getting synced up with slurmctld state. If
	 * a new job arrives and the job_id is reused, we
	 * could try to note the termination of a job that
	 * hasn't really started. Very rare obviously. */
	if ((IS_JOB_PENDING(job_ptr) && (!IS_JOB_COMPLETING(job_ptr))) ||
	    (job_ptr->node_bitmap == NULL)) {
#ifndef HAVE_FRONT_END
		uint16_t base_state = NODE_STATE_UNKNOWN;
		node_ptr = find_node_record(node_name);
		if (node_ptr)
			base_state = node_ptr->node_state & NODE_STATE_BASE;
		if (base_state == NODE_STATE_DOWN) {
			debug("%s: %s complete response from DOWN "
			      "node %s", __func__,
			      jobid2str(job_ptr, jbuf), node_name);
		} else if (job_ptr->restart_cnt) {
			/* Duplicate epilog complete can be due to race
			 * condition, especially with select/serial */
			debug("%s: %s duplicate epilog complete response",
			      __func__, jobid2str(job_ptr, jbuf));
		} else {

			error("%s: %s is non-running slurmctld"
			      "and slurmd out of sync",
			      __func__, jobid2str(job_ptr, jbuf));
		}
#endif
		return false;
	}

#ifdef HAVE_FRONT_END
	xassert(job_ptr->batch_host);
	/* If there is a bad epilog error don't down the frontend
	   node.  If needed (not on a bluegene) the nodes in use by
	   the job will be downed below.
	*/
	if (return_code)
		error("%s: %s epilog error on %s",
		      __func__, jobid2str(job_ptr, jbuf),
		      job_ptr->batch_host);

	if (job_ptr->front_end_ptr && IS_JOB_COMPLETING(job_ptr)) {
		front_end_record_t *front_end_ptr = job_ptr->front_end_ptr;
		if (front_end_ptr->job_cnt_comp)
			front_end_ptr->job_cnt_comp--;
		else {
			error("%s: %s job_cnt_comp underflow on "
			      "front end %s", __func__,
			      jobid2str(job_ptr, jbuf),
			      front_end_ptr->name);
		}
		if (front_end_ptr->job_cnt_comp == 0)
			front_end_ptr->node_state &= (~NODE_STATE_COMPLETING);
	}

	if ((job_ptr->total_nodes == 0) && IS_JOB_COMPLETING(job_ptr)) {
		/* Job resources moved into another job and
		 *  tasks already killed */
		front_end_record_t *front_end_ptr = job_ptr->front_end_ptr;
		if (front_end_ptr)
			front_end_ptr->node_state &= (~NODE_STATE_COMPLETING);
	} else {
		for (i = 0; i < node_record_count; i++) {
			if (!bit_test(job_ptr->node_bitmap, i))
				continue;
			node_ptr = &node_record_table_ptr[i];
#ifndef HAVE_BG
			/* If this is a bluegene system we do not want to mark
			 * the entire midplane down if we have an epilog error.
			 * This would most likely kill other jobs sharing that
			 * midplane and that is not what we want. */
			if (return_code) {
				static uint32_t slurm_user_id = NO_VAL;
				if (slurm_user_id == NO_VAL)
					slurm_user_id=slurm_get_slurm_user_id();
				drain_nodes(node_ptr->name, "Epilog error",
					    slurm_user_id);
			}
#endif
			/* Change job from completing to completed */
			make_node_idle(node_ptr, job_ptr);
		}
	}
#else
	if (return_code) {
		error("%s: %s epilog error on %s, draining the node",
		      __func__, jobid2str(job_ptr, jbuf), node_name);
		drain_nodes(node_name, "Epilog error",
			    slurm_get_slurm_user_id());
	}
	/* Change job from completing to completed */
	node_ptr = find_node_record(node_name);
	if (node_ptr)
		make_node_idle(node_ptr, job_ptr);
#endif

	step_epilog_complete(job_ptr, node_name);
	/* nodes_completing is out of date, rebuild when next saved */
	xfree(job_ptr->nodes_completing);
	if (!IS_JOB_COMPLETING(job_ptr)) {	/* COMPLETED */
		batch_requeue_fini(job_ptr);
		return true;
	} else
		return false;
}

/* Complete a batch job requeue logic after all steps complete so that
 * subsequent jobs appear in a separate accounting record. */
void batch_requeue_fini(struct job_record  *job_ptr)
{
	if (IS_JOB_COMPLETING(job_ptr) ||
	    !IS_JOB_PENDING(job_ptr) || !job_ptr->batch_flag)
		return;

	info("requeue batch job %u", job_ptr->job_id);

	/* Clear everything so this appears to be a new job and then restart
	 * it in accounting. */
	job_ptr->start_time = 0;
	job_ptr->end_time = 0;
	job_ptr->total_cpus = 0;
	job_ptr->pre_sus_time = 0;
	job_ptr->suspend_time = 0;
	job_ptr->tot_sus_time = 0;
	/* Current code (<= 2.1) has it so we start the new job with the next
	 * step id.  This could be used when restarting to figure out which
	 * step the previous run of this job stopped on. */
	//job_ptr->next_step_id = 0;

	job_ptr->node_cnt = 0;
#ifdef HAVE_BG
	select_g_select_jobinfo_set(job_ptr->select_jobinfo,
				    SELECT_JOBDATA_BLOCK_ID, "unassigned");
#endif
	xfree(job_ptr->nodes);
	xfree(job_ptr->nodes_completing);
	FREE_NULL_BITMAP(job_ptr->node_bitmap);
	FREE_NULL_BITMAP(job_ptr->node_bitmap_cg);
	if (job_ptr->details) {
		time_t now = time(NULL);
		/* the time stamp on the new batch launch credential must be
		 * larger than the time stamp on the revoke request. Also the
		 * I/O must be all cleared out and the named socket purged,
		 * so delay for at least ten seconds. */
		if (job_ptr->details->begin_time <= now)
			job_ptr->details->begin_time = now + 10;

		/* Since this could happen on a launch we need to make sure the
		 * submit isn't the same as the last submit so put now + 1 so
		 * we get different records in the database */
		if (now == job_ptr->details->submit_time)
			now++;
		job_ptr->details->submit_time = now;
	}

	/* Reset this after the batch step has finished or the batch step
	 * information will be attributed to the next run of the job. */
	job_ptr->db_index = 0;
	if (!with_slurmdbd)
		jobacct_storage_g_job_start(acct_db_conn, job_ptr);
}


/* job_fini - free all memory associated with job records */
void job_fini (void)
{
	if (job_list) {
		list_destroy(job_list);
		job_list = NULL;
	}
	xfree(job_hash);
	xfree(job_array_hash_j);
	xfree(job_array_hash_t);
}

/* log the completion of the specified job */
extern void job_completion_logger(struct job_record  *job_ptr, bool requeue)
{
	int base_state;

	xassert(job_ptr);

#ifdef HAVE_BG
	/* If on a bluegene system we want to remove the job_resrcs so
	 * we don't get an error message about them already existing
	 * when the job goes to run again. */
	if (requeue)
		free_job_resources(&job_ptr->job_resrcs);
#endif
	acct_policy_remove_job_submit(job_ptr);

	if (!IS_JOB_RESIZING(job_ptr)) {
		/* Remove configuring state just to make sure it isn't there
		 * since it will throw off displays of the job. */
		job_ptr->job_state &= (~JOB_CONFIGURING);

		/* make sure all parts of the job are notified */
		srun_job_complete(job_ptr);

		/* mail out notifications of completion */
		base_state = job_ptr->job_state & JOB_STATE_BASE;
		if ((base_state == JOB_COMPLETE) ||
		    (base_state == JOB_CANCELLED)) {
			if (requeue && (job_ptr->mail_type & MAIL_JOB_REQUEUE))
				mail_job_info(job_ptr, MAIL_JOB_REQUEUE);
			if (!requeue && (job_ptr->mail_type & MAIL_JOB_END))
				mail_job_info(job_ptr, MAIL_JOB_END);
		} else {	/* JOB_FAILED, JOB_TIMEOUT, etc. */
			if (job_ptr->mail_type & MAIL_JOB_FAIL)
				mail_job_info(job_ptr, MAIL_JOB_FAIL);
			else if (job_ptr->mail_type & MAIL_JOB_END)
				mail_job_info(job_ptr, MAIL_JOB_END);
		}
	}

	g_slurm_jobcomp_write(job_ptr);

	/* When starting the resized job everything is taken care of
	 * elsewhere, so don't call it here. */
	if (IS_JOB_RESIZING(job_ptr))
		return;

	if (!job_ptr->assoc_id) {
		slurmdb_association_rec_t assoc_rec;
		/* In case accounting enabled after starting the job */
		memset(&assoc_rec, 0, sizeof(slurmdb_association_rec_t));
		assoc_rec.acct      = job_ptr->account;
		if (job_ptr->part_ptr)
			assoc_rec.partition = job_ptr->part_ptr->name;
		assoc_rec.uid       = job_ptr->user_id;

		if (!(assoc_mgr_fill_in_assoc(acct_db_conn, &assoc_rec,
					      accounting_enforce,
					      (slurmdb_association_rec_t **)
					      &job_ptr->assoc_ptr))) {
			job_ptr->assoc_id = assoc_rec.id;
			/* we have to call job start again because the
			 * associd does not get updated in job complete */
			jobacct_storage_g_job_start(acct_db_conn, job_ptr);
		}
	}

	if (!with_slurmdbd && !job_ptr->db_index)
		jobacct_storage_g_job_start(acct_db_conn, job_ptr);

	jobacct_storage_g_job_complete(acct_db_conn, job_ptr);
}

/*
 * job_independent - determine if this job has a dependent job pending
 *	or if the job's scheduled begin time is in the future
 * IN job_ptr - pointer to job being tested
 * RET - true if job no longer must be deferred for another job
 */
extern bool job_independent(struct job_record *job_ptr, int will_run)
{
	struct job_details *detail_ptr = job_ptr->details;
	time_t now = time(NULL);
	int depend_rc;

	if ((job_ptr->state_reason == WAIT_HELD) ||
	    (job_ptr->state_reason == WAIT_HELD_USER))
		return false;

	/* Test dependencies first so we can cancel jobs before dependent
	 * job records get purged (e.g. afterok, afternotok) */
	depend_rc = test_job_dependency(job_ptr);
	if (depend_rc == 1) {
		job_ptr->state_reason = WAIT_DEPENDENCY;
		xfree(job_ptr->state_desc);
		return false;
	} else if (depend_rc == 2) {
		char jbuf[JBUFSIZ];

		debug("%s: %s dependency condition never satisfied",
		      __func__, jobid2str(job_ptr, jbuf));
		job_ptr->state_reason = WAIT_DEP_INVALID;
		xfree(job_ptr->state_desc);
		return false;
	}

	if (detail_ptr && (detail_ptr->begin_time > now)) {
		job_ptr->state_reason = WAIT_TIME;
		xfree(job_ptr->state_desc);
		return false;	/* not yet time */
	}

	if (job_test_resv_now(job_ptr) != SLURM_SUCCESS) {
		job_ptr->state_reason = WAIT_RESERVATION;
		xfree(job_ptr->state_desc);
		return false;	/* not yet time */
	}

	/* Job is eligible to start now */
	if (job_ptr->state_reason == WAIT_DEPENDENCY) {
		job_ptr->state_reason = WAIT_NO_REASON;
		xfree(job_ptr->state_desc);
	}
	if ((detail_ptr && (detail_ptr->begin_time == 0) &&
	    (job_ptr->priority != 0))) {
		detail_ptr->begin_time = now;
	} else if (job_ptr->state_reason == WAIT_TIME) {
		job_ptr->state_reason = WAIT_NO_REASON;
		xfree(job_ptr->state_desc);
	}
	return true;
}

/*
 * determine if job is ready to execute per the node select plugin
 * IN job_id - job to test
 * OUT ready - 1 if job is ready to execute 0 otherwise
 * RET SLURM error code
 */
extern int job_node_ready(uint32_t job_id, int *ready)
{
	int rc;
	struct job_record *job_ptr;
	xassert(ready);

	*ready = 0;
	job_ptr = find_job_record(job_id);
	if (job_ptr == NULL)
		return ESLURM_INVALID_JOB_ID;

	/* Always call select_g_job_ready() so that select/bluegene can
	 * test and update block state information. */
	rc = select_g_job_ready(job_ptr);
	if (rc == READY_JOB_FATAL)
		return ESLURM_INVALID_PARTITION_NAME;
	if (rc == READY_JOB_ERROR)
		return EAGAIN;
	if (rc)
		rc = READY_NODE_STATE;

	if (job_ptr->details && job_ptr->details->prolog_running)
		rc &= (~READY_NODE_STATE);

	if (IS_JOB_RUNNING(job_ptr) || IS_JOB_SUSPENDED(job_ptr))
		rc |= READY_JOB_STATE;
	if ((rc == (READY_NODE_STATE | READY_JOB_STATE)) &&
	    job_ptr->alias_list && !strcmp(job_ptr->alias_list, "TBD") &&
	    job_ptr->node_bitmap &&
	    (bit_overlap(power_node_bitmap, job_ptr->node_bitmap) == 0)) {
		set_job_alias_list(job_ptr);
	}

	*ready = rc;
	return SLURM_SUCCESS;
}

/* Send specified signal to all steps associated with a job */
static void _signal_job(struct job_record *job_ptr, int signal)
{
#ifndef HAVE_FRONT_END
	int i;
#endif
	agent_arg_t *agent_args = NULL;
	signal_job_msg_t *signal_job_msg = NULL;
	static int notify_srun_static = -1;
	int notify_srun = 0;

	if (notify_srun_static == -1) {
		char *launch_type = slurm_get_launch_type();
		/* do this for all but slurm (poe, aprun, etc...) */
		if (strcmp(launch_type, "launch/slurm"))
			notify_srun_static = 1;
		else
			notify_srun_static = 0;
		xfree(launch_type);
	}

#ifdef HAVE_FRONT_END
	/* On a front end system always notify_srun instead of slurmd */
	if (notify_srun_static)
		notify_srun = 1;
#else
	/* For launch/poe all signals are forwarded by srun to poe to tasks
	 * except SIGSTOP/SIGCONT, which are used for job preemption. In that
	 * case the slurmd must directly suspend tasks and switch resources. */
	if (notify_srun_static && (signal != SIGSTOP) && (signal != SIGCONT))
		notify_srun = 1;
#endif

	if (notify_srun) {
		ListIterator step_iterator;
		struct step_record *step_ptr;
		step_iterator = list_iterator_create(job_ptr->step_list);
		while ((step_ptr = list_next(step_iterator))) {
			/* Since we have already checked the uid,
			 * we can send this signal as uid 0. */
			job_step_signal(job_ptr->job_id, step_ptr->step_id,
					signal, 0);
		}
		list_iterator_destroy (step_iterator);

		return;
	}

	agent_args = xmalloc(sizeof(agent_arg_t));
	agent_args->msg_type = REQUEST_SIGNAL_JOB;
	agent_args->retry = 1;
	agent_args->hostlist = hostlist_create(NULL);
	signal_job_msg = xmalloc(sizeof(kill_tasks_msg_t));
	signal_job_msg->job_id = job_ptr->job_id;
	signal_job_msg->signal = signal;

#ifdef HAVE_FRONT_END
	xassert(job_ptr->batch_host);
	if (job_ptr->front_end_ptr)
		agent_args->protocol_version =
			job_ptr->front_end_ptr->protocol_version;
	hostlist_push_host(agent_args->hostlist, job_ptr->batch_host);
	agent_args->node_count = 1;
#else
	agent_args->protocol_version = SLURM_PROTOCOL_VERSION;
	for (i = 0; i < node_record_count; i++) {
		if (bit_test(job_ptr->node_bitmap, i) == 0)
			continue;
		if (agent_args->protocol_version >
		    node_record_table_ptr[i].protocol_version)
			agent_args->protocol_version =
				node_record_table_ptr[i].protocol_version;
		hostlist_push_host(agent_args->hostlist,
			      node_record_table_ptr[i].name);
		agent_args->node_count++;
	}
#endif

	if (agent_args->node_count == 0) {
		xfree(signal_job_msg);
		xfree(agent_args);
		return;
	}

	agent_args->msg_args = signal_job_msg;
	agent_queue_request(agent_args);
	return;
}

static void *_switch_suspend_info(struct job_record *job_ptr)
{
	ListIterator step_iterator;
	struct step_record *step_ptr;
	void *switch_suspend_info = NULL;

	step_iterator = list_iterator_create (job_ptr->step_list);
	while ((step_ptr = (struct step_record *) list_next (step_iterator))) {
		if (step_ptr->state != JOB_RUNNING)
			continue;
		switch_g_job_suspend_info_get(step_ptr->switch_job,
					      &switch_suspend_info);
	}
	list_iterator_destroy (step_iterator);

	return switch_suspend_info;
}

/* Send suspend request to slumrd of all nodes associated with a job
 * job_ptr IN - job to be suspended or resumed
 * op IN - SUSPEND_JOB or RESUME_JOB
 * indf_susp IN - set if job is being suspended indefinitely by user
 *                or admin, otherwise suspended for gang scheduling
 */
static void _suspend_job(struct job_record *job_ptr, uint16_t op,
			 bool indf_susp)
{
#ifndef HAVE_FRONT_END
	int i;
#endif
	agent_arg_t *agent_args;
	suspend_int_msg_t *sus_ptr;

	agent_args = xmalloc(sizeof(agent_arg_t));
	agent_args->msg_type = REQUEST_SUSPEND_INT;
	agent_args->retry = 0;	/* don't resend, gang scheduler
				 * sched/wiki or sched/wiki2 can
				 * quickly induce huge backlog
				 * of agent.c RPCs */
	agent_args->hostlist = hostlist_create(NULL);
	sus_ptr = xmalloc(sizeof(suspend_int_msg_t));
	sus_ptr->job_core_spec = job_ptr->details->core_spec;
	sus_ptr->job_id = job_ptr->job_id;
	sus_ptr->op = op;
	sus_ptr->indf_susp = indf_susp;
	sus_ptr->switch_info = _switch_suspend_info(job_ptr);

#ifdef HAVE_FRONT_END
	xassert(job_ptr->batch_host);
	if (job_ptr->front_end_ptr)
		agent_args->protocol_version =
			job_ptr->front_end_ptr->protocol_version;
	hostlist_push_host(agent_args->hostlist, job_ptr->batch_host);
	agent_args->node_count = 1;
#else
	agent_args->protocol_version = SLURM_PROTOCOL_VERSION;
	for (i = 0; i < node_record_count; i++) {
		if (bit_test(job_ptr->node_bitmap, i) == 0)
			continue;
		if (agent_args->protocol_version >
		    node_record_table_ptr[i].protocol_version)
			agent_args->protocol_version =
				node_record_table_ptr[i].protocol_version;
		hostlist_push_host(agent_args->hostlist,
				   node_record_table_ptr[i].name);
		agent_args->node_count++;
	}
#endif

	if (agent_args->node_count == 0) {
		slurm_free_suspend_int_msg(sus_ptr);
		xfree(agent_args);
		return;
	}

	agent_args->msg_args = sus_ptr;
	agent_queue_request(agent_args);
	return;
}

/*
 * Specified job is being suspended, release allocated nodes
 * job_ptr IN - job to be suspended
 * indf_susp IN - set if job is being suspended indefinitely by user
 *                or admin, otherwise suspended for gang scheduling
 */
static int _suspend_job_nodes(struct job_record *job_ptr, bool indf_susp)
{
	int i, rc = SLURM_SUCCESS;
	struct node_record *node_ptr = node_record_table_ptr;
	uint16_t node_flags;
	time_t now = time(NULL);

	if ((rc = select_g_job_suspend(job_ptr, indf_susp)) != SLURM_SUCCESS)
		return rc;

	for (i=0; i<node_record_count; i++, node_ptr++) {
		if (bit_test(job_ptr->node_bitmap, i) == 0)
			continue;

		node_ptr->sus_job_cnt++;
		if (node_ptr->run_job_cnt)
			(node_ptr->run_job_cnt)--;
		else {
			error("Node %s run_job_cnt underflow",
				node_ptr->name);
		}
		if (job_ptr->details && (job_ptr->details->share_res == 0)) {
			if (node_ptr->no_share_job_cnt)
				(node_ptr->no_share_job_cnt)--;
			else {
				error("Node %s no_share_job_cnt "
					"underflow", node_ptr->name);
			}
			if (node_ptr->no_share_job_cnt == 0)
				bit_set(share_node_bitmap, i);
		}
		node_flags = node_ptr->node_state & NODE_STATE_FLAGS;
		if ((node_ptr->run_job_cnt  == 0) &&
		    (node_ptr->comp_job_cnt == 0)) {
			bit_set(idle_node_bitmap, i);
		}
		if (IS_NODE_DOWN(node_ptr)) {
			debug3("_suspend_job_nodes: Node %s left DOWN",
				node_ptr->name);
		} else if (node_ptr->run_job_cnt) {
			node_ptr->node_state = NODE_STATE_ALLOCATED |
					       node_flags;
		} else {
			node_ptr->node_state = NODE_STATE_IDLE | node_flags;
			node_ptr->last_idle  = now;
		}
	}
	last_job_update = last_node_update = now;
	return rc;
}

/*
 * Specified job is being resumed, re-allocate the nodes
 * job_ptr IN - job to be resumed
 * indf_susp IN - set i f job is being resumed from indefinite suspend by user
 *                or admin, otherwise resume from gang scheduling
 */
static int _resume_job_nodes(struct job_record *job_ptr, bool indf_susp)
{
	int i, rc = SLURM_SUCCESS;
	struct node_record *node_ptr = node_record_table_ptr;
	uint16_t node_flags;

	if ((rc = select_g_job_resume(job_ptr, indf_susp)) != SLURM_SUCCESS)
		return rc;

	for (i=0; i<node_record_count; i++, node_ptr++) {
		if (bit_test(job_ptr->node_bitmap, i) == 0)
			continue;
		if (IS_NODE_DOWN(node_ptr))
			return SLURM_ERROR;
	}

	node_ptr = node_record_table_ptr;
	for (i=0; i<node_record_count; i++, node_ptr++) {
		if (bit_test(job_ptr->node_bitmap, i) == 0)
			continue;

		if (node_ptr->sus_job_cnt)
			(node_ptr->sus_job_cnt)--;
		else {
			error("Node %s sus_job_cnt underflow",
			      node_ptr->name);
		}
		node_ptr->run_job_cnt++;
		if (job_ptr->details &&
		    (job_ptr->details->share_res == 0)) {
			node_ptr->no_share_job_cnt++;
			if (node_ptr->no_share_job_cnt)
				bit_clear(share_node_bitmap, i);
		}
		bit_clear(idle_node_bitmap, i);
		node_flags = node_ptr->node_state & NODE_STATE_FLAGS;
		node_ptr->node_state = NODE_STATE_ALLOCATED | node_flags;
	}
	last_job_update = last_node_update = time(NULL);
	return rc;
}

static int _job_suspend_switch_test(struct job_record *job_ptr)
{
	int rc = SLURM_SUCCESS;
	ListIterator step_iterator;
	struct step_record *step_ptr;

	step_iterator = list_iterator_create(job_ptr->step_list);
	while ((step_ptr = (struct step_record *) list_next (step_iterator))) {
		if (step_ptr->state != JOB_RUNNING)
			continue;
		rc = switch_g_job_suspend_test(step_ptr->switch_job);
		if (rc != SLURM_SUCCESS)
			break;
	}
	list_iterator_destroy (step_iterator);

	return rc;
}

/*
 * Determine if a job can be resumed.
 * Check for multiple jobs on the same nodes with core specialization.
 * RET 0 on success, otherwise ESLURM error code
 */
static int _job_resume_test(struct job_record *job_ptr)
{
	int rc = SLURM_SUCCESS;
	ListIterator job_iterator;
	struct job_record *test_job_ptr;

	if ((job_ptr->details == NULL) ||
	    (job_ptr->details->core_spec == (uint16_t) NO_VAL) ||
	    (job_ptr->node_bitmap == NULL))
		return rc;

	job_iterator = list_iterator_create(job_list);
	while ((test_job_ptr = (struct job_record *) list_next(job_iterator))) {
		if (test_job_ptr->details &&
		    (test_job_ptr->details->core_spec != (uint16_t) NO_VAL) &&
		    IS_JOB_RUNNING(test_job_ptr) &&
		    test_job_ptr->node_bitmap &&
		    bit_overlap(test_job_ptr->node_bitmap,
				job_ptr->node_bitmap)) {
			rc = ESLURM_NODES_BUSY;
			break;
		}
/* FIXME: Also test for ESLURM_INTERCONNECT_BUSY */
	}
	list_iterator_destroy(job_iterator);

	return rc;
}

/*
 * _job_suspend - perform some suspend/resume operation
 * job_ptr - job to operate upon
 * op IN - operation: suspend/resume
 * indf_susp IN - set if job is being suspended indefinitely by user or admin
 *                and we should clear it's priority, otherwise suspended
 *		  temporarily for gang scheduling
 * RET 0 on success, otherwise ESLURM error code
 */
static int _job_suspend(struct job_record *job_ptr, uint16_t op, bool indf_susp)
{
	int rc = SLURM_SUCCESS;
	time_t now = time(NULL);

	if (IS_JOB_PENDING(job_ptr))
		return ESLURM_JOB_PENDING;
	if (IS_JOB_FINISHED(job_ptr))
		return ESLURM_ALREADY_DONE;
	if ((op == SUSPEND_JOB) &&
	    (_job_suspend_switch_test(job_ptr) != SLURM_SUCCESS))
		return ESLURM_NOT_SUPPORTED;
	if ((op == RESUME_JOB) && (rc = _job_resume_test(job_ptr)))
		return rc;

	/* Notify salloc/srun of suspend/resume */
	srun_job_suspend(job_ptr, op);

	/* perform the operation */
	if (op == SUSPEND_JOB) {
		if (!IS_JOB_RUNNING(job_ptr))
			return ESLURM_JOB_NOT_RUNNING;
		rc = _suspend_job_nodes(job_ptr, indf_susp);
		if (rc != SLURM_SUCCESS)
			return rc;
		_suspend_job(job_ptr, op, indf_susp);
		job_ptr->job_state = JOB_SUSPENDED;
		if (indf_susp)
			job_ptr->priority = 0;
		if (job_ptr->suspend_time) {
			job_ptr->pre_sus_time +=
				difftime(now, job_ptr->suspend_time);
		} else {
			job_ptr->pre_sus_time +=
				difftime(now, job_ptr->start_time);
		}
		suspend_job_step(job_ptr);
	} else if (op == RESUME_JOB) {
		if (!IS_JOB_SUSPENDED(job_ptr))
			return ESLURM_JOB_NOT_SUSPENDED;
		rc = _resume_job_nodes(job_ptr, indf_susp);
		if (rc != SLURM_SUCCESS)
			return rc;
		_suspend_job(job_ptr, op, indf_susp);
		if (job_ptr->priority == 0)
			set_job_prio(job_ptr);
		job_ptr->job_state = JOB_RUNNING;
		job_ptr->tot_sus_time +=
			difftime(now, job_ptr->suspend_time);
		if (!wiki_sched_test) {
			char *sched_type = slurm_get_sched_type();
			if (strcmp(sched_type, "sched/wiki") == 0)
				wiki_sched  = true;
			if (strcmp(sched_type, "sched/wiki2") == 0) {
				wiki_sched  = true;
				wiki2_sched = true;
			}
			xfree(sched_type);
			wiki_sched_test = true;
		}
		if ((job_ptr->time_limit != INFINITE) && (!wiki2_sched) &&
		    (!job_ptr->preempt_time)) {
 			debug3("Job %u resumed, updating end_time",
 			       job_ptr->job_id);
			job_ptr->end_time = now + (job_ptr->time_limit * 60)
				- job_ptr->pre_sus_time;
		}
		resume_job_step(job_ptr);
	}

	job_ptr->time_last_active = now;
	job_ptr->suspend_time = now;
	jobacct_storage_g_job_suspend(acct_db_conn, job_ptr);

	return rc;
}

/*
 * job_suspend - perform some suspend/resume operation
 * IN sus_ptr - suspend/resume request message
 * IN uid - user id of the user issuing the RPC
 * IN conn_fd - file descriptor on which to send reply,
 *              -1 if none
 * indf_susp IN - set if job is being suspended indefinitely by user or admin
 *                and we should clear it's priority, otherwise suspended
 *		  temporarily for gang scheduling
 * IN protocol_version - slurm protocol version of client
 * RET 0 on success, otherwise ESLURM error code
 */
extern int job_suspend(suspend_msg_t *sus_ptr, uid_t uid,
		       slurm_fd_t conn_fd, bool indf_susp,
		       uint16_t protocol_version)
{
	int rc = SLURM_SUCCESS;
	struct job_record *job_ptr = NULL;
	slurm_msg_t resp_msg;
	return_code_msg_t rc_msg;

	xfree(sus_ptr->job_id_str);
	xstrfmtcat(sus_ptr->job_id_str, "%u", sus_ptr->job_id);

#ifdef HAVE_BG
	rc = ESLURM_NOT_SUPPORTED;
	goto reply;
#endif

	/* validate the request */
	if ((uid != 0) && (uid != getuid())) {
		error("SECURITY VIOLATION: Attempt to suspend job from user %u",
		      (int) uid);
		rc = ESLURM_ACCESS_DENIED;
		goto reply;
	}

	/* find the job */
	job_ptr = find_job_record (sus_ptr->job_id);
	if (job_ptr == NULL) {
		rc = ESLURM_INVALID_JOB_ID;
		goto reply;
	}

	rc = _job_suspend(job_ptr, sus_ptr->op, indf_susp);

    reply:
	if (conn_fd >= 0) {
		slurm_msg_t_init(&resp_msg);
		resp_msg.protocol_version = protocol_version;
		resp_msg.msg_type  = RESPONSE_SLURM_RC;
		rc_msg.return_code = rc;
		resp_msg.data      = &rc_msg;
		slurm_send_node_msg(conn_fd, &resp_msg);
	}
	return rc;
}

/*
 * job_suspend2 - perform some suspend/resume operation
 * IN sus_ptr - suspend/resume request message
 * IN uid - user id of the user issuing the RPC
 * IN conn_fd - file descriptor on which to send reply,
 *              -1 if none
 * indf_susp IN - set if job is being suspended indefinitely by user or admin
 *                and we should clear it's priority, otherwise suspended
 *		  temporarily for gang scheduling
 * IN protocol_version - slurm protocol version of client
 * RET 0 on success, otherwise ESLURM error code
 */
extern int job_suspend2(suspend_msg_t *sus_ptr, uid_t uid,
			slurm_fd_t conn_fd, bool indf_susp,
			uint16_t protocol_version)
{
	static uint32_t max_array_size = NO_VAL;
	slurm_ctl_conf_t *conf;
	int rc = SLURM_SUCCESS, rc2;
	struct job_record *job_ptr = NULL;
	long int long_id;
	uint32_t job_id;
	char *end_ptr = NULL, *tok, *tmp;
	bitstr_t *array_bitmap;
	bool valid = true;
	int32_t i, i_first, i_last;
	slurm_msg_t resp_msg;
	return_code_msg_t rc_msg;

#ifdef HAVE_BG
	rc = ESLURM_NOT_SUPPORTED;
	goto reply;
#endif

	if (max_array_size == NO_VAL) {
		conf = slurm_conf_lock();
		max_array_size = conf->max_array_sz;
		slurm_conf_unlock();
	}

	/* validate the request */
	if ((uid != 0) && (uid != getuid())) {
		error("SECURITY VIOLATION: Attempt to suspend job from user %u",
		      (int) uid);
		rc = ESLURM_ACCESS_DENIED;
		goto reply;
	}

	long_id = strtol(sus_ptr->job_id_str, &end_ptr, 10);
	if ((long_id <= 0) || (long_id == LONG_MAX) ||
	    ((end_ptr[0] != '\0') && (end_ptr[0] != '_'))) {
		info("job_suspend2: invalid job id %s", sus_ptr->job_id_str);
		rc = ESLURM_INVALID_JOB_ID;
		goto reply;
	}
	job_id = (uint32_t) long_id;
	if (end_ptr[0] == '\0') {	/* Single job (or full job array) */
		struct job_record *job_ptr_done = NULL;
		job_ptr = find_job_record(job_id);
		if (job_ptr && (job_ptr->array_task_id == NO_VAL) &&
		    (job_ptr->array_recs == NULL)) {
			/* This is a regular job, not a job array */
			rc = _job_suspend(job_ptr, sus_ptr->op, indf_susp);
			goto reply;
		}

		if (job_ptr && job_ptr->array_recs) {
			/* This is a job array */
			rc = _job_suspend(job_ptr, sus_ptr->op, indf_susp);
			job_ptr_done = job_ptr;
		}

		/* Suspend all tasks of this job array */
		job_ptr = job_array_hash_j[JOB_HASH_INX(job_id)];
		if (!job_ptr && !job_ptr_done) {
			rc = ESLURM_INVALID_JOB_ID;
			goto reply;
		}
		while (job_ptr) {
			if ((job_ptr->array_job_id == job_id) &&
			    (job_ptr != job_ptr_done)) {
				rc2 = _job_suspend(job_ptr, sus_ptr->op,
						   indf_susp);
				rc = MAX(rc, rc2);
			}
			job_ptr = job_ptr->job_array_next_j;
		}
		goto reply;
	}

	array_bitmap = bit_alloc(max_array_size);
	tmp = xstrdup(end_ptr + 1);
	tok = strtok_r(tmp, ",", &end_ptr);
	while (tok && valid) {
		valid = _parse_array_tok(tok, array_bitmap,
					 max_array_size);
		tok = strtok_r(NULL, ",", &end_ptr);
	}
	xfree(tmp);
	if (valid) {
		i_last = bit_fls(array_bitmap);
		if (i_last < 0)
			valid = false;
	}
	if (!valid) {
		info("job_suspend2: invalid job id %s", sus_ptr->job_id_str);
		rc = ESLURM_INVALID_JOB_ID;
		goto reply;
	}

	i_first = bit_ffs(array_bitmap);
	if (i_first >= 0)
		i_last = bit_fls(array_bitmap);
	else
		i_last = -2;
	for (i = i_first; i <= i_last; i++) {
		if (!bit_test(array_bitmap, i))
			continue;
		job_ptr = find_job_array_rec(job_id, i);
		if (job_ptr == NULL) {
			info("job_suspend2: invalid job id %u_%d", job_id, i);
			rc = ESLURM_INVALID_JOB_ID;
			continue;
		}

		rc2 = _job_suspend(job_ptr, sus_ptr->op, indf_susp);
		rc = MAX(rc, rc2);
	}

    reply:
	if (conn_fd >= 0) {
		slurm_msg_t_init(&resp_msg);
		resp_msg.protocol_version = protocol_version;
		resp_msg.msg_type  = RESPONSE_SLURM_RC;
		rc_msg.return_code = rc;
		resp_msg.data      = &rc_msg;
		slurm_send_node_msg(conn_fd, &resp_msg);
	}
	return rc;
}

/*
 * _job_requeue - Requeue a running or pending batch job
 * IN uid - user id of user issuing the RPC
 * IN job_ptr - job to be requeued
 * IN preempt - true if job being preempted
 * RET 0 on success, otherwise ESLURM error code
 */
static int _job_requeue(uid_t uid, struct job_record *job_ptr, bool preempt,
			uint32_t state)
{
	bool suspended = false;
	time_t now = time(NULL);
	bool is_running;

	/* validate the request */
	if ((uid != job_ptr->user_id) && !validate_operator(uid) &&
	    !assoc_mgr_is_user_acct_coord(acct_db_conn, uid,
					  job_ptr->account)) {
		return ESLURM_ACCESS_DENIED;
	}

	/* If the partition was removed don't allow the job to be
	 * requeued.  If it doesn't have details then something is very
	 * wrong and if the job doesn't want to be requeued don't.
	 */
	if (!job_ptr->part_ptr || !job_ptr->details
	    || !job_ptr->details->requeue) {
		return ESLURM_DISABLED;
	}

	/* In the job is in the process of completing
	 * return SLURM_SUCCESS and set the status
	 * to JOB_PENDING since we support requeue
	 * of done/exit/exiting jobs.
	 */
	if (IS_JOB_COMPLETING(job_ptr)) {
		uint32_t flags;
		flags = job_ptr->job_state & JOB_STATE_FLAGS;
		job_ptr->job_state = JOB_PENDING | flags;
		return SLURM_SUCCESS;
	}

	/* If the job is already pending do nothing
	 * and return  is well to the library.
	 */
	if (IS_JOB_PENDING(job_ptr))
		return ESLURM_JOB_PENDING;

	if (job_ptr->batch_flag == 0) {
		debug("Job-requeue can only be done for batch jobs");
		return ESLURM_BATCH_ONLY;
	}

	slurm_sched_g_requeue(job_ptr, "Job requeued by user/admin");
	last_job_update = now;

	if (IS_JOB_SUSPENDED(job_ptr)) {
		enum job_states suspend_job_state = job_ptr->job_state;
		/* we can't have it as suspended when we call the
		 * accounting stuff.
		 */
		job_ptr->job_state = JOB_REQUEUE;
		jobacct_storage_g_job_suspend(acct_db_conn, job_ptr);
		job_ptr->job_state = suspend_job_state;
		suspended = true;
	}

	job_ptr->time_last_active  = now;
	if (suspended)
		job_ptr->end_time = job_ptr->suspend_time;
	else
		job_ptr->end_time = now;

	/* Save the state of the job so that
	 * we deallocate the nodes if is in
	 * running state.
	 */
	is_running = false;
	if (IS_JOB_SUSPENDED(job_ptr) || IS_JOB_RUNNING(job_ptr))
		is_running = true;

	/* We want this job to have the requeued state in the
	 * accounting logs. Set a new submit time so the restarted
	 * job looks like a new job. */
	job_ptr->job_state  = JOB_REQUEUE;
	build_cg_bitmap(job_ptr);
	job_completion_logger(job_ptr, true);

	/* Deallocate resources only if the job
	 * has some.
	 */
	if (is_running)
		deallocate_nodes(job_ptr, false, suspended, preempt);

	xfree(job_ptr->details->req_node_layout);

	/* do this after the epilog complete, setting it here is too early */
	//job_ptr->db_index = 0;
	//job_ptr->details->submit_time = now;

	job_ptr->job_state = JOB_PENDING;
	if (job_ptr->node_cnt)
		job_ptr->job_state |= JOB_COMPLETING;

	job_ptr->pre_sus_time = (time_t) 0;
	job_ptr->suspend_time = (time_t) 0;
	job_ptr->tot_sus_time = (time_t) 0;

	job_ptr->restart_cnt++;
	/* Since the job completion logger removes the submit we need
	 * to add it again. */
	acct_policy_add_job_submit(job_ptr);

	if (state & JOB_SPECIAL_EXIT) {
		job_ptr->job_state |= JOB_SPECIAL_EXIT;
		job_ptr->state_reason = WAIT_HELD_USER;
		job_ptr->priority = 0;
	}
	if (state & JOB_REQUEUE_HOLD) {
		job_ptr->state_reason = WAIT_HELD_USER;
		job_ptr->priority = 0;
	}

	debug("%s: job %u state 0x%x reason %u priority %d", __func__,
	      job_ptr->job_id, job_ptr->job_state,
	      job_ptr->state_reason, job_ptr->priority);

	return SLURM_SUCCESS;
}

/*
 * job_requeue - Requeue a running or pending batch job
 * IN uid - user id of user issuing the RPC
 * IN job_id - id of the job to be requeued
 * IN conn_fd - file descriptor on which to send reply
 * IN protocol_version - slurm protocol version of client
 * IN preempt - true if job being preempted
 * IN state - may be set to JOB_SPECIAL_EXIT and/or JOB_REQUEUE_HOLD
 * RET 0 on success, otherwise ESLURM error code
 */
extern int job_requeue(uid_t uid, uint32_t job_id,
                       slurm_fd_t conn_fd, uint16_t protocol_version,
                       bool preempt, uint32_t state)
{
	int rc = SLURM_SUCCESS;
	struct job_record *job_ptr = NULL;
	slurm_msg_t resp_msg;
	return_code_msg_t rc_msg;

	/* find the job */
	job_ptr = find_job_record(job_id);
	if (job_ptr == NULL) {
		rc = ESLURM_INVALID_JOB_ID;
	} else {
		rc = _job_requeue(uid, job_ptr, preempt, state);
	}

	if (conn_fd >= 0) {
		slurm_msg_t_init(&resp_msg);
		resp_msg.protocol_version = protocol_version;
		resp_msg.msg_type  = RESPONSE_SLURM_RC;
		rc_msg.return_code = rc;
		resp_msg.data      = &rc_msg;
		slurm_send_node_msg(conn_fd, &resp_msg);
	}
	return rc;
}

/*
 * job_requeue2 - Requeue a running or pending batch job
 * IN uid - user id of user issuing the RPC
 * IN req_ptr - request including ID of the job to be requeued
 * IN conn_fd - file descriptor on which to send reply
 * IN protocol_version - slurm protocol version of client
 * IN preempt - true if job being preempted
 * RET 0 on success, otherwise ESLURM error code
 */
extern int job_requeue2(uid_t uid, requeue_msg_t *req_ptr,
                       slurm_fd_t conn_fd, uint16_t protocol_version,
                       bool preempt)
{
	static uint32_t max_array_size = NO_VAL;
	slurm_ctl_conf_t *conf;
	int rc = SLURM_SUCCESS, rc2;
	struct job_record *job_ptr = NULL;
	long int long_id;
	uint32_t job_id;
	char *end_ptr = NULL, *tok, *tmp;
	bitstr_t *array_bitmap;
	bool valid = true;
	int32_t i, i_first, i_last;
	slurm_msg_t resp_msg;
	return_code_msg_t rc_msg;
	uint32_t state = req_ptr->state;
	char *job_id_str = req_ptr->job_id_str;

	if (max_array_size == NO_VAL) {
		conf = slurm_conf_lock();
		max_array_size = conf->max_array_sz;
		slurm_conf_unlock();
	}

	long_id = strtol(job_id_str, &end_ptr, 10);
	if ((long_id <= 0) || (long_id == LONG_MAX) ||
	    ((end_ptr[0] != '\0') && (end_ptr[0] != '_'))) {
		info("job_requeue2: invalid job id %s", job_id_str);
		rc = ESLURM_INVALID_JOB_ID;
		goto reply;
	}
	job_id = (uint32_t) long_id;
	if (end_ptr[0] == '\0') {	/* Single job (or full job array) */
		struct job_record *job_ptr_done = NULL;
		job_ptr = find_job_record(job_id);
		if (job_ptr && (job_ptr->array_task_id == NO_VAL) &&
		    (job_ptr->array_recs == NULL)) {
			/* This is a regular job, not a job array */
			rc = _job_requeue(uid, job_ptr, preempt, state);
			goto reply;
		}

		if (job_ptr && job_ptr->array_recs) {
			/* This is a job array */
			rc = _job_requeue(uid, job_ptr, preempt, state);
			job_ptr_done = job_ptr;
		}

		/* Requeue all tasks of this job array */
		job_ptr = job_array_hash_j[JOB_HASH_INX(job_id)];
		if (!job_ptr && !job_ptr_done) {
			rc = ESLURM_INVALID_JOB_ID;
			goto reply;
		}
		while (job_ptr) {
			if ((job_ptr->array_job_id == job_id) &&
			    (job_ptr != job_ptr_done)) {
				rc2 = _job_requeue(uid, job_ptr, preempt,state);
				rc = MAX(rc, rc2);
			}
			job_ptr = job_ptr->job_array_next_j;
		}
		goto reply;
	}

	array_bitmap = bit_alloc(max_array_size);
	tmp = xstrdup(end_ptr + 1);
	tok = strtok_r(tmp, ",", &end_ptr);
	while (tok && valid) {
		valid = _parse_array_tok(tok, array_bitmap,
					 max_array_size);
		tok = strtok_r(NULL, ",", &end_ptr);
	}
	xfree(tmp);
	if (valid) {
		i_last = bit_fls(array_bitmap);
		if (i_last < 0)
			valid = false;
	}
	if (!valid) {
		info("job_requeue2: invalid job id %s", job_id_str);
		rc = ESLURM_INVALID_JOB_ID;
		goto reply;
	}

	i_first = bit_ffs(array_bitmap);
	if (i_first >= 0)
		i_last = bit_fls(array_bitmap);
	else
		i_last = -2;
	for (i = i_first; i <= i_last; i++) {
		if (!bit_test(array_bitmap, i))
			continue;
		job_ptr = find_job_array_rec(job_id, i);
		if (job_ptr == NULL) {
			info("job_requeue2: invalid job id %u_%d", job_id, i);
			rc = ESLURM_INVALID_JOB_ID;
			continue;
		}

		rc2 = _job_requeue(uid, job_ptr, preempt, state);
		rc = MAX(rc, rc2);
	}

    reply:
	if (conn_fd >= 0) {
		slurm_msg_t_init(&resp_msg);
		resp_msg.protocol_version = protocol_version;
		resp_msg.msg_type  = RESPONSE_SLURM_RC;
		rc_msg.return_code = rc;
		resp_msg.data      = &rc_msg;
		slurm_send_node_msg(conn_fd, &resp_msg);
	}
	return rc;
}

/*
 * job_end_time - Process JOB_END_TIME
 * IN time_req_msg - job end time request
 * OUT timeout_msg - job timeout response to be sent
 * RET SLURM_SUCESS or an error code
 */
extern int job_end_time(job_alloc_info_msg_t *time_req_msg,
			srun_timeout_msg_t *timeout_msg)
{
	struct job_record *job_ptr;
	xassert(timeout_msg);

	job_ptr = find_job_record(time_req_msg->job_id);
	if (!job_ptr)
		return ESLURM_INVALID_JOB_ID;

	timeout_msg->job_id  = time_req_msg->job_id;
	timeout_msg->step_id = NO_VAL;
	timeout_msg->timeout = job_ptr->end_time;
	return SLURM_SUCCESS;
}

/* Reset nodes_completing field for all jobs.
 * Job write lock must be set before calling. */
extern void update_job_nodes_completing(void)
{
	ListIterator job_iterator;
	struct job_record *job_ptr;

	if (!job_list)
		return;

	job_iterator = list_iterator_create(job_list);
	while ((job_ptr = (struct job_record *) list_next(job_iterator))) {
		if ((!IS_JOB_COMPLETING(job_ptr)) ||
		    (job_ptr->node_bitmap == NULL))
			continue;
		xfree(job_ptr->nodes_completing);
		if (job_ptr->node_bitmap_cg) {
			job_ptr->nodes_completing =
				bitmap2node_name(job_ptr->node_bitmap_cg);
		} else {
			job_ptr->nodes_completing =
				bitmap2node_name(job_ptr->node_bitmap);
		}
	}
	list_iterator_destroy(job_iterator);
}

/*
 * job_hold_by_assoc_id - Hold all pending jobs with a given
 *	association ID. This happens when an association is deleted (e.g. when
 *	a user is removed from the association database).
 * RET count of held jobs
 */
extern int job_hold_by_assoc_id(uint32_t assoc_id)
{
	int cnt = 0;
	ListIterator job_iterator;
	struct job_record *job_ptr;
	/* Write lock on jobs */
	slurmctld_lock_t job_write_lock =
		{ NO_LOCK, WRITE_LOCK, NO_LOCK, NO_LOCK };

	if (!job_list)
		return cnt;

	lock_slurmctld(job_write_lock);
	job_iterator = list_iterator_create(job_list);
	while ((job_ptr = (struct job_record *) list_next(job_iterator))) {
		if (job_ptr->assoc_id != assoc_id)
			continue;

		/* move up to the parent that should still exist */
		if (job_ptr->assoc_ptr) {
			/* Force a start so the association doesn't
			   get lost.  Since there could be some delay
			   in the start of the job when running with
			   the slurmdbd.
			*/
			if (!job_ptr->db_index) {
				jobacct_storage_g_job_start(acct_db_conn,
							    job_ptr);
			}

			job_ptr->assoc_ptr =
				((slurmdb_association_rec_t *)
				 job_ptr->assoc_ptr)->usage->parent_assoc_ptr;
			if (job_ptr->assoc_ptr)
				job_ptr->assoc_id =
					((slurmdb_association_rec_t *)
					 job_ptr->assoc_ptr)->id;
		}

		if (IS_JOB_FINISHED(job_ptr))
			continue;

		info("Association deleted, holding job %u",
		     job_ptr->job_id);
		xfree(job_ptr->state_desc);
		job_ptr->state_reason = FAIL_ACCOUNT;
		cnt++;
	}
	list_iterator_destroy(job_iterator);
	unlock_slurmctld(job_write_lock);
	return cnt;
}

/*
 * job_hold_by_qos_id - Hold all pending jobs with a given
 *	QOS ID. This happens when a QOS is deleted (e.g. when
 *	a QOS is removed from the association database).
 * RET count of held jobs
 */
extern int job_hold_by_qos_id(uint32_t qos_id)
{
	int cnt = 0;
	ListIterator job_iterator;
	struct job_record *job_ptr;
	/* Write lock on jobs */
	slurmctld_lock_t job_write_lock =
		{ NO_LOCK, WRITE_LOCK, NO_LOCK, NO_LOCK };

	if (!job_list)
		return cnt;

	lock_slurmctld(job_write_lock);
	job_iterator = list_iterator_create(job_list);
	while ((job_ptr = (struct job_record *) list_next(job_iterator))) {
		if (job_ptr->qos_id != qos_id)
			continue;

		/* move up to the parent that should still exist */
		if (job_ptr->qos_ptr) {
			/* Force a start so the association doesn't
			   get lost.  Since there could be some delay
			   in the start of the job when running with
			   the slurmdbd.
			*/
			if (!job_ptr->db_index) {
				jobacct_storage_g_job_start(acct_db_conn,
							    job_ptr);
			}
			job_ptr->qos_ptr = NULL;
		}

		if (IS_JOB_FINISHED(job_ptr))
			continue;

		info("QOS deleted, holding job %u", job_ptr->job_id);
		xfree(job_ptr->state_desc);
		job_ptr->state_reason = FAIL_QOS;
		cnt++;
	}
	list_iterator_destroy(job_iterator);
	unlock_slurmctld(job_write_lock);
	return cnt;
}

/*
 * Modify the account associated with a pending job
 * IN module - where this is called from
 * IN job_ptr - pointer to job which should be modified
 * IN new_account - desired account name
 * RET SLURM_SUCCESS or error code
 */
extern int update_job_account(char *module, struct job_record *job_ptr,
			      char *new_account)
{
	slurmdb_association_rec_t assoc_rec;

	if ((!IS_JOB_PENDING(job_ptr)) || (job_ptr->details == NULL)) {
		info("%s: attempt to modify account for non-pending "
		     "job_id %u", module, job_ptr->job_id);
		return ESLURM_JOB_NOT_PENDING;
	}


	memset(&assoc_rec, 0, sizeof(slurmdb_association_rec_t));
	assoc_rec.acct      = new_account;
	if (job_ptr->part_ptr)
		assoc_rec.partition = job_ptr->part_ptr->name;
	assoc_rec.uid       = job_ptr->user_id;
	if (assoc_mgr_fill_in_assoc(acct_db_conn, &assoc_rec,
				    accounting_enforce,
				    (slurmdb_association_rec_t **)
				    &job_ptr->assoc_ptr)) {
		info("%s: invalid account %s for job_id %u",
		     module, new_account, job_ptr->job_id);
		return ESLURM_INVALID_ACCOUNT;
	} else if (association_based_accounting &&
		   !job_ptr->assoc_ptr          &&
		   !(accounting_enforce & ACCOUNTING_ENFORCE_ASSOCS)) {
		/* if not enforcing associations we want to look for
		 * the default account and use it to avoid getting
		 * trash in the accounting records.
		 */
		assoc_rec.acct = NULL;
		assoc_mgr_fill_in_assoc(acct_db_conn, &assoc_rec,
					accounting_enforce,
					(slurmdb_association_rec_t **)
					&job_ptr->assoc_ptr);
		if (!job_ptr->assoc_ptr) {
			debug("%s: we didn't have an association for account "
			      "'%s' and user '%u', and we can't seem to find "
			      "a default one either.  Keeping new account "
			      "'%s'.  This will produce trash in accounting.  "
			      "If this is not what you desire please put "
			      "AccountStorageEnforce=associations "
			      "in your slurm.conf "
			      "file.", module, new_account,
			      job_ptr->user_id, new_account);
			assoc_rec.acct = new_account;
		}
	}

	xfree(job_ptr->account);
	if (assoc_rec.acct && assoc_rec.acct[0] != '\0') {
		job_ptr->account = xstrdup(assoc_rec.acct);
		info("%s: setting account to %s for job_id %u",
		     module, assoc_rec.acct, job_ptr->job_id);
	} else {
		info("%s: cleared account for job_id %u",
		     module, job_ptr->job_id);
	}
	job_ptr->assoc_id = assoc_rec.id;

	last_job_update = time(NULL);

	return SLURM_SUCCESS;
}

/*
 * Modify the account associated with a pending job
 * IN module - where this is called from
 * IN job_ptr - pointer to job which should be modified
 * IN new_wckey - desired wckey name
 * RET SLURM_SUCCESS or error code
 */
extern int update_job_wckey(char *module, struct job_record *job_ptr,
			    char *new_wckey)
{
	slurmdb_wckey_rec_t wckey_rec, *wckey_ptr;

	if ((!IS_JOB_PENDING(job_ptr)) || (job_ptr->details == NULL)) {
		info("%s: attempt to modify account for non-pending "
		     "job_id %u", module, job_ptr->job_id);
		return ESLURM_JOB_NOT_PENDING;
	}

	memset(&wckey_rec, 0, sizeof(slurmdb_wckey_rec_t));
	wckey_rec.uid       = job_ptr->user_id;
	wckey_rec.name      = new_wckey;
	if (assoc_mgr_fill_in_wckey(acct_db_conn, &wckey_rec,
				    accounting_enforce, &wckey_ptr)) {
		info("%s: invalid wckey %s for job_id %u",
		     module, new_wckey, job_ptr->job_id);
		return ESLURM_INVALID_WCKEY;
	} else if (association_based_accounting
		  && !wckey_ptr
		  && !(accounting_enforce & ACCOUNTING_ENFORCE_WCKEYS)) {
		/* if not enforcing associations we want to look for
		   the default account and use it to avoid getting
		   trash in the accounting records.
		*/
		wckey_rec.name = NULL;
		assoc_mgr_fill_in_wckey(acct_db_conn, &wckey_rec,
					accounting_enforce, &wckey_ptr);
		if (!wckey_ptr) {
			debug("%s: we didn't have a wckey record for wckey "
			      "'%s' and user '%u', and we can't seem to find "
			      "a default one either.  Setting it anyway. "
			      "This will produce trash in accounting.  "
			      "If this is not what you desire please put "
			      "AccountStorageEnforce=wckeys in your slurm.conf "
			      "file.", module, new_wckey,
			      job_ptr->user_id);
			wckey_rec.name = new_wckey;
		}
	}

	xfree(job_ptr->wckey);
	if (wckey_rec.name && wckey_rec.name[0] != '\0') {
		job_ptr->wckey = xstrdup(wckey_rec.name);
		info("%s: setting wckey to %s for job_id %u",
		     module, wckey_rec.name, job_ptr->job_id);
	} else {
		info("%s: cleared wckey for job_id %u",
		     module, job_ptr->job_id);
	}

	last_job_update = time(NULL);

	return SLURM_SUCCESS;
}

extern int send_jobs_to_accounting(void)
{
	ListIterator itr = NULL;
	struct job_record *job_ptr;
	slurmctld_lock_t job_write_lock = {
		NO_LOCK, WRITE_LOCK, READ_LOCK, READ_LOCK };

	/* send jobs in pending or running state */
	lock_slurmctld(job_write_lock);
	itr = list_iterator_create(job_list);
	while ((job_ptr = list_next(itr))) {
		if (!job_ptr->assoc_id) {
			slurmdb_association_rec_t assoc_rec;
			memset(&assoc_rec, 0,
			       sizeof(slurmdb_association_rec_t));
			assoc_rec.acct      = job_ptr->account;
			if (job_ptr->part_ptr)
				assoc_rec.partition = job_ptr->part_ptr->name;
			assoc_rec.uid       = job_ptr->user_id;

			if (assoc_mgr_fill_in_assoc(
				   acct_db_conn, &assoc_rec,
				   accounting_enforce,
				   (slurmdb_association_rec_t **)
				   &job_ptr->assoc_ptr) &&
			    (accounting_enforce & ACCOUNTING_ENFORCE_ASSOCS)
			    && (!IS_JOB_FINISHED(job_ptr))) {
				info("Holding job %u with "
				     "invalid association",
				     job_ptr->job_id);
				xfree(job_ptr->state_desc);
				job_ptr->state_reason = FAIL_ACCOUNT;
				continue;
			} else
				job_ptr->assoc_id = assoc_rec.id;
		}

		/* we only want active, un accounted for jobs */
		if (job_ptr->db_index || IS_JOB_FINISHED(job_ptr))
			continue;

		debug("first reg: starting job %u in accounting",
		      job_ptr->job_id);
		jobacct_storage_g_job_start(acct_db_conn, job_ptr);

		if (IS_JOB_SUSPENDED(job_ptr))
			jobacct_storage_g_job_suspend(acct_db_conn, job_ptr);
	}
	list_iterator_destroy(itr);
	unlock_slurmctld(job_write_lock);

	return SLURM_SUCCESS;
}

/* Perform checkpoint operation on a job */
extern int job_checkpoint(checkpoint_msg_t *ckpt_ptr, uid_t uid,
			  slurm_fd_t conn_fd, uint16_t protocol_version)
{
	int rc = SLURM_SUCCESS;
	struct job_record *job_ptr;
	struct step_record *step_ptr;
	checkpoint_resp_msg_t resp_data;
	slurm_msg_t resp_msg;

	slurm_msg_t_init(&resp_msg);
	resp_msg.protocol_version = protocol_version;

	/* find the job */
	job_ptr = find_job_record (ckpt_ptr->job_id);
	if (job_ptr == NULL) {
		rc = ESLURM_INVALID_JOB_ID;
		goto reply;
	}
	if ((uid != job_ptr->user_id) && !validate_slurm_user(uid)) {
		rc = ESLURM_ACCESS_DENIED ;
		goto reply;
	}
	if (IS_JOB_PENDING(job_ptr)) {
		rc = ESLURM_JOB_PENDING;
		goto reply;
	} else if (IS_JOB_SUSPENDED(job_ptr)) {
		/* job can't get cycles for checkpoint
		 * if it is already suspended */
		rc = ESLURM_JOB_SUSPENDED;
		goto reply;
	} else if (!IS_JOB_RUNNING(job_ptr)) {
		rc = ESLURM_ALREADY_DONE;
		goto reply;
	}

	memset((void *)&resp_data, 0, sizeof(checkpoint_resp_msg_t));

	if (job_ptr->batch_flag) { /* operate on batch job */
		if ((ckpt_ptr->op == CHECK_CREATE)  ||
		    (ckpt_ptr->op == CHECK_REQUEUE) ||
		    (ckpt_ptr->op == CHECK_VACATE)) {
			if (job_ptr->details == NULL) {
				rc = ESLURM_DISABLED;
				goto reply;
			}
			if (ckpt_ptr->image_dir == NULL) {
				if (job_ptr->details->ckpt_dir == NULL) {
					rc = ESLURM_DISABLED;
					goto reply;
				}
				ckpt_ptr->image_dir = xstrdup(job_ptr->details
							      ->ckpt_dir);
			}

			rc = _checkpoint_job_record(job_ptr,
						    ckpt_ptr->image_dir);
			if (rc != SLURM_SUCCESS)
				goto reply;
		}
		/* append job id to ckpt image dir */
		xstrfmtcat(ckpt_ptr->image_dir, "/%u", job_ptr->job_id);
		rc = checkpoint_op(ckpt_ptr->job_id, ckpt_ptr->step_id, NULL,
				   ckpt_ptr->op, ckpt_ptr->data,
				   ckpt_ptr->image_dir, &resp_data.event_time,
				   &resp_data.error_code,
				   &resp_data.error_msg);
		info("checkpoint_op %u of %u.%u complete, rc=%d",
		     ckpt_ptr->op, ckpt_ptr->job_id, ckpt_ptr->step_id, rc);
		last_job_update = time(NULL);
	} else {		/* operate on all of a job's steps */
		int update_rc = -2;
		ListIterator step_iterator;

		step_iterator = list_iterator_create (job_ptr->step_list);
		while ((step_ptr = (struct step_record *)
					list_next (step_iterator))) {
			char *image_dir = NULL;
			if (step_ptr->state != JOB_RUNNING)
				continue;
			if (ckpt_ptr->image_dir) {
				image_dir = xstrdup(ckpt_ptr->image_dir);
			} else {
				image_dir = xstrdup(step_ptr->ckpt_dir);
			}
			xstrfmtcat(image_dir, "/%u.%u", job_ptr->job_id,
				   step_ptr->step_id);
			update_rc = checkpoint_op(ckpt_ptr->job_id,
						  step_ptr->step_id,
						  step_ptr,
						  ckpt_ptr->op,
						  ckpt_ptr->data,
						  image_dir,
						  &resp_data.event_time,
						  &resp_data.error_code,
						  &resp_data.error_msg);
			info("checkpoint_op %u of %u.%u complete, rc=%d",
			     ckpt_ptr->op, ckpt_ptr->job_id,
			     step_ptr->step_id, rc);
			rc = MAX(rc, update_rc);
			xfree(image_dir);
		}
		if (update_rc != -2)	/* some work done */
			last_job_update = time(NULL);
		list_iterator_destroy (step_iterator);
	}

    reply:
	if (conn_fd < 0)	/* periodic checkpoint */
		return rc;

	if ((rc == SLURM_SUCCESS) &&
	    ((ckpt_ptr->op == CHECK_ABLE) || (ckpt_ptr->op == CHECK_ERROR))) {
		resp_msg.msg_type = RESPONSE_CHECKPOINT;
		resp_msg.data = &resp_data;
		(void) slurm_send_node_msg(conn_fd, &resp_msg);
	} else {
		return_code_msg_t rc_msg;
		rc_msg.return_code = rc;
		resp_msg.msg_type  = RESPONSE_SLURM_RC;
		resp_msg.data      = &rc_msg;
		(void) slurm_send_node_msg(conn_fd, &resp_msg);
	}
	return rc;
}

/*
 * _checkpoint_job_record - save job to file for checkpoint
 *
 */
static int _checkpoint_job_record (struct job_record *job_ptr, char *image_dir)
{
	static int high_buffer_size = (1024*1024);
	char *ckpt_file = NULL, *old_file = NULL, *new_file = NULL;
	int ckpt_fd, error_code = SLURM_SUCCESS;
	Buf buffer = init_buf(high_buffer_size);

	ckpt_file = xstrdup(slurmctld_conf.job_ckpt_dir);
	xstrfmtcat(ckpt_file, "/%u.ckpt", job_ptr->job_id);

	debug("_checkpoint_job_record: checkpoint job record of %u to file %s",
	      job_ptr->job_id, ckpt_file);

	old_file = xstrdup(ckpt_file);
	xstrcat(old_file, ".old");

	new_file = xstrdup(ckpt_file);
	xstrcat(new_file, ".new");

	/* save version string */
	packstr(JOB_CKPT_VERSION, buffer);
	pack16(SLURM_PROTOCOL_VERSION, buffer);

	/* save checkpoint image directory */
	packstr(image_dir, buffer);

	_pack_job_for_ckpt(job_ptr, buffer);

	ckpt_fd = creat(new_file, 0600);
	if (ckpt_fd < 0) {
		error("Can't ckpt job, create file %s error: %m",
		      new_file);
		error_code = errno;
	} else {
		int pos = 0, nwrite = get_buf_offset(buffer), amount, rc;
		char *data = (char *)get_buf_data(buffer);
		while (nwrite > 0) {
			amount = write(ckpt_fd, &data[pos], nwrite);
			if ((amount < 0) && (errno != EINTR)) {
				error("Error writing file %s, %m", new_file);
				error_code = errno;
				break;
			} else if (amount >= 0) {
				nwrite -= amount;
				pos    += amount;
			}
		}

		rc = fsync_and_close(ckpt_fd, "checkpoint");
		if (rc && !error_code)
			error_code = rc;
	}
	if (error_code)
		(void) unlink(new_file);
	else {			/* file shuffle */
		(void) unlink(old_file);
		if (link(ckpt_file, old_file))
			debug4("unable to create link for %s -> %s: %m",
			       ckpt_file, old_file);
		(void) unlink(ckpt_file);
		if (link(new_file, ckpt_file))
			debug4("unable to create link for %s -> %s: %m",
			       new_file, ckpt_file);
		(void) unlink(new_file);
	}

	xfree(ckpt_file);
	xfree(old_file);
	xfree(new_file);
	free_buf(buffer);

	return error_code;
}

/*
 * _pack_job_for_ckpt - save RUNNING job to buffer for checkpoint
 *
 *   Just save enough information to restart it
 *
 * IN job_ptr - id of the job to be checkpointed
 * IN buffer - buffer to save the job state
 */
static void _pack_job_for_ckpt (struct job_record *job_ptr, Buf buffer)
{
	slurm_msg_t msg;
	job_desc_msg_t *job_desc;

	/* save allocated nodes */
	packstr(job_ptr->nodes, buffer);

	/* save job req */
	job_desc = _copy_job_record_to_job_desc(job_ptr);
	msg.msg_type = REQUEST_SUBMIT_BATCH_JOB;
	msg.protocol_version = SLURM_PROTOCOL_VERSION;
	msg.data = job_desc;
	pack_msg(&msg, buffer);

	/* free the environment since all strings are stored in one
	 * xmalloced buffer */
	if (job_desc->environment) {
		xfree(job_desc->environment[0]);
		xfree(job_desc->environment);
		job_desc->env_size = 0;
	}
	slurm_free_job_desc_msg(job_desc);
}

/*
 * _copy_job_record_to_job_desc - construct a job_desc_msg_t for a job.
 * IN job_ptr - the job record
 * RET the job_desc_msg_t, NULL on error
 */
static job_desc_msg_t *
_copy_job_record_to_job_desc(struct job_record *job_ptr)
{
	job_desc_msg_t *job_desc;
	struct job_details *details = job_ptr->details;
	multi_core_data_t *mc_ptr = details->mc_ptr;
	int i;

	/* construct a job_desc_msg_t from job */
	job_desc = xmalloc(sizeof(job_desc_msg_t));

	job_desc->account           = xstrdup(job_ptr->account);
	job_desc->acctg_freq        = xstrdup(details->acctg_freq);
	job_desc->alloc_node        = xstrdup(job_ptr->alloc_node);
	/* Since the allocating salloc or srun is not expected to exist
	 * when this checkpointed job is restarted, do not save these:
	 *
	 * job_desc->alloc_resp_port   = job_ptr->alloc_resp_port;
	 * job_desc->alloc_sid         = job_ptr->alloc_sid;
	 */
	job_desc->argc              = details->argc;
	job_desc->argv              = xmalloc(sizeof(char *) * job_desc->argc);
	for (i = 0; i < job_desc->argc; i ++)
		job_desc->argv[i]   = xstrdup(details->argv[i]);
	job_desc->begin_time        = details->begin_time;
	job_desc->ckpt_interval     = job_ptr->ckpt_interval;
	job_desc->ckpt_dir          = xstrdup(details->ckpt_dir);
	job_desc->comment           = xstrdup(job_ptr->comment);
	job_desc->contiguous        = details->contiguous;
	job_desc->core_spec         = details->core_spec;
	job_desc->cpu_bind          = xstrdup(details->cpu_bind);
	job_desc->cpu_bind_type     = details->cpu_bind_type;
	job_desc->dependency        = xstrdup(details->dependency);
	job_desc->end_time          = 0; /* Unused today */
	job_desc->environment       = get_job_env(job_ptr,
						  &job_desc->env_size);
	job_desc->exc_nodes         = xstrdup(details->exc_nodes);
	job_desc->features          = xstrdup(details->features);
	job_desc->gres              = xstrdup(job_ptr->gres);
	job_desc->group_id          = job_ptr->group_id;
	job_desc->immediate         = 0; /* nowhere to get this value */
	job_desc->job_id            = job_ptr->job_id;
	job_desc->kill_on_node_fail = job_ptr->kill_on_node_fail;
	job_desc->licenses          = xstrdup(job_ptr->licenses);
	job_desc->mail_type         = job_ptr->mail_type;
	job_desc->mail_user         = xstrdup(job_ptr->mail_user);
	job_desc->mem_bind          = xstrdup(details->mem_bind);
	job_desc->mem_bind_type     = details->mem_bind_type;
	job_desc->name              = xstrdup(job_ptr->name);
	job_desc->network           = xstrdup(job_ptr->network);
	job_desc->nice              = details->nice;
	job_desc->num_tasks         = details->num_tasks;
	job_desc->open_mode         = details->open_mode;
	job_desc->other_port        = job_ptr->other_port;
	job_desc->overcommit        = details->overcommit;
	job_desc->partition         = xstrdup(job_ptr->partition);
	job_desc->plane_size        = details->plane_size;
	job_desc->priority          = job_ptr->priority;
	if (job_ptr->qos_ptr) {
		slurmdb_qos_rec_t *qos_ptr =
			(slurmdb_qos_rec_t *)job_ptr->qos_ptr;
		job_desc->qos       = xstrdup(qos_ptr->name);
	}
	job_desc->resp_host         = xstrdup(job_ptr->resp_host);
	job_desc->req_nodes         = xstrdup(details->req_nodes);
	job_desc->requeue           = details->requeue;
	job_desc->reservation       = xstrdup(job_ptr->resv_name);
	job_desc->script            = get_job_script(job_ptr);
	if (details->share_res == 1)
		job_desc->shared     = 1;
	else if (details->whole_node)
		job_desc->shared     = 0;
	else
		job_desc->shared     = (uint16_t) NO_VAL;
	job_desc->spank_job_env_size = job_ptr->spank_job_env_size;
	job_desc->spank_job_env      = xmalloc(sizeof(char *) *
					       job_desc->spank_job_env_size);
	for (i = 0; i < job_desc->spank_job_env_size; i ++)
		job_desc->spank_job_env[i]= xstrdup(job_ptr->spank_job_env[i]);
	job_desc->std_err           = xstrdup(details->std_err);
	job_desc->std_in            = xstrdup(details->std_in);
	job_desc->std_out           = xstrdup(details->std_out);
	job_desc->task_dist         = details->task_dist;
	job_desc->time_limit        = job_ptr->time_limit;
	job_desc->time_min          = job_ptr->time_min;
	job_desc->user_id           = job_ptr->user_id;
	job_desc->wait_all_nodes    = job_ptr->wait_all_nodes;
	job_desc->warn_flags        = job_ptr->warn_flags;
	job_desc->warn_signal       = job_ptr->warn_signal;
	job_desc->warn_time         = job_ptr->warn_time;
	job_desc->wckey             = xstrdup(job_ptr->wckey);
	job_desc->work_dir          = xstrdup(details->work_dir);
	job_desc->pn_min_cpus       = details->pn_min_cpus;
	job_desc->pn_min_memory     = details->pn_min_memory;
	job_desc->pn_min_tmp_disk   = details->pn_min_tmp_disk;
	job_desc->min_cpus          = details->min_cpus;
	job_desc->max_cpus          = details->max_cpus;
	job_desc->min_nodes         = details->min_nodes;
	job_desc->max_nodes         = details->max_nodes;
	if (job_desc->max_nodes == 0) /* set 0 in _job_create() */
		job_desc->max_nodes = NO_VAL;
	job_desc->sockets_per_node  = mc_ptr->sockets_per_node;
	job_desc->cores_per_socket  = mc_ptr->cores_per_socket;
	job_desc->threads_per_core  = mc_ptr->threads_per_core;
	job_desc->cpus_per_task     = details->cpus_per_task;
	job_desc->ntasks_per_node   = details->ntasks_per_node;
	job_desc->ntasks_per_socket = mc_ptr->ntasks_per_socket;
	job_desc->ntasks_per_core   = mc_ptr->ntasks_per_core;
#if 0
	/* select_jobinfo is unused at job submit time, only it's
	 * components are set. We recover those from the structure below.
	 * job_desc->select_jobinfo = select_g_select_jobinfo_copy(job_ptr->
							    select_jobinfo); */

	/* The following fields are used only on BlueGene systems.
	 * Since BlueGene does not use the checkpoint/restart logic today,
	 * we do not them. */
	select_g_select_jobinfo_get(job_ptr->select_jobinfo,
				    SELECT_JOBDATA_GEOMETRY,
				    &job_desc->geometry);
	select_g_select_jobinfo_get(job_ptr->select_jobinfo,
				    SELECT_JOBDATA_CONN_TYPE,
				    &job_desc->conn_type);
	select_g_select_jobinfo_get(job_ptr->select_jobinfo,
				    SELECT_JOBDATA_REBOOT,
				    &job_desc->reboot);
	select_g_select_jobinfo_get(job_ptr->select_jobinfo,
				    SELECT_JOBDATA_ROTATE,
				    &job_desc->rotate);
	select_g_select_jobinfo_get(job_ptr->select_jobinfo,
				    SELECT_JOBDATA_BLRTS_IMAGE,
				    &job_desc->blrtsimage);
	select_g_select_jobinfo_get(job_ptr->select_jobinfo,
				    SELECT_JOBDATA_LINUX_IMAGE,
				    &job_desc->linuximage);
	select_g_select_jobinfo_get(job_ptr->select_jobinfo,
				    SELECT_JOBDATA_MLOADER_IMAGE,
				    &job_desc->mloaderimage);
	select_g_select_jobinfo_get(job_ptr->select_jobinfo,
				    SELECT_JOBDATA_RAMDISK_IMAGE,
				    &job_desc->ramdiskimage);
#endif

	return job_desc;
}


/*
 * job_restart - Restart a batch job from checkpointed state
 *
 * Restarting a job is similar to submitting a new job, except that
 * the job requirements are loaded from the checkpoint file, and
 * the job id is restored.
 *
 * IN ckpt_ptr - checkpoint request message
 * IN uid - user id of the user issuing the RPC
 * IN conn_fd - file descriptor on which to send reply
 * IN protocol_version - slurm protocol version of client
 * RET 0 on success, otherwise ESLURM error code
 */
extern int job_restart(checkpoint_msg_t *ckpt_ptr, uid_t uid, slurm_fd_t conn_fd,
		       uint16_t protocol_version)
{
	struct job_record *job_ptr;
	char *image_dir, *ckpt_file, *data, *ver_str = NULL;
	char *alloc_nodes = NULL;
	int data_size = 0;
	Buf buffer;
	uint32_t tmp_uint32;
	slurm_msg_t msg, resp_msg;
	return_code_msg_t rc_msg;
	job_desc_msg_t *job_desc = NULL;
	int rc = SLURM_SUCCESS;
	uint16_t ckpt_version = (uint16_t) NO_VAL;

	if (ckpt_ptr->step_id != SLURM_BATCH_SCRIPT) {
		rc = ESLURM_NOT_SUPPORTED;
		goto reply;
	}

	if ((job_ptr = find_job_record(ckpt_ptr->job_id)) &&
	    ! IS_JOB_FINISHED(job_ptr)) {
		rc = ESLURM_JOB_NOT_FINISHED;
		goto reply;
	}

	ckpt_file = xstrdup(slurmctld_conf.job_ckpt_dir);
	xstrfmtcat(ckpt_file, "/%u.ckpt", ckpt_ptr->job_id);

	data = _read_job_ckpt_file(ckpt_file, &data_size);
	xfree(ckpt_file);

	if (data == NULL) {
		rc = errno;
		xfree (ckpt_file);
		goto reply;
	}
	buffer = create_buf(data, data_size);

	/* unpack version string */
	safe_unpackstr_xmalloc(&ver_str, &tmp_uint32, buffer);
	debug3("Version string in job_ckpt header is %s", ver_str);
	if (ver_str) {
		if (!strcmp(ver_str, JOB_CKPT_VERSION))
			safe_unpack16(&ckpt_version, buffer);
		else
			ckpt_version = SLURM_2_6_PROTOCOL_VERSION;
	}

	if (ckpt_version == (uint16_t)NO_VAL) {
		error("***************************************************");
		error("Can not restart from job ckpt, incompatible version");
		error("***************************************************");
		rc = EINVAL;
		goto unpack_error;
	}

	/* unpack checkpoint image directory */
	safe_unpackstr_xmalloc(&image_dir, &tmp_uint32, buffer);

	/* unpack the allocated nodes */
	safe_unpackstr_xmalloc(&alloc_nodes, &tmp_uint32, buffer);

	/* unpack the job req */
	msg.msg_type = REQUEST_SUBMIT_BATCH_JOB;
	msg.protocol_version = ckpt_version;
	if (unpack_msg(&msg, buffer) != SLURM_SUCCESS)
		goto unpack_error;

	job_desc = msg.data;

	/* sanity check */
	if (job_desc->job_id != ckpt_ptr->job_id) {
		error("saved job id(%u) is different from required job id(%u)",
		      job_desc->job_id, ckpt_ptr->job_id);
		rc = EINVAL;
		goto unpack_error;
	}
	if (!validate_slurm_user(uid) && (job_desc->user_id != uid)) {
		error("Security violation, user %u not allowed to restart "
		      "job %u of user %u",
		      uid, ckpt_ptr->job_id, job_desc->user_id);
		rc = EPERM;
		goto unpack_error;
	}

	if (ckpt_ptr->data == 1) { /* stick to nodes */
		xfree(job_desc->req_nodes);
		job_desc->req_nodes = alloc_nodes;
		alloc_nodes = NULL;	/* Nothing left to xfree */
	}

	/* set open mode to append */
	job_desc->open_mode = OPEN_MODE_APPEND;

	/* Set new job priority */
	job_desc->priority = NO_VAL;

	/*
	 * XXX: we set submit_uid to 0 in the following job_allocate() call
	 * This is for setting the job_id to the original one.
	 * But this will bypass some partition access permission checks.
	 * TODO: fix this.
	 */
	rc = job_allocate(job_desc,
			  0,		/* immediate */
			  0,		/* will_run */
			  NULL, 	/* resp */
			  0,		/* allocate */
			  0,		/* submit_uid. set to 0 to set job_id */
			  &job_ptr, NULL);

	/* set restart directory */
	if (job_ptr) {
		if (ckpt_ptr->image_dir) {
			xfree (image_dir);
			image_dir = xstrdup(ckpt_ptr->image_dir);
		}
		xstrfmtcat(image_dir, "/%u", ckpt_ptr->job_id);

		job_ptr->details->restart_dir = image_dir;
		image_dir = NULL;	/* Nothing left to xfree */

		last_job_update = time(NULL);
	}

 unpack_error:
	free_buf(buffer);
	xfree(ver_str);
	xfree(image_dir);
	xfree(alloc_nodes);
	xfree(ckpt_file);

 reply:
	slurm_msg_t_init(&resp_msg);
	resp_msg.protocol_version = protocol_version;
	rc_msg.return_code = rc;
	resp_msg.msg_type  = RESPONSE_SLURM_RC;
	resp_msg.data      = &rc_msg;
	(void) slurm_send_node_msg(conn_fd, &resp_msg);

	return rc;
}

static char *
_read_job_ckpt_file(char *ckpt_file, int *size_ptr)
{
	int ckpt_fd, error_code = 0;
	int data_allocated, data_read, data_size = 0;
	char *data = NULL;

	ckpt_fd = open(ckpt_file, O_RDONLY);
	if (ckpt_fd < 0) {
		info("No job ckpt file (%s) to read", ckpt_file);
		error_code = ENOENT;
	} else {
		data_allocated = BUF_SIZE;
		data = xmalloc(data_allocated);
		while (1) {
			data_read = read(ckpt_fd, &data[data_size],
					 BUF_SIZE);
			if (data_read < 0) {
				if (errno == EINTR)
					continue;
				else {
					error("Read error on %s: %m",
					      ckpt_file);
					error_code = errno;
					break;
				}
			} else if (data_read == 0)	/* eof */
				break;
			data_size      += data_read;
			data_allocated += data_read;
			xrealloc(data, data_allocated);
		}
		close(ckpt_fd);
	}

	if (error_code) {
		xfree(data);
		return NULL;
	}
	*size_ptr = data_size;
	return data;
}

/* Build a bitmap of nodes completing this job */
extern void build_cg_bitmap(struct job_record *job_ptr)
{
	FREE_NULL_BITMAP(job_ptr->node_bitmap_cg);
	if (job_ptr->node_bitmap) {
		job_ptr->node_bitmap_cg = bit_copy(job_ptr->node_bitmap);
		if (bit_set_count(job_ptr->node_bitmap_cg) == 0)
			job_ptr->job_state &= (~JOB_COMPLETING);
	} else {
		error("build_cg_bitmap: node_bitmap is NULL");
		job_ptr->node_bitmap_cg = bit_alloc(node_record_count);
		job_ptr->job_state &= (~JOB_COMPLETING);
	}
}

/* job_hold_requeue()
 *
 * Requeue the job based upon its current state.
 * If JOB_SPECIAL_EXIT then requeue and hold with JOB_SPECIAL_EXIT state.
 * If JOB_REQUEUE_HOLD then requeue and hold.
 * If JOB_REQUEUE then requeue and let it run again.
 * The requeue can happen directly from job_requeue() or from
 * job_epilog_complete() after the last component has finished.
 */
extern void job_hold_requeue(struct job_record *job_ptr)
{
	uint32_t state;
	uint32_t flags;

	xassert(job_ptr);

	/* If the job is already pending it was
	 * eventually requeued somewhere else.
	 */
	if (IS_JOB_PENDING(job_ptr))
		return;

	/* Check if the job exit with one of the
	 * configured requeue values.
	 */
	_set_job_requeue_exit_value(job_ptr);

	state = job_ptr->job_state;

	if (! (state & JOB_SPECIAL_EXIT)
	    && ! (state & JOB_REQUEUE))
		return;

	debug("%s: job %u state 0x%x", __func__, job_ptr->job_id, state);

	/* Set the job pending
	 */
	flags = job_ptr->job_state & JOB_STATE_FLAGS;
	job_ptr->job_state = JOB_PENDING | flags;
	job_ptr->restart_cnt++;

	/* Test if user wants to requeue the job
	 * in hold or with a special exit value.
	 */
	if (state & JOB_SPECIAL_EXIT) {
		/* JOB_SPECIAL_EXIT means requeue the
		 * the job, put it on hold and display
		 * it as JOB_SPECIAL_EXIT.
		 */
		job_ptr->job_state |= JOB_SPECIAL_EXIT;
		job_ptr->state_reason = WAIT_HELD_USER;
		job_ptr->priority = 0;
	}

	job_ptr->job_state &= ~JOB_REQUEUE;

	debug("%s: job %u state 0x%x reason %u priority %d", __func__,
	      job_ptr->job_id, job_ptr->job_state,
	      job_ptr->state_reason, job_ptr->priority);
}

/* init_requeue_policy()
 * Initialize the requeue exit/hold arrays.
 */
void
init_requeue_policy(void)
{
	requeue_exit = _make_requeue_array(slurmctld_conf.requeue_exit,
					   &num_exit);
	requeue_exit_hold = _make_requeue_array(slurmctld_conf.requeue_exit_hold,
						&num_hold);
}

/* _make_requeue_array()
 *
 * Process the RequeueExit|RequeueExitHold configuration
 * parameters creating two arrays holding the exit values
 * of jobs for which they have to be requeued.
 */
static int32_t *
_make_requeue_array(char *conf_buf, uint32_t *num)
{
	char *p;
	char *p0;
	char cnum[12];
	int cc;
	int n;
	int32_t *ar;

	if (conf_buf == NULL) {
		*num = 0;
		return NULL;
	}

	debug2("%s: exit values: %s", __func__, conf_buf);

	p0 = p = xstrdup(conf_buf);
	/* First tokenize the string removing ,
	 */
	for (cc = 0; p[cc] != 0; cc++) {
		if (p[cc] == ',')
			p[cc] = ' ';
	}

	/* Count the number of exit values
	 */
	cc = 0;
	while (sscanf(p, "%s%n", cnum, &n) != EOF) {
		++cc;
		p += n;
	}

	ar = xmalloc(cc * sizeof(int));

	cc = 0;
	p = p0;
	while (sscanf(p, "%s%n", cnum, &n) != EOF) {
		ar[cc] = atoi(cnum);
		++cc;
		p += n;
	}

	*num = cc;
	xfree(p0);

	return ar;
}

/* _set_job_requeue_exit_value()
 *
 * Compared the job exit values with the configured
 * RequeueExit and RequeueHoldExit and it mach is
 * found set the appropriate state for job_hold_requeue()
 * If RequeueExit or RequeueExitHold are not defined
 * the mum_exit and num_hold are zero.
 *
 */
static void
_set_job_requeue_exit_value(struct job_record *job_ptr)
{
	int cc;
	int exit_code;

	/* Search the arrays for a matching value
	 * based on the job exit code
	 */
	exit_code = WEXITSTATUS(job_ptr->exit_code);
	for (cc = 0; cc < num_exit; cc++) {
		if (exit_code == requeue_exit[cc]) {
			debug2("%s: job %d exit code %d state JOB_REQUEUE",
			       __func__, job_ptr->job_id, exit_code);
			job_ptr->job_state |= JOB_REQUEUE;
			return;
		}
	}

	for (cc = 0; cc < num_hold; cc++) {
		if (exit_code == requeue_exit_hold[cc]) {
			/* Bah... not sure if want to set special
			 * exit state in this case, but for sure
			 * don't want another array...
			 */
			debug2("%s: job %d exit code %d state JOB_SPECIAL_EXIT",
			       __func__, job_ptr->job_id, exit_code);
			job_ptr->job_state |= JOB_SPECIAL_EXIT;
			return;
		}
	}
}

/* Reset a job's end_time based upon it's start_time and time_limit.
 * NOTE: Do not reset the end_time if already being preempted */
extern void job_end_time_reset(struct job_record  *job_ptr)
{
	if (job_ptr->preempt_time)
		return;
	if (job_ptr->time_limit == INFINITE) {
		job_ptr->end_time = job_ptr->start_time +
				    (365 * 24 * 60 * 60); /* secs in year */
	} else {
		job_ptr->end_time = job_ptr->start_time +
				    (job_ptr->time_limit * 60);	/* secs */
	}
}

/*
 * jobid2str() - print all the parts that uniquely identify a job.
 */
extern char *
jobid2str(struct job_record *job_ptr, char *buf)
{
	if (job_ptr == NULL)
		return "jobid2str: Invalid job_ptr argument";
	if (buf == NULL)
		return "jobid2str: Invalid buf argument";

	if (job_ptr->array_task_id == NO_VAL) {
		sprintf(buf, "JobID=%u State=0x%x NodeCnt=%u",
			job_ptr->job_id, job_ptr->job_state,
			job_ptr->node_cnt);
	} else {
		sprintf(buf, "JobID=%u_%u (%u) State=0x%x NodeCnt=%u",
			job_ptr->array_job_id, job_ptr->array_task_id,
			job_ptr->job_id, job_ptr->job_state,job_ptr->node_cnt);
	}

       return buf;
}

/* trace_job() - print the job details if
 *               the DEBUG_FLAG_TRACE_JOBS is set
 */
void
trace_job(struct job_record *job_ptr, const char *func, const char *extra)
{
	char jbuf[JBUFSIZ];

	if (slurmctld_conf.debug_flags & DEBUG_FLAG_TRACE_JOBS)
		info("%s: %s job %s", func, extra, jobid2str(job_ptr, jbuf));
}

/* If this is a job array meta-job, prepare it for being scheduled */
extern void job_array_pre_sched(struct job_record *job_ptr)
{
	int32_t i;

	if (!job_ptr->array_recs || !job_ptr->array_recs->task_id_bitmap)
		return;

	i = bit_ffs(job_ptr->array_recs->task_id_bitmap);
	if (i < 0) {
		error("job %u has empty task_id_bitmap", job_ptr->job_id);
		FREE_NULL_BITMAP(job_ptr->array_recs->task_id_bitmap);
		return;
	}

	job_ptr->array_job_id  = job_ptr->job_id;
	job_ptr->array_task_id = i;
}

/* If this is a job array meta-job, clean up after scheduling attempt */
extern void job_array_post_sched(struct job_record *job_ptr)
{
	struct job_record *new_job_ptr;

	if (!job_ptr->array_recs || !job_ptr->array_recs->task_id_bitmap ||
	    !IS_JOB_RUNNING(job_ptr))
		return;

	if (job_ptr->array_recs->task_cnt <= 1) {
		FREE_NULL_BITMAP(job_ptr->array_recs->task_id_bitmap);
		if (job_ptr->array_recs->task_cnt) {
			job_ptr->array_recs->task_cnt--;
		} else {
			error("job %u_%u array_recs task count underflow",
			      job_ptr->array_job_id, job_ptr->array_task_id);
		}
		xfree(job_ptr->array_recs->task_id_str);
		xfree(job_ptr->array_recs);
		_add_job_array_hash(job_ptr);
	} else {
		new_job_ptr = _job_rec_copy(job_ptr);
		new_job_ptr->job_state = JOB_PENDING;
	}
}<|MERGE_RESOLUTION|>--- conflicted
+++ resolved
@@ -3679,13 +3679,9 @@
 		} else {
 			_signal_job(job_ptr, signal);
 		}
-<<<<<<< HEAD
-		verbose("%s: %u of running %s successful",
-			__func__, signal, jobid2str(job_ptr, jbuf));
-=======
-		verbose("job_signal %u of running job %u successful 0x%x",
-			signal, job_id, job_ptr->job_state);
->>>>>>> ad0590f3
+		verbose("%s: %u of running %s successful 0x%x",
+			__func__, signal, jobid2str(job_ptr, jbuf),
+			job_ptr->job_state);
 		return SLURM_SUCCESS;
 	}
 
@@ -8968,8 +8964,8 @@
 			     job_ptr->job_id);
 			job_ptr->state_reason = WAIT_NO_REASON;
 			job_ptr->job_state &= ~JOB_SPECIAL_EXIT;
+			xfree(job_ptr->state_desc);
 			job_ptr->exit_code = 0;
-			xfree(job_ptr->state_desc);
 		} else if ((job_ptr->priority == 0) &&
 			   (job_specs->priority != INFINITE)) {
 			info("ignore priority reset request on held job %u",
