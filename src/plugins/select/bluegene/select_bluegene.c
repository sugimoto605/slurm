--- conflicted
+++ resolved
@@ -3328,12 +3328,8 @@
 #endif
 }
 
-<<<<<<< HEAD
-extern bitstr_t *select_p_resv_test(bitstr_t *avail_bitmap, uint32_t node_cnt, bitstr_t **core_bitmap)
-=======
 extern bitstr_t *select_p_resv_test(bitstr_t *avail_bitmap, uint32_t node_cnt,
 				    bitstr_t **core_bitmap)
->>>>>>> 75190243
 {
 #ifdef HAVE_BG
 	/* Reserve a block of appropriate geometry by issuing a fake job
