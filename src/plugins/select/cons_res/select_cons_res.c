--- conflicted
+++ resolved
@@ -1481,11 +1481,7 @@
 	rc = cr_job_test(job_ptr, bitmap, min_nodes, max_nodes, req_nodes,
 			 SELECT_MODE_TEST_ONLY, tmp_cr_type, job_node_req,
 			 select_node_cnt, select_part_record,
-<<<<<<< HEAD
-			 select_node_usage, NULL, false, false);
-=======
-			 select_node_usage, NULL, false);
->>>>>>> 8247cb26
+			 select_node_usage, NULL, false, false, false);
 	return rc;
 }
 
@@ -1541,8 +1537,8 @@
 	rc = cr_job_test(job_ptr, bitmap, min_nodes, max_nodes, req_nodes,
 			 SELECT_MODE_RUN_NOW, tmp_cr_type, job_node_req,
 			 select_node_cnt, select_part_record,
-<<<<<<< HEAD
-			 select_node_usage, exc_core_bitmap, false, false);
+			 select_node_usage, exc_core_bitmap, false, false,
+			 preempt_mode);
 
 	if ((rc != SLURM_SUCCESS) && preemptee_candidates && preempt_by_qos) {
 		/* Determine QOS preempt mode of first job */
@@ -1554,21 +1550,16 @@
 		list_iterator_destroy(job_iterator);
 	}
 	if ((rc != SLURM_SUCCESS) && preemptee_candidates && preempt_by_qos &&
-	    (mode == PREEMPT_MODE_SUSPEND)) {
+	    (mode == PREEMPT_MODE_SUSPEND) &&
+	    (job_ptr->priority != 0)) {	/* Job can be held by bad allocate */
 		/* Try to schedule job using extra row of core bitmap */
 		bit_or(bitmap, orig_map);
 		rc = cr_job_test(job_ptr, bitmap, min_nodes, max_nodes,
 				 req_nodes, SELECT_MODE_RUN_NOW, tmp_cr_type,
 				 job_node_req, select_node_cnt,
 				 select_part_record, select_node_usage,
-				 exc_core_bitmap, false, true);
+				 exc_core_bitmap, false, true, preempt_mode);
 	} else if ((rc != SLURM_SUCCESS) && preemptee_candidates) {
-=======
-			 select_node_usage, exc_core_bitmap, preempt_mode);
-
-	if ((rc != SLURM_SUCCESS) && preemptee_candidates &&
-	    (job_ptr->priority != 0)) {	/* Job can be held by bad allocate */
->>>>>>> 8247cb26
 		int preemptee_cand_cnt = list_count(preemptee_candidates);
 		/* Remove preemptable jobs from simulated environment */
 		preempt_mode = true;
@@ -1607,11 +1598,8 @@
 					 tmp_cr_type, job_node_req,
 					 select_node_cnt,
 					 future_part, future_usage,
-<<<<<<< HEAD
-					 exc_core_bitmap, false, false);
-=======
-					 exc_core_bitmap, preempt_mode);
->>>>>>> 8247cb26
+					 exc_core_bitmap, false, false,
+					 preempt_mode);
 			tmp_job_ptr->details->usable_nodes = 0;
 			if (rc != SLURM_SUCCESS)
 				continue;
@@ -1758,11 +1746,8 @@
 	rc = cr_job_test(job_ptr, bitmap, min_nodes, max_nodes, req_nodes,
 			 SELECT_MODE_WILL_RUN, tmp_cr_type, job_node_req,
 			 select_node_cnt, select_part_record,
-<<<<<<< HEAD
-			 select_node_usage, exc_core_bitmap, false, false);
-=======
-			 select_node_usage, exc_core_bitmap, false);
->>>>>>> 8247cb26
+			 select_node_usage, exc_core_bitmap, false, false,
+			 false);
 	if (rc == SLURM_SUCCESS) {
 		FREE_NULL_BITMAP(orig_map);
 		job_ptr->start_time = now;
@@ -1820,12 +1805,8 @@
 		rc = cr_job_test(job_ptr, bitmap, min_nodes, max_nodes,
 				 req_nodes, SELECT_MODE_WILL_RUN, tmp_cr_type,
 				 job_node_req, select_node_cnt, future_part,
-<<<<<<< HEAD
 				 future_usage, exc_core_bitmap, false,
-				 qos_preemptor);
-=======
-				 future_usage, exc_core_bitmap, true);
->>>>>>> 8247cb26
+				 qos_preemptor, true);
 		if (rc == SLURM_SUCCESS) {
 			/* Actual start time will actually be later than "now",
 			 * but return "now" for backfill scheduler to
@@ -1854,12 +1835,8 @@
 					 SELECT_MODE_WILL_RUN, tmp_cr_type,
 					 job_node_req, select_node_cnt,
 					 future_part, future_usage,
-<<<<<<< HEAD
 					 exc_core_bitmap, backfill_busy_nodes,
-					 qos_preemptor);
-=======
-					 exc_core_bitmap, true);
->>>>>>> 8247cb26
+					 qos_preemptor, true);
 			if (rc == SLURM_SUCCESS) {
 				if (tmp_job_ptr->end_time <= now) {
 					job_ptr->start_time =
