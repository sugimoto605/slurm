--- conflicted
+++ resolved
@@ -305,17 +305,13 @@
 	xstrsubstitute(spool, "%n", job->node_name);
 	xstrsubstitute(spool, "%h", job->node_name);
 	snprintf(sa.sun_path, sizeof(sa.sun_path), PMI2_SOCK_ADDR_FMT,
-<<<<<<< HEAD
 		 spool, job_info.jobid, job_info.stepid);
-=======
-		 spool, job->jobid, job->stepid);
 	/*
 	 * We need to unlink this later so we need a formatted version of the
 	 * string to unlink.
 	 */
 	fmt_tree_sock_addr = xstrdup(sa.sun_path);
 
->>>>>>> 0d4b9b7e
 	unlink(sa.sun_path);    /* remove possible old socket */
 	xfree(spool);
 
