--- conflicted
+++ resolved
@@ -328,11 +328,7 @@
 top_build_prefix = @top_build_prefix@
 top_builddir = @top_builddir@
 top_srcdir = @top_srcdir@
-<<<<<<< HEAD
-SUBDIRS = elan none nrt federation
-=======
 SUBDIRS = elan federation none nrt
->>>>>>> 953cbe62
 all: all-recursive
 
 .SUFFIXES:
