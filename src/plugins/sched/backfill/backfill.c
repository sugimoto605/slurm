--- conflicted
+++ resolved
@@ -834,9 +834,6 @@
 		yield_sleep = YIELD_SLEEP;
 	}
 
-<<<<<<< HEAD
-	if ((tmp_ptr = xstrcasestr(sched_params, "max_rpc_cnt=")))
-=======
 	bf_hetjob_prio = 0;
 	if (sched_params &&
 	    (tmp_ptr = strstr(sched_params, "bf_hetjob_prio="))) {
@@ -852,9 +849,7 @@
 			      tmp_ptr);
 	}
 
-
-	if (sched_params && (tmp_ptr = strstr(sched_params, "max_rpc_cnt=")))
->>>>>>> b24f673e
+	if ((tmp_ptr = xstrcasestr(sched_params, "max_rpc_cnt=")))
 		defer_rpc_cnt = atoi(tmp_ptr + 12);
 	else if ((tmp_ptr = xstrcasestr(sched_params, "max_rpc_count=")))
 		defer_rpc_cnt = atoi(tmp_ptr + 14);
