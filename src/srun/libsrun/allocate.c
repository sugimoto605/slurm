/*****************************************************************************\
 *  src/srun/allocate.c - srun functions for managing node allocations
 *****************************************************************************
 *  Copyright (C) 2002-2007 The Regents of the University of California.
 *  Copyright (C) 2008-2010 Lawrence Livermore National Security.
 *  Produced at Lawrence Livermore National Laboratory (cf, DISCLAIMER).
 *  Written by Mark Grondona <mgrondona@llnl.gov>.
 *  CODE-OCEC-09-009. All rights reserved.
 *
 *  This file is part of SLURM, a resource management program.
 *  For details, see <https://slurm.schedmd.com/>.
 *  Please also read the included file: DISCLAIMER.
 *
 *  SLURM is free software; you can redistribute it and/or modify it under
 *  the terms of the GNU General Public License as published by the Free
 *  Software Foundation; either version 2 of the License, or (at your option)
 *  any later version.
 *
 *  In addition, as a special exception, the copyright holders give permission
 *  to link the code of portions of this program with the OpenSSL library under
 *  certain conditions as described in each individual source file, and
 *  distribute linked combinations including the two. You must obey the GNU
 *  General Public License in all respects for all of the code used other than
 *  OpenSSL. If you modify file(s) with this exception, you may extend this
 *  exception to your version of the file(s), but you are not obligated to do
 *  so. If you do not wish to do so, delete this exception statement from your
 *  version.  If you delete this exception statement from all source files in
 *  the program, then also delete it here.
 *
 *  SLURM is distributed in the hope that it will be useful, but WITHOUT ANY
 *  WARRANTY; without even the implied warranty of MERCHANTABILITY or FITNESS
 *  FOR A PARTICULAR PURPOSE.  See the GNU General Public License for more
 *  details.
 *
 *  You should have received a copy of the GNU General Public License along
 *  with SLURM; if not, write to the Free Software Foundation, Inc.,
 *  51 Franklin Street, Fifth Floor, Boston, MA 02110-1301  USA.
\*****************************************************************************/

#include "config.h"

#include <poll.h>
#include <pwd.h>
#include <stdlib.h>
#include <sys/types.h>
#include <unistd.h>

#include "src/common/env.h"
#include "src/common/fd.h"
#include "src/common/forward.h"
#include "src/common/list.h"
#include "src/common/log.h"
#include "src/common/macros.h"
#include "src/common/proc_args.h"
#include "src/common/slurm_auth.h"
#include "src/common/slurm_protocol_api.h"
#include "src/common/slurm_time.h"
#include "src/common/xmalloc.h"
#include "src/common/xsignal.h"
#include "src/common/xstring.h"

#include "allocate.h"
#include "opt.h"
#include "launch.h"

#ifdef HAVE_BG
#include "src/common/node_select.h"
#include "src/plugins/select/bluegene/bg_enums.h"
#endif

#if defined HAVE_ALPS_CRAY && defined HAVE_REAL_CRAY
/*
 * On Cray installations, the libjob headers are not automatically installed
 * by default, while libjob.so always is, and kernels are > 2.6. Hence it is
 * simpler to just duplicate the single declaration here.
 */
extern uint64_t job_getjid(pid_t pid);
#endif

#define MAX_ALLOC_WAIT	60	/* seconds */
#define MIN_ALLOC_WAIT	5	/* seconds */
#define MAX_RETRIES	10
#define POLL_SLEEP	0.1	/* retry interval in seconds  */

pthread_mutex_t msg_lock = PTHREAD_MUTEX_INITIALIZER;
pthread_cond_t msg_cond = PTHREAD_COND_INITIALIZER;
allocation_msg_thread_t *msg_thr = NULL;
struct pollfd global_fds[1];

extern char **environ;

static uint32_t pending_job_id = 0;

/*
 * Static Prototypes
 */
static job_desc_msg_t *_job_desc_msg_create_from_opts(opt_t *opt_local);
static void _set_pending_job_id(uint32_t job_id);
static void _signal_while_allocating(int signo);

#ifdef HAVE_BG
static int _wait_bluegene_block_ready(
	resource_allocation_response_msg_t *alloc);
static int _blocks_dealloc(void);
#else
static int _wait_nodes_ready(resource_allocation_response_msg_t *alloc);
#endif

static sig_atomic_t destroy_job = 0;

static void _set_pending_job_id(uint32_t job_id)
{
	debug2("Pending job allocation %u", job_id);
	pending_job_id = job_id;
}

static void *_safe_signal_while_allocating(void *in_data)
{
	int signo = *(int *)in_data;

	debug("Got signal %d", signo);
	xfree(in_data);
	if (signo == SIGCONT)
		return NULL;

	destroy_job = 1;
	if (pending_job_id != 0) {
		info("Job allocation %u has been revoked", pending_job_id);
		slurm_complete_job(pending_job_id, NO_VAL);
		destroy_job = 1;
	}

	return NULL;
}

static void _signal_while_allocating(int signo)
{
	pthread_t thread_id;
	pthread_attr_t thread_attr;
	int *local_signal;

	/* There are places where _signal_while_allocating can't be
	 * put into a thread, but if this isn't on a separate thread
	 * and we try to print something using the log functions and
	 * it just so happens to be in a poll or something we can get
	 * deadlock. So after the signal happens we are able to spawn
	 * a thread here and avoid the deadlock.
	 *
	 * SO, DON'T PRINT ANYTHING IN THIS FUNCTION.
	 */
	local_signal = xmalloc(sizeof(int));
	*local_signal = signo;
	slurm_attr_init(&thread_attr);
	pthread_create(&thread_id, &thread_attr,
		       _safe_signal_while_allocating, local_signal);
	slurm_attr_destroy(&thread_attr);
}

/* This typically signifies the job was cancelled by scancel */
static void _job_complete_handler(srun_job_complete_msg_t *msg)
{
	if (pending_job_id && (pending_job_id != msg->job_id)) {
		error("Ignoring job_complete for job %u because our job ID is %u",
		      msg->job_id, pending_job_id);
		return;
	}

	if (msg->step_id == NO_VAL)
		info("Force Terminated job %u", msg->job_id);
	else
		info("Force Terminated job %u.%u", msg->job_id, msg->step_id);
}

/*
 * Job has been notified of it's approaching time limit.
 * Job will be killed shortly after timeout.
 * This RPC can arrive multiple times with the same or updated timeouts.
 * FIXME: We may want to signal the job or perform other action for this.
 * FIXME: How much lead time do we want for this message? Some jobs may
 *	require tens of minutes to gracefully terminate.
 */
static void _timeout_handler(srun_timeout_msg_t *msg)
{
	static time_t last_timeout = 0;

	if (msg->timeout != last_timeout) {
		last_timeout = msg->timeout;
		verbose("job time limit to be reached at %s",
			slurm_ctime2(&msg->timeout));
	}
}

static void _user_msg_handler(srun_user_msg_t *msg)
{
	info("%s", msg->msg);
}

static void _ping_handler(srun_ping_msg_t *msg)
{
	/* the api will respond so there really isn't anything to do
	   here */
}

static void _node_fail_handler(srun_node_fail_msg_t *msg)
{
	error("Node failure on %s", msg->nodelist);
}



static bool _retry(void)
{
	static int  retries = 0;
	static char *msg = "Slurm controller not responding, "
		"sleeping and retrying.";

	if ((errno == ESLURM_ERROR_ON_DESC_TO_RECORD_COPY) || (errno == EAGAIN)) {
		if (retries == 0)
			error("%s", msg);
		else if (retries < MAX_RETRIES)
			debug("%s", msg);
		else
			return false;
		sleep (++retries);
	} else if (errno == EINTR) {
		/* srun may be interrupted by the BLCR checkpoint signal */
		/*
		 * XXX: this will cause the old job cancelled and a new
		 * job allocated
		 */
		debug("Syscall interrupted while allocating resources, "
		      "retrying.");
		return true;
	} else if (opt.immediate &&
		   ((errno == ETIMEDOUT) || (errno == ESLURM_NODES_BUSY))) {
		error("Unable to allocate resources: %s",
		      slurm_strerror(ESLURM_NODES_BUSY));
		error_exit = immediate_exit;
		return false;
	} else if ((errno == SLURM_PROTOCOL_AUTHENTICATION_ERROR) ||
		   (errno == SLURM_UNEXPECTED_MSG_ERROR) ||
		   (errno == SLURM_PROTOCOL_INSANE_MSG_LENGTH)) {
		static int external_msg_count = 0;
		error("Srun communication socket apparently being written to "
		      "by something other than Slurm");
		if (external_msg_count++ < 4)
			return true;
		error("Unable to allocate resources: %m");
		return false;
	} else {
		error("Unable to allocate resources: %m");
		return false;
	}

	return true;
}

#ifdef HAVE_BG
/* returns 1 if job and nodes are ready for job to begin, 0 otherwise */
static int _wait_bluegene_block_ready(resource_allocation_response_msg_t *alloc)
{
	int is_ready = 0, i, rc;
	char *block_id = NULL;
	double cur_delay = 0;
	double cur_sleep = 0;
	int max_delay = BG_FREE_PREVIOUS_BLOCK + BG_MIN_BLOCK_BOOT +
		(BG_INCR_BLOCK_BOOT * alloc->node_cnt);

	select_g_select_jobinfo_get(alloc->select_jobinfo,
				    SELECT_JOBDATA_BLOCK_ID,
				    &block_id);

	for (i = 0; cur_delay < max_delay; i++) {
		cur_sleep = POLL_SLEEP * i;
		if (i == 1) {
			debug("Waiting for block %s to become ready for job",
			      block_id);
		}
		if (i) {
			usleep(1000000 * cur_sleep);
			rc = _blocks_dealloc();
			if ((rc == 0) || (rc == -1))
				cur_delay += cur_sleep;
			debug2("still waiting");
		}

		rc = slurm_job_node_ready(alloc->job_id);

		if (rc == READY_JOB_FATAL)
			break;				/* fatal error */
		if ((rc == READY_JOB_ERROR) || (rc == EAGAIN))
			continue;			/* retry */
		if ((rc & READY_JOB_STATE) == 0)	/* job killed */
			break;
		if (rc & READY_NODE_STATE) {		/* job and node ready */
			is_ready = 1;
			break;
		}
		if (destroy_job)
			break;
	}
	if (is_ready)
     		debug("Block %s is ready for job", block_id);
	else if (!destroy_job)
		error("Block %s still not ready", block_id);
	else	/* destroy_job set and slurmctld not responing */
		is_ready = 0;

	xfree(block_id);

	return is_ready;
}

/*
 * Test if any BG blocks are in deallocating state since they are
 * probably related to this job we will want to sleep longer
 * RET	1:  deallocate in progress
 *	0:  no deallocate in progress
 *     -1: error occurred
 */
static int _blocks_dealloc(void)
{
	static block_info_msg_t *bg_info_ptr = NULL, *new_bg_ptr = NULL;
	int rc = 0, error_code = 0, i;

	if (bg_info_ptr) {
		error_code = slurm_load_block_info(bg_info_ptr->last_update,
						   &new_bg_ptr, SHOW_ALL);
		if (error_code == SLURM_SUCCESS)
			slurm_free_block_info_msg(bg_info_ptr);
		else if (slurm_get_errno() == SLURM_NO_CHANGE_IN_DATA) {
			error_code = SLURM_SUCCESS;
			new_bg_ptr = bg_info_ptr;
		}
	} else {
		error_code = slurm_load_block_info((time_t) NULL,
						   &new_bg_ptr, SHOW_ALL);
	}

	if (error_code) {
		error("slurm_load_block_info: %s",
		      slurm_strerror(slurm_get_errno()));
		return -1;
	}
	for (i=0; i<new_bg_ptr->record_count; i++) {
		if (new_bg_ptr->block_array[i].state == BG_BLOCK_TERM) {
			rc = 1;
			break;
		}
	}
	bg_info_ptr = new_bg_ptr;
	return rc;
}
#else
/* returns 1 if job and nodes are ready for job to begin, 0 otherwise */
static int _wait_nodes_ready(resource_allocation_response_msg_t *alloc)
{
	int is_ready = 0, i, rc;
	double cur_delay = 0;
	double cur_sleep = 0;
	int suspend_time, resume_time, max_delay;
	bool job_killed = false;

	suspend_time = slurm_get_suspend_timeout();
	resume_time  = slurm_get_resume_timeout();
	if ((suspend_time == 0) || (resume_time == 0))
		return 1;	/* Power save mode disabled */
	max_delay = suspend_time + resume_time;
	max_delay *= 5;		/* Allow for ResumeRate support */

	pending_job_id = alloc->job_id;

	for (i = 0; cur_delay < max_delay; i++) {
		if (i) {
			cur_sleep = POLL_SLEEP * i;
			if (i == 1) {
				verbose("Waiting for nodes to boot (delay looping %d times @ %f secs x index)",
					max_delay, POLL_SLEEP);
			} else {
				debug("Waited %f sec and still waiting: next sleep for %f sec",
				      cur_delay, cur_sleep);
			}
			usleep(1000000 * cur_sleep);
			cur_delay += cur_sleep;
		}

		rc = slurm_job_node_ready(alloc->job_id);
		if (rc == READY_JOB_FATAL)
			break;				/* fatal error */
		if ((rc == READY_JOB_ERROR) || (rc == EAGAIN))
			continue;			/* retry */
		if ((rc & READY_JOB_STATE) == 0) {	/* job killed */
			job_killed = true;
			break;
		}
		if (rc & READY_NODE_STATE) {		/* job and node ready */
			is_ready = 1;
			break;
		}
		if (destroy_job)
			break;
	}
	if (is_ready) {
		resource_allocation_response_msg_t *resp;
		char *tmp_str;
		if (i > 0)
     			verbose("Nodes %s are ready for job", alloc->node_list);
		if (alloc->alias_list && !xstrcmp(alloc->alias_list, "TBD") &&
		    (slurm_allocation_lookup(pending_job_id, &resp)
		     == SLURM_SUCCESS)) {
			tmp_str = alloc->alias_list;
			alloc->alias_list = resp->alias_list;
			resp->alias_list = tmp_str;
			slurm_free_resource_allocation_response_msg(resp);
		}
	} else if (!destroy_job) {
		if (job_killed) {
			error("Job allocation %u has been revoked",
			      alloc->job_id);
			destroy_job = true;
		} else
			error("Nodes %s are still not ready", alloc->node_list);
	} else	/* allocation_interrupted and slurmctld not responing */
		is_ready = 0;

	pending_job_id = 0;

	return is_ready;
}
#endif	/* HAVE_BG */

static int _allocate_test(opt_t *opt_local)
{
	job_desc_msg_t *j;
	int rc;

	if ((j = _job_desc_msg_create_from_opts(opt_local)) == NULL)
		return SLURM_ERROR;

	if (opt_local->clusters &&
	    (slurmdb_get_first_avail_cluster(j, opt_local->clusters,
					     &working_cluster_rec)
	     != SLURM_SUCCESS)) {
		print_db_notok(opt_local->clusters, 0);
		return SLURM_ERROR;
	}

	rc = slurm_job_will_run(j);
	job_desc_msg_destroy(j);
	return rc;

}

extern int allocate_test(void)
{
	int rc = SLURM_SUCCESS;
	ListIterator iter;
	opt_t *opt_local;

	if (opt_list) {
		iter = list_iterator_create(opt_list);
		while ((opt_local = (opt_t *) list_next(iter))) {
			if ((rc = _allocate_test(opt_local)) != SLURM_SUCCESS)
				break;
 		}
		list_iterator_destroy(iter);
	} else {
		rc = _allocate_test(&opt);
	}

	return rc;
}

/*
 * Allocate nodes from the slurm controller -- retrying the attempt
 * if the controller appears to be down, and optionally waiting for
 * resources if none are currently available (see opt.immediate)
 *
 * Returns a pointer to a resource_allocation_response_msg which must
 * be freed with slurm_free_resource_allocation_response_msg()
 */
extern resource_allocation_response_msg_t *
	allocate_nodes(bool handle_signals, opt_t *opt_local)

{
	resource_allocation_response_msg_t *resp = NULL;
	job_desc_msg_t *j;
	slurm_allocation_callbacks_t callbacks;
	int i;

	if (opt_local->relative_set && opt_local->relative)
		fatal("--relative option invalid for job allocation request");

	if ((j = _job_desc_msg_create_from_opts(&opt)) == NULL)
		return NULL;

	if (opt_local->clusters &&
	    (slurmdb_get_first_avail_cluster(j, opt_local->clusters,
					     &working_cluster_rec)
	     != SLURM_SUCCESS)) {
		print_db_notok(opt_local->clusters, 0);
		return NULL;
	}

	j->origin_cluster = xstrdup(slurmctld_conf.cluster_name);

	/* Do not re-use existing job id when submitting new job
	 * from within a running job */
	if ((j->job_id != NO_VAL) && !opt_local->jobid_set) {
		info("WARNING: Creating SLURM job allocation from within "
		     "another allocation");
		info("WARNING: You are attempting to initiate a second job");
		if (!opt_local->jobid_set)	/* Let slurmctld set jobid */
			j->job_id = NO_VAL;
	}
	callbacks.ping = _ping_handler;
	callbacks.timeout = _timeout_handler;
	callbacks.job_complete = _job_complete_handler;
	callbacks.job_suspend = NULL;
	callbacks.user_msg = _user_msg_handler;
	callbacks.node_fail = _node_fail_handler;

	/* create message thread to handle pings and such from slurmctld */
	msg_thr = slurm_allocation_msg_thr_create(&j->other_port, &callbacks);

	/* NOTE: Do not process signals in separate pthread. The signal will
	 * cause slurm_allocate_resources_blocking() to exit immediately. */
	if (handle_signals) {
		xsignal_unblock(sig_array);
		for (i = 0; sig_array[i]; i++)
			xsignal(sig_array[i], _signal_while_allocating);
	}

	while (!resp) {
		resp = slurm_allocate_resources_blocking(j,
							 opt_local->immediate,
							 _set_pending_job_id);
		if (destroy_job) {
			/* cancelled by signal */
			break;
		} else if (!resp && !_retry()) {
			break;
		}
	}

	if (resp && !destroy_job) {
		/*
		 * Allocation granted!
		 */
		pending_job_id = resp->job_id;

		/*
		 * These values could be changed while the job was
		 * pending so overwrite the request with what was
		 * allocated so we don't have issues when we use them
		 * in the step creation.
		 */
<<<<<<< HEAD
		opt.pn_min_memory = NO_VAL64;
		opt.mem_per_cpu = NO_VAL64;
		if (resp->pn_min_memory != NO_VAL64) {
			if (resp->pn_min_memory & MEM_PER_CPU)
				opt.mem_per_cpu = (resp->pn_min_memory &
						   (~MEM_PER_CPU));
			else
				opt.pn_min_memory = resp->pn_min_memory;
		}
=======
		if (opt_local->pn_min_memory != NO_VAL64)
			opt_local->pn_min_memory = (resp->pn_min_memory &
						   (~MEM_PER_CPU));
		else if (opt_local->mem_per_cpu != NO_VAL64)
			opt_local->mem_per_cpu = (resp->pn_min_memory &
						 (~MEM_PER_CPU));
>>>>>>> b4992871

#ifdef HAVE_BG
		uint32_t node_cnt = 0;
		select_g_select_jobinfo_get(resp->select_jobinfo,
					    SELECT_JOBDATA_NODE_CNT,
					    &node_cnt);
		if ((node_cnt == 0) || (node_cnt == NO_VAL)) {
			opt_local->min_nodes = node_cnt;
			opt_local->max_nodes = node_cnt;
		} /* else we just use the original request */

		if (!_wait_bluegene_block_ready(resp)) {
			if (!destroy_job)
				error("Something is wrong with the "
				      "boot of the block.");
			goto relinquish;
		}
#else
		opt_local->min_nodes = resp->node_cnt;
		opt_local->max_nodes = resp->node_cnt;

		if (resp->working_cluster_rec)
			slurm_setup_remote_working_cluster(resp);

		if (!_wait_nodes_ready(resp)) {
			if (!destroy_job)
				error("Something is wrong with the boot of the nodes.");
			goto relinquish;
		}
#endif
	} else if (destroy_job) {
		goto relinquish;
	}

	if (handle_signals)
		xsignal_block(sig_array);

	job_desc_msg_destroy(j);

	return resp;

relinquish:
	if (resp) {
		if (!destroy_job)
			slurm_complete_job(resp->job_id, 1);
		slurm_free_resource_allocation_response_msg(resp);
	}
	exit(error_exit);
	return NULL;
}

/*
 * Allocate nodes for heterogeneous/pack job from the slurm controller -- 
 * retrying the attempt if the controller appears to be down, and optionally
 * waiting for resources if none are currently available (see opt.immediate)
 *
 * Returns a pointer to a resource_allocation_response_msg which must
 * be freed with slurm_free_resource_allocation_response_msg()
 */
List allocate_pack_nodes(bool handle_signals)
{
	resource_allocation_response_msg_t *resp = NULL;
	bool jobid_log = true;
	job_desc_msg_t *j, *first_job = NULL;
	slurm_allocation_callbacks_t callbacks;
	ListIterator opt_iter, resp_iter;
	opt_t *opt_local, *first_opt = NULL;
	List job_req_list = NULL, job_resp_list = NULL;
	uint32_t my_job_id = 0;
	int i, k;

	job_req_list = list_create(NULL);
	opt_iter = list_iterator_create(opt_list);
	while ((opt_local = (opt_t *) list_next(opt_iter))) {
		if (!first_opt)
			first_opt = opt_local;
		if (opt_local->relative_set && opt_local->relative)
			fatal("--relative option invalid for job allocation request");

		if ((j = _job_desc_msg_create_from_opts(opt_local)) == NULL)
			return NULL;
		if (!first_job)
			first_job = j;

		j->origin_cluster = xstrdup(slurmctld_conf.cluster_name);

		/* Do not re-use existing job id when submitting new job
		 * from within a running job */
		if ((j->job_id != NO_VAL) && !opt_local->jobid_set) {
			if (jobid_log) {
				jobid_log = false;	/* log once */
				info("WARNING: Creating SLURM job allocation from within "
				     "another allocation");
				info("WARNING: You are attempting to initiate a second job");
			}
			if (!opt_local->jobid_set) /* Let slurmctld set jobid */
				j->job_id = NO_VAL;
		}

		list_append(job_req_list, j);
	}
	list_iterator_destroy(opt_iter);

	if (!first_job) {
		error("%s: No job requests found", __func__);
		return NULL;
	}

	if (first_opt && first_opt->clusters &&
	    (slurmdb_get_first_pack_cluster(job_req_list, first_opt->clusters,
					    &working_cluster_rec)
	     != SLURM_SUCCESS)) {
		print_db_notok(first_opt->clusters, 0);
		return NULL;
	}

	callbacks.ping = _ping_handler;
	callbacks.timeout = _timeout_handler;
	callbacks.job_complete = _job_complete_handler;
	callbacks.job_suspend = NULL;
	callbacks.user_msg = _user_msg_handler;
	callbacks.node_fail = _node_fail_handler;

	/* create message thread to handle pings and such from slurmctld */
	msg_thr = slurm_allocation_msg_thr_create(&first_job->other_port,
						  &callbacks);

	/* NOTE: Do not process signals in separate pthread. The signal will
	 * cause slurm_allocate_resources_blocking() to exit immediately. */
	if (handle_signals) {
		xsignal_unblock(sig_array);
		for (i = 0; sig_array[i]; i++)
			xsignal(sig_array[i], _signal_while_allocating);
	}

	while (first_opt && !job_resp_list) {
		job_resp_list = slurm_allocate_pack_job_blocking(job_req_list,
				 first_opt->immediate, _set_pending_job_id);
		if (destroy_job) {
			/* cancelled by signal */
			break;
		} else if (!job_resp_list && !_retry()) {
			break;
		}
	}

	if (job_resp_list && !destroy_job) {
		/*
		 * Allocation granted!
		 */

		opt_iter  = list_iterator_create(opt_list);
		resp_iter = list_iterator_create(job_resp_list);
		while ((opt_local = (opt_t *) list_next(opt_iter))) {
			resp = (resource_allocation_response_msg_t *)
			       list_next(resp_iter);
			if (!resp)
				break;

			if (pending_job_id == 0)
				pending_job_id = resp->job_id;
			if (my_job_id == 0) {
				my_job_id = resp->job_id;
				i = list_count(opt_list);
				k = list_count(job_resp_list);
				if (i != k) {
					error("%s: request count != response count (%d != %d)",
					      __func__, i, k);
					goto relinquish;
				}
			}

			/*
			 * These values could be changed while the job was
			 * pending so overwrite the request with what was
			 * allocated so we don't have issues when we use them
			 * in the step creation.
			 *
			 * NOTE: pn_min_memory here is an int64, not uint64.
			 * These operations may have some bizarre side effects
			 */
			if (opt_local->pn_min_memory != NO_VAL64)
				opt_local->pn_min_memory =
					(resp->pn_min_memory & (~MEM_PER_CPU));
			else if (opt_local->mem_per_cpu != NO_VAL64)
				opt_local->mem_per_cpu =
					(resp->pn_min_memory & (~MEM_PER_CPU));

#ifdef HAVE_BG
			uint32_t node_cnt = 0;
			select_g_select_jobinfo_get(resp->select_jobinfo,
						    SELECT_JOBDATA_NODE_CNT,
						    &node_cnt);
			if ((node_cnt == 0) || (node_cnt == NO_VAL)) {
				opt_local->min_nodes = node_cnt;
				opt_local->max_nodes = node_cnt;
			} /* else we just use the original request */

			if (!_wait_bluegene_block_ready(resp)) {
				if (!destroy_job)
					error("Something is wrong with the "
					      "boot of the block.");
				goto relinquish;
			}
#else
			opt_local->min_nodes = resp->node_cnt;
			opt_local->max_nodes = resp->node_cnt;

			if (resp->working_cluster_rec)
				slurm_setup_remote_working_cluster(resp);

			if (!_wait_nodes_ready(resp)) {
				if (!destroy_job)
					error("Something is wrong with the "
					      "boot of the nodes.");
				goto relinquish;
			}
#endif
		}
		list_iterator_destroy(resp_iter);
		list_iterator_destroy(opt_iter);
	} else if (destroy_job) {
		goto relinquish;
	}

	if (handle_signals)
		xsignal_block(sig_array);

	return job_resp_list;

relinquish:
	if (job_resp_list) {
		if (!destroy_job && my_job_id)
			slurm_complete_job(my_job_id, 1);
		list_destroy(job_resp_list);
	}
	exit(error_exit);
	return NULL;
}

void
ignore_signal(int signo)
{
	/* do nothing */
}

int
cleanup_allocation(void)
{
	slurm_allocation_msg_thr_destroy(msg_thr);
	return SLURM_SUCCESS;
}

extern List existing_allocation(void)
{
	uint32_t old_job_id;
	List job_resp_list = NULL;

	if (opt.jobid == NO_VAL)
		return NULL;

	old_job_id = (uint32_t) opt.jobid;
	if (slurm_pack_job_lookup(old_job_id, &job_resp_list) < 0) {
		if (opt.parallel_debug || opt.jobid_set)
			return NULL;    /* create new allocation as needed */
		if (errno == ESLURM_ALREADY_DONE)
			error("SLURM job %u has expired", old_job_id);
		else
			error("Unable to confirm allocation for job %u: %m",
			      old_job_id);
		info("Check SLURM_JOB_ID environment variable. Expired or invalid job %u",
		     old_job_id);
		exit(error_exit);
	}

	return job_resp_list;
}

/* Set up port to handle messages from slurmctld */
int slurmctld_msg_init(void)
{
	slurm_addr_t slurm_address;
	uint16_t port;
	static int slurmctld_fd = -1;
	uint16_t *ports;

	if (slurmctld_fd >= 0)	/* May set early for queued job allocation */
		return slurmctld_fd;

	slurmctld_comm_addr.port = 0;

	if ((ports = slurm_get_srun_port_range()))
		slurmctld_fd = slurm_init_msg_engine_ports(ports);
	else
		slurmctld_fd = slurm_init_msg_engine_port(0);

	if (slurmctld_fd < 0) {
		error("slurm_init_msg_engine_port error %m");
		exit(error_exit);
	}

	if (slurm_get_stream_addr(slurmctld_fd, &slurm_address) < 0) {
		error("slurm_get_stream_addr error %m");
		exit(error_exit);
	}
	fd_set_nonblocking(slurmctld_fd);
	/* hostname is not set,  so slurm_get_addr fails
	   slurm_get_addr(&slurm_address, &port, hostname, sizeof(hostname)); */
	port = ntohs(slurm_address.sin_port);
	slurmctld_comm_addr.port     = port;
	debug2("srun PMI messages to port=%u", slurmctld_comm_addr.port);

	return slurmctld_fd;
}

/*
 * Create job description structure based off srun options
 * (see opt.h)
 */
static job_desc_msg_t *_job_desc_msg_create_from_opts(opt_t *opt_local)
{
	job_desc_msg_t *j = xmalloc(sizeof(*j));
	hostlist_t hl = NULL;

	slurm_init_job_desc_msg(j);
#if defined HAVE_ALPS_CRAY && defined HAVE_REAL_CRAY
	static bool sgi_err_logged = false;
	uint64_t pagg_id = job_getjid(getpid());
	/*
	 * Interactive sessions require pam_job.so in /etc/pam.d/common-session
	 * since creating sgi_job containers requires root permissions. This is
	 * the only exception where we allow the fallback of using the SID to
	 * confirm the reservation (caught later, in do_basil_confirm).
	 */
	if (pagg_id != (uint64_t) -1) {
		if (!j->select_jobinfo)
			j->select_jobinfo = select_g_select_jobinfo_alloc();

		select_g_select_jobinfo_set(j->select_jobinfo,
					    SELECT_JOBDATA_PAGG_ID, &pagg_id);
	} else if (!sgi_err_logged) {
		error("No SGI job container ID detected - please enable the "
		      "Cray job service via /etc/init.d/job");
		sgi_err_logged = true;
	}
#endif

	j->contiguous     = opt_local->contiguous;
	if (opt_local->core_spec != NO_VAL16)
		j->core_spec      = opt_local->core_spec;
	j->features       = opt_local->constraints;
	j->cluster_features = opt_local->c_constraints;
	if (opt_local->gres && xstrcasecmp(opt_local->gres, "NONE"))
		j->gres   = opt_local->gres;
	if (opt_local->immediate == 1)
		j->immediate = opt_local->immediate;
	if (opt_local->job_name)
		j->name   = opt_local->job_name;
	else
		j->name   = opt_local->cmd_name;
	if (opt_local->argc > 0) {
		j->argc    = 1;
		j->argv    = (char **) xmalloc(sizeof(char *) * 2);
		j->argv[0] = xstrdup(opt_local->argv[0]);
	}
	if (opt_local->acctg_freq)
		j->acctg_freq     = xstrdup(opt_local->acctg_freq);
	j->reservation    = opt_local->reservation;
	j->wckey          = opt_local->wckey;

	j->req_nodes      = xstrdup(opt_local->nodelist);

	/* simplify the job allocation nodelist,
	 * not laying out tasks until step */
	if (j->req_nodes) {
		hl = hostlist_create(j->req_nodes);
		xfree(opt_local->nodelist);
		opt_local->nodelist = hostlist_ranged_string_xmalloc(hl);
		hostlist_uniq(hl);
		xfree(j->req_nodes);
		j->req_nodes = hostlist_ranged_string_xmalloc(hl);
		hostlist_destroy(hl);

	}

	if (((opt_local->distribution & SLURM_DIST_STATE_BASE) ==
	     SLURM_DIST_ARBITRARY) && !j->req_nodes) {
		error("With Arbitrary distribution you need to "
		      "specify a nodelist or hostfile with the -w option");
		return NULL;
	}
	j->exc_nodes      = opt_local->exc_nodes;
	j->partition      = opt_local->partition;
	j->min_nodes      = opt_local->min_nodes;
	if (opt_local->sockets_per_node != NO_VAL)
		j->sockets_per_node    = opt_local->sockets_per_node;
	if (opt_local->cores_per_socket != NO_VAL)
		j->cores_per_socket      = opt_local->cores_per_socket;
	if (opt_local->threads_per_core != NO_VAL) {
		j->threads_per_core    = opt_local->threads_per_core;
		/* if 1 always make sure affinity knows about it */
		if (j->threads_per_core == 1)
			opt_local->cpu_bind_type |= CPU_BIND_ONE_THREAD_PER_CORE;
	}
	j->user_id        = opt_local->uid;
	j->dependency     = opt_local->dependency;
	if (opt_local->nice != NO_VAL)
		j->nice   = NICE_OFFSET + opt_local->nice;
	if (opt_local->priority)
		j->priority = opt_local->priority;
	if (opt_local->cpu_bind)
		j->cpu_bind       = opt_local->cpu_bind;
	if (opt_local->cpu_bind_type)
		j->cpu_bind_type  = opt_local->cpu_bind_type;
	if (opt_local->delay_boot != NO_VAL)
		j->delay_boot = opt_local->delay_boot;
	if (opt_local->mem_bind)
		j->mem_bind       = opt_local->mem_bind;
	if (opt_local->mem_bind_type)
		j->mem_bind_type  = opt_local->mem_bind_type;
	if (opt_local->plane_size != NO_VAL)
		j->plane_size     = opt_local->plane_size;
	j->task_dist      = opt_local->distribution;

	j->group_id       = opt_local->gid;
	j->mail_type      = opt_local->mail_type;

	if (opt_local->ntasks_per_node != NO_VAL)
		j->ntasks_per_node   = opt_local->ntasks_per_node;
	if (opt_local->ntasks_per_socket != NO_VAL)
		j->ntasks_per_socket = opt_local->ntasks_per_socket;
	if (opt_local->ntasks_per_core != NO_VAL)
		j->ntasks_per_core   = opt_local->ntasks_per_core;

	if (opt_local->mail_user)
		j->mail_user = opt_local->mail_user;
	if (opt_local->burst_buffer)
		j->burst_buffer = opt_local->burst_buffer;
	if (opt_local->begin)
		j->begin_time = opt_local->begin;
	if (opt_local->deadline)
		j->deadline = opt_local->deadline;
	if (opt_local->licenses)
		j->licenses = opt_local->licenses;
	if (opt_local->network)
		j->network = opt_local->network;
	if (opt_local->profile)
		j->profile = opt_local->profile;
	if (opt_local->account)
		j->account = opt_local->account;
	if (opt_local->comment)
		j->comment = opt_local->comment;
	if (opt_local->qos)
		j->qos = opt_local->qos;
	if (opt_local->cwd)
		j->work_dir = opt_local->cwd;

	if (opt_local->hold)
		j->priority     = 0;
	if (opt_local->jobid != NO_VAL)
		j->job_id	= opt_local->jobid;
#ifdef HAVE_BG
	if (opt_local->geometry[0] > 0) {
		int i;
		for (i = 0; i < SYSTEM_DIMENSIONS; i++)
			j->geometry[i] = opt_local->geometry[i];
	}
#endif

	memcpy(j->conn_type, opt_local->conn_type, sizeof(j->conn_type));

	if (opt_local->reboot)
		j->reboot = 1;
	if (opt_local->no_rotate)
		j->rotate = 0;

	if (opt_local->blrtsimage)
		j->blrtsimage = opt_local->blrtsimage;
	if (opt_local->linuximage)
		j->linuximage = opt_local->linuximage;
	if (opt_local->mloaderimage)
		j->mloaderimage = opt_local->mloaderimage;
	if (opt_local->ramdiskimage)
		j->ramdiskimage = opt_local->ramdiskimage;

	if (opt_local->max_nodes)
		j->max_nodes    = opt_local->max_nodes;
	else if (opt_local->nodes_set) {
		/* On an allocation if the max nodes isn't set set it
		 * to do the same behavior as with salloc or sbatch.
		 */
		j->max_nodes    = opt_local->min_nodes;
	}
	if (opt_local->pn_min_cpus != NO_VAL)
		j->pn_min_cpus    = opt_local->pn_min_cpus;
	if (opt_local->pn_min_memory != NO_VAL64)
		j->pn_min_memory = opt_local->pn_min_memory;
	else if (opt_local->mem_per_cpu != NO_VAL64)
		j->pn_min_memory = opt_local->mem_per_cpu | MEM_PER_CPU;
	if (opt_local->pn_min_tmp_disk != NO_VAL)
		j->pn_min_tmp_disk = opt_local->pn_min_tmp_disk;
	if (opt_local->overcommit) {
		j->min_cpus    = opt_local->min_nodes;
		j->overcommit  = opt_local->overcommit;
	} else if (opt_local->cpus_set)
		j->min_cpus    = opt_local->ntasks * opt_local->cpus_per_task;
	else
		j->min_cpus    = opt_local->ntasks;
	if (opt_local->ntasks_set)
		j->num_tasks   = opt_local->ntasks;

	if (opt_local->cpus_set)
		j->cpus_per_task = opt_local->cpus_per_task;

	if (opt_local->no_kill)
		j->kill_on_node_fail   = 0;
	if (opt_local->time_limit != NO_VAL)
		j->time_limit          = opt_local->time_limit;
	if (opt_local->time_min != NO_VAL)
		j->time_min            = opt_local->time_min;
	if (opt_local->shared != NO_VAL16)
		j->shared = opt_local->shared;

	if (opt_local->warn_signal)
		j->warn_signal = opt_local->warn_signal;
	if (opt_local->warn_time)
		j->warn_time = opt_local->warn_time;
	if (opt_local->job_flags)
		j->bitflags = opt_local->job_flags;

	if (opt_local->cpu_freq_min != NO_VAL)
		j->cpu_freq_min = opt_local->cpu_freq_min;
	if (opt_local->cpu_freq_max != NO_VAL)
		j->cpu_freq_max = opt_local->cpu_freq_max;
	if (opt_local->cpu_freq_gov != NO_VAL)
		j->cpu_freq_gov = opt_local->cpu_freq_gov;

	if (opt_local->req_switch >= 0)
		j->req_switch = opt_local->req_switch;
	if (opt_local->wait4switch >= 0)
		j->wait4switch = opt_local->wait4switch;

	/* srun uses the same listening port for the allocation response
	 * message as all other messages */
	j->alloc_resp_port = slurmctld_comm_addr.port;
	j->other_port = slurmctld_comm_addr.port;

	if (opt_local->spank_job_env_size) {
		j->spank_job_env      = opt_local->spank_job_env;
		j->spank_job_env_size = opt_local->spank_job_env_size;
	}

	if (opt_local->power_flags)
		j->power_flags = opt_local->power_flags;
	if (opt_local->mcs_label)
		j->mcs_label = opt_local->mcs_label;
	j->wait_all_nodes = 1;

	/* If can run on multiple clusters find the earliest run time
	 * and run it there */
	j->clusters = xstrdup(opt_local->clusters);

	return j;
}

void
job_desc_msg_destroy(job_desc_msg_t *j)
{
	if (j) {
		xfree(j->req_nodes);
		xfree(j);
	}
}

extern int create_job_step(srun_job_t *job, bool use_all_cpus, opt_t *opt_local,
			   int pack_offset)
{
	return launch_g_create_job_step(job, use_all_cpus,
					_signal_while_allocating,
					&destroy_job, opt_local, pack_offset);
}<|MERGE_RESOLUTION|>--- conflicted
+++ resolved
@@ -555,24 +555,16 @@
 		 * allocated so we don't have issues when we use them
 		 * in the step creation.
 		 */
-<<<<<<< HEAD
-		opt.pn_min_memory = NO_VAL64;
-		opt.mem_per_cpu = NO_VAL64;
+		opt_local->pn_min_memory = NO_VAL64;
+		opt_local->mem_per_cpu   = NO_VAL64;
 		if (resp->pn_min_memory != NO_VAL64) {
-			if (resp->pn_min_memory & MEM_PER_CPU)
-				opt.mem_per_cpu = (resp->pn_min_memory &
-						   (~MEM_PER_CPU));
-			else
-				opt.pn_min_memory = resp->pn_min_memory;
-		}
-=======
-		if (opt_local->pn_min_memory != NO_VAL64)
-			opt_local->pn_min_memory = (resp->pn_min_memory &
-						   (~MEM_PER_CPU));
-		else if (opt_local->mem_per_cpu != NO_VAL64)
-			opt_local->mem_per_cpu = (resp->pn_min_memory &
-						 (~MEM_PER_CPU));
->>>>>>> b4992871
+			if (resp->pn_min_memory & MEM_PER_CPU) {
+				opt_local->mem_per_cpu = (resp->pn_min_memory &
+							 (~MEM_PER_CPU));
+			} else {
+				opt_local->pn_min_memory = resp->pn_min_memory;
+			}
+		}
 
 #ifdef HAVE_BG
 		uint32_t node_cnt = 0;
