/*****************************************************************************\
 *  opt.c - options processing for srun
 *****************************************************************************
 *  Copyright (C) 2002-2007 The Regents of the University of California.
 *  Copyright (C) 2008-2010 Lawrence Livermore National Security.
 *  Portions Copyright (C) 2010-2015 SchedMD LLC <http://www.schedmd.com>
 *  Produced at Lawrence Livermore National Laboratory (cf, DISCLAIMER).
 *  Written by Mark Grondona <grondona1@llnl.gov>, et. al.
 *  CODE-OCEC-09-009. All rights reserved.
 *
 *  This file is part of SLURM, a resource management program.
 *  For details, see <http://slurm.schedmd.com/>.
 *  Please also read the included file: DISCLAIMER.
 *
 *  SLURM is free software; you can redistribute it and/or modify it under
 *  the terms of the GNU General Public License as published by the Free
 *  Software Foundation; either version 2 of the License, or (at your option)
 *  any later version.
 *
 *  In addition, as a special exception, the copyright holders give permission
 *  to link the code of portions of this program with the OpenSSL library under
 *  certain conditions as described in each individual source file, and
 *  distribute linked combinations including the two. You must obey the GNU
 *  General Public License in all respects for all of the code used other than
 *  OpenSSL. If you modify file(s) with this exception, you may extend this
 *  exception to your version of the file(s), but you are not obligated to do
 *  so. If you do not wish to do so, delete this exception statement from your
 *  version.  If you delete this exception statement from all source files in
 *  the program, then also delete it here.
 *
 *  SLURM is distributed in the hope that it will be useful, but WITHOUT ANY
 *  WARRANTY; without even the implied warranty of MERCHANTABILITY or FITNESS
 *  FOR A PARTICULAR PURPOSE.  See the GNU General Public License for more
 *  details.
 *
 *  You should have received a copy of the GNU General Public License along
 *  with SLURM; if not, write to the Free Software Foundation, Inc.,
 *  51 Franklin Street, Fifth Floor, Boston, MA 02110-1301  USA.
\*****************************************************************************/

#if HAVE_CONFIG_H
#  include "config.h"
#endif

#include <string.h>		/* strcpy, strncasecmp */
#include <ctype.h>      /* isdigit() */

#ifdef HAVE_STRINGS_H
#  include <strings.h>
#endif

#ifndef _GNU_SOURCE
#  define _GNU_SOURCE
#endif

#if HAVE_GETOPT_H
#  include <getopt.h>
#else
#  include "src/common/getopt.h"
#endif

#ifdef HAVE_LIMITS_H
#  include <limits.h>
#endif

#include <fcntl.h>
#include <stdarg.h>		/* va_start   */
#include <stdio.h>
#include <stdlib.h>		/* getenv     */
#include <sys/param.h>		/* MAXPATHLEN */
#include <unistd.h>
#include <sys/types.h>
#include <sys/utsname.h>

#include "src/common/cpu_frequency.h"
#include "src/common/list.h"
#include "src/common/log.h"
#include "src/common/mpi.h"
#include "src/common/optz.h"
#include "src/common/parse_time.h"
#include "src/common/plugstack.h"
#include "src/common/proc_args.h"
#include "src/common/slurm_protocol_api.h"
#include "src/common/slurm_protocol_interface.h"
#include "src/common/slurm_rlimits_info.h"
#include "src/common/slurm_resource_info.h"
#include "src/common/slurm_acct_gather_profile.h"
#include "src/common/uid.h"
#include "src/common/xmalloc.h"
#include "src/common/xstring.h"
#include "src/common/util-net.h"

#include "src/api/pmi_server.h"

#include "debugger.h"
#include "launch.h"
#include "multi_prog.h"
#include "opt.h"

/* generic OPT_ definitions -- mainly for use with env vars  */
#define OPT_NONE        0x00
#define OPT_INT         0x01
#define OPT_STRING      0x02
#define OPT_IMMEDIATE   0x03
#define OPT_DISTRIB     0x04
#define OPT_NODES       0x05
#define OPT_OVERCOMMIT  0x06
#define OPT_CONN_TYPE	0x08
#define OPT_RESV_PORTS	0x09
#define OPT_NO_ROTATE	0x0a
#define OPT_GEOMETRY	0x0b
#define OPT_MPI         0x0c
#define OPT_CPU_BIND    0x0d
#define OPT_MEM_BIND    0x0e
#define OPT_MULTI       0x0f
#define OPT_NSOCKETS    0x10
#define OPT_NCORES      0x11
#define OPT_NTHREADS    0x12
#define OPT_EXCLUSIVE   0x13
#define OPT_OPEN_MODE   0x14
#define OPT_ACCTG_FREQ  0x15
#define OPT_WCKEY       0x16
#define OPT_SIGNAL      0x17
#define OPT_TIME_VAL    0x18
#define OPT_CPU_FREQ    0x19
#define OPT_CORE_SPEC   0x1a
#define OPT_SICP        0x1b
#define OPT_POWER       0x1c
#define OPT_THREAD_SPEC 0x1d
#define OPT_PROFILE     0x20
#define OPT_EXPORT	0x21
#define OPT_HINT	0x22

/* generic getopt_long flags, integers and *not* valid characters */
#define LONG_OPT_HELP        0x100
#define LONG_OPT_USAGE       0x101
#define LONG_OPT_XTO         0x102
#define LONG_OPT_TIMEO       0x104
#define LONG_OPT_JOBID       0x105
#define LONG_OPT_TMP         0x106
#define LONG_OPT_MEM         0x107
#define LONG_OPT_MINCPUS     0x108
#define LONG_OPT_CONT        0x109
#define LONG_OPT_UID         0x10a
#define LONG_OPT_GID         0x10b
#define LONG_OPT_MPI         0x10c
#define LONG_OPT_RESV_PORTS  0x10d
#define LONG_OPT_SICP        0x10e
#define LONG_OPT_POWER       0x10f
#define LONG_OPT_DEBUG_TS    0x110
#define LONG_OPT_CONNTYPE    0x111
#define LONG_OPT_THREAD_SPEC 0x112
#define LONG_OPT_TEST_ONLY   0x113
#define LONG_OPT_NETWORK     0x114
#define LONG_OPT_EXCLUSIVE   0x115
#define LONG_OPT_PROPAGATE   0x116
#define LONG_OPT_PROLOG      0x117
#define LONG_OPT_EPILOG      0x118
#define LONG_OPT_BEGIN       0x119
#define LONG_OPT_MAIL_TYPE   0x11a
#define LONG_OPT_MAIL_USER   0x11b
#define LONG_OPT_TASK_PROLOG 0x11c
#define LONG_OPT_TASK_EPILOG 0x11d
#define LONG_OPT_NICE        0x11e
#define LONG_OPT_CPU_BIND    0x11f
#define LONG_OPT_MEM_BIND    0x120
#define LONG_OPT_MULTI       0x122
#define LONG_OPT_COMMENT     0x124
#define LONG_OPT_QOS             0x127
#define LONG_OPT_BURST_BUFFER    0x128
#define LONG_OPT_SOCKETSPERNODE  0x130
#define LONG_OPT_CORESPERSOCKET	 0x131
#define LONG_OPT_THREADSPERCORE  0x132
#define LONG_OPT_MINSOCKETS	 0x133
#define LONG_OPT_MINCORES	 0x134
#define LONG_OPT_MINTHREADS	 0x135
#define LONG_OPT_NTASKSPERNODE	 0x136
#define LONG_OPT_NTASKSPERSOCKET 0x137
#define LONG_OPT_NTASKSPERCORE	 0x138
#define LONG_OPT_MEM_PER_CPU     0x13a
#define LONG_OPT_HINT	         0x13b
#define LONG_OPT_BLRTS_IMAGE     0x140
#define LONG_OPT_LINUX_IMAGE     0x141
#define LONG_OPT_MLOADER_IMAGE   0x142
#define LONG_OPT_RAMDISK_IMAGE   0x143
#define LONG_OPT_REBOOT          0x144
#define LONG_OPT_GET_USER_ENV    0x145
#define LONG_OPT_PTY             0x146
#define LONG_OPT_CHECKPOINT      0x147
#define LONG_OPT_CHECKPOINT_DIR  0x148
#define LONG_OPT_OPEN_MODE       0x149
#define LONG_OPT_ACCTG_FREQ      0x14a
#define LONG_OPT_WCKEY           0x14b
#define LONG_OPT_RESERVATION     0x14c
#define LONG_OPT_RESTART_DIR     0x14d
#define LONG_OPT_SIGNAL          0x14e
#define LONG_OPT_DEBUG_SLURMD    0x14f
#define LONG_OPT_TIME_MIN        0x150
#define LONG_OPT_GRES            0x151

#define LONG_OPT_REQ_SWITCH      0x153
#define LONG_OPT_LAUNCHER_OPTS   0x154
#define LONG_OPT_CPU_FREQ        0x155
#define LONG_OPT_LAUNCH_CMD      0x156
#define LONG_OPT_PROFILE         0x157
#define LONG_OPT_EXPORT          0x158
#define LONG_OPT_PRIORITY        0x160
#define LONG_OPT_ACCEL_BIND      0x161

extern char **environ;

/*---- global variables, defined in opt.h ----*/
int _verbose;
opt_t opt;
int error_exit = 1;
int immediate_exit = 1;
char *mpi_type = NULL;
resource_allocation_response_msg_t *global_resp = NULL;

/*---- forward declarations of static functions  ----*/
static bool mpi_initialized = false;
typedef struct env_vars env_vars_t;

static int _get_task_count(void);

/* Get a decimal integer from arg */
static int  _get_int(const char *arg, const char *what, bool positive);

static void  _help(void);

/* fill in default options  */
static void _opt_default(void);

/* set options based upon env vars  */
static void _opt_env(void);

static void _opt_args(int argc, char **argv);

/* list known options and their settings  */
static void  _opt_list(void);

/* verify options sanity  */
static bool _opt_verify(void);

static void _process_env_var(env_vars_t *e, const char *val);

static bool  _under_parallel_debugger(void);
static void  _usage(void);
static bool  _valid_node_list(char **node_list_pptr);

/*---[ end forward declarations of static functions ]---------------------*/

int initialize_and_process_args(int argc, char *argv[])
{
	/* initialize option defaults */
	_opt_default();

	/* initialize options with env vars */
	_opt_env();

	/* initialize options with argv */
	_opt_args(argc, argv);

	if (!_opt_verify())
		exit(error_exit);

	if (_verbose)
		_opt_list();

	if (opt.launch_cmd) {
		char *launch_type = slurm_get_launch_type();
		if (!strcmp(launch_type, "launch/slurm")) {
			error("--launch-cmd option is invalid with %s",
			      launch_type);
			xfree(launch_type);
			exit(1);
		}
		xfree(launch_type);
		/* Massage ntasks value earlier than normal */
		if (!opt.ntasks_set)
			opt.ntasks = _get_task_count();
		launch_g_create_job_step(NULL, 0, NULL, NULL);
		exit(0);
	}

	return 1;

}
static int _get_task_count(void)
{
	char *cpus_per_node = NULL, *end_ptr = NULL;
	int cpu_count, node_count, task_count, total_tasks = 0;

	if (opt.ntasks_per_node != NO_VAL)
		return (opt.min_nodes * opt.ntasks_per_node);
	if (opt.cpus_set)
		cpus_per_node = getenv("SLURM_JOB_CPUS_PER_NODE");
	if (cpus_per_node) {
		cpu_count = strtol(cpus_per_node, &end_ptr, 10);
		task_count = cpu_count / opt.cpus_per_task;
		while (1) {
			if ((end_ptr[0] == '(') && (end_ptr[1] == 'x')) {
				end_ptr += 2;
				node_count = strtol(end_ptr, &end_ptr, 10);
				task_count *= node_count;
				total_tasks += task_count;
				if (end_ptr[0] == ')')
					end_ptr++;
			} else if ((end_ptr[0] == ',') || (end_ptr[0] == 0))
				total_tasks += task_count;
			else {
				error("Invalid value for environment variable "
				      "SLURM_JOB_CPUS_PER_NODE (%s)",
				      cpus_per_node);
				break;
			}
			if (end_ptr[0] == ',')
				end_ptr++;
			if (end_ptr[0] == 0)
				break;
		}
		return total_tasks;
	}
	return opt.min_nodes;
}

/*
 * If the node list supplied is a file name, translate that into
 *	a list of nodes, we orphan the data pointed to
 * RET true if the node list is a valid one
 */
static bool _valid_node_list(char **node_list_pptr)
{
	int count = NO_VAL;

	/* If we are using Arbitrary and we specified the number of
	   procs to use then we need exactly this many since we are
	   saying, lay it out this way!  Same for max and min nodes.
	   Other than that just read in as many in the hostfile */
	if (opt.ntasks_set)
		count = opt.ntasks;
	else if (opt.nodes_set) {
		if (opt.max_nodes)
			count = opt.max_nodes;
		else if (opt.min_nodes)
			count = opt.min_nodes;
	}

	return verify_node_list(node_list_pptr, opt.distribution, count);
}

/*
 * print error message to stderr with opt.progname prepended
 */
#undef USE_ARGERROR
#if USE_ARGERROR
static void argerror(const char *msg, ...)
  __attribute__ ((format (printf, 1, 2)));
static void argerror(const char *msg, ...)
{
	va_list ap;
	char buf[256];

	va_start(ap, msg);
	vsnprintf(buf, sizeof(buf), msg, ap);

	fprintf(stderr, "%s: %s\n",
		opt.progname ? opt.progname : "srun", buf);
	va_end(ap);
}
#else
#  define argerror error
#endif				/* USE_ARGERROR */

/*
 * _opt_default(): used by initialize_and_process_args to set defaults
 */
static void _opt_default(void)
{
	char buf[MAXPATHLEN + 1];
	int i;
	uid_t uid = getuid();

	opt.user = uid_to_string(uid);
	if (strcmp(opt.user, "nobody") == 0)
		fatal("Invalid user id: %u", uid);

	opt.uid = uid;
	opt.gid = getgid();

	if ((getcwd(buf, MAXPATHLEN)) == NULL) {
		error("getcwd failed: %m");
		exit(error_exit);
	}
	opt.cwd = xstrdup(buf);
	opt.cwd_set = false;

	opt.progname = NULL;

	opt.ntasks = 1;
	opt.ntasks_set = false;
	opt.cpus_per_task = 0;
	opt.cpus_set = false;
	opt.min_nodes = 1;
	opt.max_nodes = 0;
	opt.sockets_per_node = NO_VAL; /* requested sockets */
	opt.cores_per_socket = NO_VAL; /* requested cores */
	opt.threads_per_core = NO_VAL; /* requested threads */
	opt.ntasks_per_node      = NO_VAL; /* ntask max limits */
	opt.ntasks_per_socket    = NO_VAL;
	opt.ntasks_per_core      = NO_VAL;
	opt.nodes_set = false;
	opt.nodes_set_env = false;
	opt.nodes_set_opt = false;
	opt.cpu_bind_type = 0;
	opt.cpu_bind = NULL;
	opt.mem_bind_type = 0;
	opt.mem_bind = NULL;
	opt.accel_bind_type = 0;
	opt.core_spec = (uint16_t) NO_VAL;
	opt.core_spec_set = false;
	opt.time_limit = NO_VAL;
	opt.time_limit_str = NULL;
	opt.time_min = NO_VAL;
	opt.time_min_str = NULL;
	opt.ckpt_interval = 0;
	opt.ckpt_interval_str = NULL;
	opt.ckpt_dir = NULL;
	opt.restart_dir = NULL;
	opt.partition = NULL;
	opt.max_threads = MAX_THREADS;
	pmi_server_max_threads(opt.max_threads);

	opt.relative = NO_VAL;
	opt.relative_set = false;
	opt.resv_port_cnt = NO_VAL;
	opt.cmd_name = NULL;
	opt.job_name = NULL;
	opt.job_name_set_cmd = false;
	opt.job_name_set_env = false;
	opt.jobid    = NO_VAL;
	opt.jobid_set = false;
	opt.dependency = NULL;
	opt.account  = NULL;
	opt.comment  = NULL;
	opt.qos      = NULL;

	opt.distribution = SLURM_DIST_UNKNOWN;
	opt.plane_size   = NO_VAL;

	opt.ofname = NULL;
	opt.ifname = NULL;
	opt.efname = NULL;

	opt.labelio = false;
	opt.unbuffered = false;
	opt.overcommit = false;
	opt.shared = (uint16_t)NO_VAL;
	opt.exclusive = false;
	opt.export_env = NULL;
	opt.no_kill = false;
	opt.kill_bad_exit = NO_VAL;

	opt.immediate	= 0;

	opt.join	= false;
	opt.max_wait	= slurm_get_wait_time();

	opt.quit_on_intr = false;
	opt.disable_status = false;
	opt.test_only   = false;
	opt.preserve_env = false;

	opt.quiet = 0;
	_verbose = 0;
	opt.slurmd_debug = LOG_LEVEL_QUIET;
	opt.warn_flags  = 0;
	opt.warn_signal = 0;
	opt.warn_time   = 0;

	opt.pn_min_cpus    = NO_VAL;
	opt.pn_min_memory  = NO_VAL;
	opt.mem_per_cpu    = NO_VAL;
	opt.pn_min_tmp_disk= NO_VAL;

	opt.hold	    = false;
	opt.constraints	    = NULL;
	opt.gres	    = NULL;
	opt.contiguous	    = false;
	opt.hostfile	    = NULL;
	opt.nodelist	    = NULL;
	opt.exc_nodes	    = NULL;
	opt.max_exit_timeout= 60; /* Warn user 60 seconds after task exit */
	/* Default launch msg timeout           */
	opt.msg_timeout     = slurm_get_msg_timeout();

	for (i = 0; i < HIGHEST_DIMENSIONS; i++) {
		opt.conn_type[i]    = (uint16_t) NO_VAL;
		opt.geometry[i]	    = 0;
	}
	opt.reboot          = false;
	opt.no_rotate	    = false;
	opt.blrtsimage = NULL;
	opt.linuximage = NULL;
	opt.mloaderimage = NULL;
	opt.ramdiskimage = NULL;

	opt.euid	    = (uid_t) -1;
	opt.egid	    = (gid_t) -1;

	opt.propagate	    = NULL;  /* propagate specific rlimits */
	opt.profile	    = ACCT_GATHER_PROFILE_NOT_SET;

	opt.prolog = slurm_get_srun_prolog();
	opt.epilog = slurm_get_srun_epilog();
	opt.begin = (time_t)0;

	opt.task_prolog     = NULL;
	opt.task_epilog     = NULL;

	/*
	 * Reset some default values if running under a parallel debugger
	 */
	if ((opt.parallel_debug = _under_parallel_debugger())) {
		opt.max_threads     = 1;
		pmi_server_max_threads(opt.max_threads);
		opt.msg_timeout     = 15;
	}

	opt.pty = false;
	opt.open_mode = 0;
	opt.acctg_freq = NULL;
	opt.cpu_freq_min = NO_VAL;
	opt.cpu_freq_max = NO_VAL;
	opt.cpu_freq_gov = NO_VAL;
	opt.reservation = NULL;
	opt.wckey = NULL;
	opt.req_switch = -1;
	opt.wait4switch = -1;
	opt.launcher_opts = NULL;
	opt.launch_cmd = false;

	opt.nice = 0;
	opt.priority = 0;
	opt.sicp_mode = 0;
	opt.power_flags = 0;
}

/*---[ env var processing ]-----------------------------------------------*/

/*
 * try to use a similar scheme as popt.
 *
 * in order to add a new env var (to be processed like an option):
 *
 * define a new entry into env_vars[], if the option is a simple int
 * or string you may be able to get away with adding a pointer to the
 * option to set. Otherwise, process var based on "type" in _opt_env.
 */
struct env_vars {
	const char *var;
	int type;
	void *arg;
	void *set_flag;
};

env_vars_t env_vars[] = {
{"SLURMD_DEBUG",        OPT_INT,        &opt.slurmd_debug,  NULL             },
{"SLURM_ACCOUNT",       OPT_STRING,     &opt.account,       NULL             },
{"SLURM_ACCTG_FREQ",    OPT_STRING,     &opt.acctg_freq,    NULL             },
{"SLURM_BLRTS_IMAGE",   OPT_STRING,     &opt.blrtsimage,    NULL             },
{"SLURM_BURST_BUFFER",  OPT_STRING,     &opt.burst_buffer,  NULL             },
{"SLURM_CHECKPOINT",    OPT_STRING,     &opt.ckpt_interval_str, NULL         },
{"SLURM_CHECKPOINT_DIR",OPT_STRING,     &opt.ckpt_dir,      NULL             },
{"SLURM_CNLOAD_IMAGE",  OPT_STRING,     &opt.linuximage,    NULL             },
{"SLURM_CONN_TYPE",     OPT_CONN_TYPE,  NULL,               NULL             },
{"SLURM_CORE_SPEC",     OPT_INT,        &opt.core_spec,     NULL             },
{"SLURM_CPUS_PER_TASK", OPT_INT,        &opt.cpus_per_task, &opt.cpus_set    },
{"SLURM_CPU_BIND",      OPT_CPU_BIND,   NULL,               NULL             },
{"SLURM_CPU_FREQ_REQ",  OPT_CPU_FREQ,   NULL,               NULL             },
{"SLURM_DEPENDENCY",    OPT_STRING,     &opt.dependency,    NULL             },
{"SLURM_DISABLE_STATUS",OPT_INT,        &opt.disable_status,NULL             },
{"SLURM_DISTRIBUTION",  OPT_DISTRIB,    NULL,               NULL             },
{"SLURM_EPILOG",        OPT_STRING,     &opt.epilog,        NULL             },
{"SLURM_EXCLUSIVE",     OPT_EXCLUSIVE,  NULL,               NULL             },
{"SLURM_EXPORT_ENV",    OPT_STRING,     &opt.export_env,    NULL             },
{"SLURM_GEOMETRY",      OPT_GEOMETRY,   NULL,               NULL             },
{"SLURM_GRES",          OPT_STRING,     &opt.gres,          NULL             },
{"SLURM_HINT",          OPT_HINT,       NULL,               NULL             },
{"SLURM_IMMEDIATE",     OPT_IMMEDIATE,  NULL,               NULL             },
{"SLURM_IOLOAD_IMAGE",  OPT_STRING,     &opt.ramdiskimage,  NULL             },
/* SLURM_JOBID was used in slurm version 1.3 and below, it is now vestigial */
{"SLURM_JOBID",         OPT_INT,        &opt.jobid,         NULL             },
{"SLURM_JOB_ID",        OPT_INT,        &opt.jobid,         NULL             },
{"SLURM_JOB_NAME",      OPT_STRING,     &opt.job_name,  &opt.job_name_set_env},
{"SLURM_KILL_BAD_EXIT", OPT_INT,        &opt.kill_bad_exit, NULL             },
{"SLURM_LABELIO",       OPT_INT,        &opt.labelio,       NULL             },
{"SLURM_LINUX_IMAGE",   OPT_STRING,     &opt.linuximage,    NULL             },
{"SLURM_MEM_BIND",      OPT_MEM_BIND,   NULL,               NULL             },
{"SLURM_MEM_PER_CPU",	OPT_INT,	&opt.mem_per_cpu,   NULL             },
{"SLURM_MEM_PER_NODE",	OPT_INT,	&opt.pn_min_memory, NULL             },
{"SLURM_MLOADER_IMAGE", OPT_STRING,     &opt.mloaderimage,  NULL             },
{"SLURM_MPI_TYPE",      OPT_MPI,        NULL,               NULL             },
{"SLURM_NCORES_PER_SOCKET",OPT_NCORES,  NULL,               NULL             },
{"SLURM_NETWORK",       OPT_STRING,     &opt.network,    &opt.network_set_env},
{"SLURM_NNODES",        OPT_NODES,      NULL,               NULL             },
{"SLURM_NODELIST",      OPT_STRING,     &opt.alloc_nodelist,NULL             },
{"SLURM_NO_ROTATE",     OPT_NO_ROTATE,  NULL,               NULL             },
{"SLURM_NTASKS",        OPT_INT,        &opt.ntasks,        &opt.ntasks_set  },
{"SLURM_NPROCS",        OPT_INT,        &opt.ntasks,        &opt.ntasks_set  },
{"SLURM_NSOCKETS_PER_NODE",OPT_NSOCKETS,NULL,               NULL             },
{"SLURM_NTASKS_PER_NODE", OPT_INT,      &opt.ntasks_per_node, NULL           },
{"SLURM_NTHREADS_PER_CORE",OPT_NTHREADS,NULL,               NULL             },
{"SLURM_OPEN_MODE",     OPT_OPEN_MODE,  NULL,               NULL             },
{"SLURM_OVERCOMMIT",    OPT_OVERCOMMIT, NULL,               NULL             },
{"SLURM_PARTITION",     OPT_STRING,     &opt.partition,     NULL             },
{"SLURM_POWER",         OPT_POWER,      NULL,               NULL             },
{"SLURM_PROFILE",       OPT_PROFILE,    NULL,               NULL             },
{"SLURM_PROLOG",        OPT_STRING,     &opt.prolog,        NULL             },
{"SLURM_QOS",           OPT_STRING,     &opt.qos,           NULL             },
{"SLURM_RAMDISK_IMAGE", OPT_STRING,     &opt.ramdiskimage,  NULL             },
{"SLURM_REMOTE_CWD",    OPT_STRING,     &opt.cwd,           NULL             },
{"SLURM_REQ_SWITCH",    OPT_INT,        &opt.req_switch,    NULL             },
{"SLURM_RESERVATION",   OPT_STRING,     &opt.reservation,   NULL             },
{"SLURM_RESTART_DIR",   OPT_STRING,     &opt.restart_dir ,  NULL             },
{"SLURM_RESV_PORTS",    OPT_RESV_PORTS, NULL,               NULL             },
{"SLURM_SICP",          OPT_SICP,       NULL,               NULL             },
{"SLURM_SIGNAL",        OPT_SIGNAL,     NULL,               NULL             },
{"SLURM_SRUN_MULTI",    OPT_MULTI,      NULL,               NULL             },
{"SLURM_STDERRMODE",    OPT_STRING,     &opt.efname,        NULL             },
{"SLURM_STDINMODE",     OPT_STRING,     &opt.ifname,        NULL             },
{"SLURM_STDOUTMODE",    OPT_STRING,     &opt.ofname,        NULL             },
{"SLURM_TASK_EPILOG",   OPT_STRING,     &opt.task_epilog,   NULL             },
{"SLURM_TASK_PROLOG",   OPT_STRING,     &opt.task_prolog,   NULL             },
{"SLURM_THREAD_SPEC",   OPT_THREAD_SPEC,NULL,               NULL             },
{"SLURM_THREADS",       OPT_INT,        &opt.max_threads,   NULL             },
{"SLURM_TIMELIMIT",     OPT_STRING,     &opt.time_limit_str,NULL             },
{"SLURM_UNBUFFEREDIO",  OPT_INT,        &opt.unbuffered,    NULL             },
{"SLURM_WAIT",          OPT_INT,        &opt.max_wait,      NULL             },
{"SLURM_WAIT4SWITCH",   OPT_TIME_VAL,   NULL,               NULL             },
{"SLURM_WCKEY",         OPT_STRING,     &opt.wckey,         NULL             },
{"SLURM_WORKING_DIR",   OPT_STRING,     &opt.cwd,           &opt.cwd_set     },
{NULL, 0, NULL, NULL}
};


/*
 * _opt_env(): used by initialize_and_process_args to set options via
 *            environment variables. See comments above for how to
 *            extend srun to process different vars
 */
static void _opt_env(void)
{
	char       *val = NULL;
	env_vars_t *e   = env_vars;

	while (e->var) {
		if ((val = getenv(e->var)) != NULL)
			_process_env_var(e, val);
		e++;
	}
}


static void
_process_env_var(env_vars_t *e, const char *val)
{
	char *end = NULL;
	task_dist_states_t dt;

	debug2("now processing env var %s=%s", e->var, val);

	if (e->set_flag) {
		*((bool *) e->set_flag) = true;
	}

	switch (e->type) {
	case OPT_STRING:
		*((char **) e->arg) = xstrdup(val);
		break;
	case OPT_INT:
		if (val[0] != '\0') {
			*((int *) e->arg) = (int) strtol(val, &end, 10);
			if (!(end && *end == '\0')) {
				error("%s=%s invalid. ignoring...",
				      e->var, val);
			}
		}
		break;

	case OPT_DISTRIB:
		if (strcmp(val, "unknown") == 0)
			break;	/* ignore it, passed from salloc */
		dt = verify_dist_type(val, &opt.plane_size);
		if (dt == SLURM_DIST_UNKNOWN) {
			error("\"%s=%s\" -- invalid distribution type. "
			      "ignoring...", e->var, val);
		} else
			opt.distribution = dt;
		break;

	case OPT_CPU_BIND:
		if (slurm_verify_cpu_bind(val, &opt.cpu_bind,
					  &opt.cpu_bind_type))
			exit(error_exit);
		break;

	case OPT_CPU_FREQ:
		if (cpu_freq_verify_cmdline(val, &opt.cpu_freq_min,
				&opt.cpu_freq_max, &opt.cpu_freq_gov))
			error("Invalid --cpu-freq argument: %s. Ignored", val);
		break;
	case OPT_HINT:
		/* Keep after other options filled in */
		if (verify_hint(val,
				&opt.sockets_per_node,
				&opt.cores_per_socket,
				&opt.threads_per_core,
				&opt.ntasks_per_core,
				&opt.cpu_bind_type)) {
			exit(error_exit);
		}
		break;
	case OPT_MEM_BIND:
		if (slurm_verify_mem_bind(val, &opt.mem_bind,
					  &opt.mem_bind_type))
			exit(error_exit);
		break;

	case OPT_NODES:
		opt.nodes_set_env = get_resource_arg_range( val ,"OPT_NODES",
							     &opt.min_nodes,
							     &opt.max_nodes,
							     false);
		if (opt.nodes_set_env == false) {
			error("\"%s=%s\" -- invalid node count. ignoring...",
			      e->var, val);
		} else
			opt.nodes_set = opt.nodes_set_env;
		break;

	case OPT_OVERCOMMIT:
		opt.overcommit = true;
		break;

	case OPT_EXCLUSIVE:
		if (val[0] == '\0') {
			opt.exclusive = true;
			opt.shared = 0;
		} else if (!strcasecmp(val, "user")) {
			opt.shared = 2;
		} else {
			error("\"%s=%s\" -- invalid value, ignoring...",
			      e->var, val);
		}
		break;

	case OPT_EXPORT:
		xfree(opt.export_env);
		opt.export_env = xstrdup(val);
		break;

	case OPT_RESV_PORTS:
		if (val)
			opt.resv_port_cnt = strtol(val, NULL, 10);
		else
			opt.resv_port_cnt = 0;
		break;

	case OPT_OPEN_MODE:
		if ((val[0] == 'a') || (val[0] == 'A'))
			opt.open_mode = OPEN_MODE_APPEND;
		else if ((val[0] == 't') || (val[0] == 'T'))
			opt.open_mode = OPEN_MODE_TRUNCATE;
		else
			error("Invalid SLURM_OPEN_MODE: %s. Ignored", val);
		break;

	case OPT_CONN_TYPE:
		verify_conn_type(val, opt.conn_type);
		break;

	case OPT_NO_ROTATE:
		opt.no_rotate = true;
		break;

	case OPT_GEOMETRY:
		if (verify_geometry(val, opt.geometry)) {
			error("\"%s=%s\" -- invalid geometry, ignoring...",
			      e->var, val);
		}
		break;

	case OPT_IMMEDIATE:
		if (val)
			opt.immediate = strtol(val, NULL, 10);
		else
			opt.immediate = DEFAULT_IMMEDIATE;
		break;

	case OPT_MPI:
		xfree(mpi_type);
		mpi_type = xstrdup(val);
		if (mpi_hook_client_init((char *)val) == SLURM_ERROR) {
			error("\"%s=%s\" -- invalid MPI type, "
			      "--mpi=list for acceptable types.",
			      e->var, val);
			exit(error_exit);
		}
		mpi_initialized = true;
		break;

	case OPT_SIGNAL:
		if (get_signal_opts((char *)val, &opt.warn_signal,
				    &opt.warn_time, &opt.warn_flags)) {
			error("Invalid signal specification: %s", val);
			exit(error_exit);
		}
		break;

	case OPT_TIME_VAL:
		opt.wait4switch = time_str2secs(val);
		break;
	case OPT_PROFILE:
		opt.profile = acct_gather_profile_from_string((char *)val);
		break;
	case OPT_POWER:
		opt.power_flags = power_flags_id((char *)val);
		break;
	case OPT_SICP:
		opt.sicp_mode = 1;
		break;
	case OPT_THREAD_SPEC:
		opt.core_spec = _get_int(val, "thread_spec", true) |
					 CORE_SPEC_THREAD;
		break;
	default:
		/* do nothing */
		break;
	}
}

/*
 *  Get a decimal integer from arg.
 *
 *  Returns the integer on success, exits program on failure.
 *
 */
static int
_get_int(const char *arg, const char *what, bool positive)
{
	return parse_int(what, arg, positive);
}

static void _set_options(const int argc, char **argv)
{
	int opt_char, option_index = 0, max_val = 0, tmp_int;
	struct utsname name;
	static struct option long_options[] = {
		{"account",       required_argument, 0, 'A'},
		{"extra-node-info", required_argument, 0, 'B'},
		{"cpus-per-task", required_argument, 0, 'c'},
		{"constraint",    required_argument, 0, 'C'},
		{"dependency",    required_argument, 0, 'd'},
		{"chdir",         required_argument, 0, 'D'},
		{"error",         required_argument, 0, 'e'},
		{"preserve-env",  no_argument,       0, 'E'},
		{"preserve-slurm-env", no_argument,  0, 'E'},
		{"geometry",      required_argument, 0, 'g'},
		{"hold",          no_argument,       0, 'H'},
		{"input",         required_argument, 0, 'i'},
		{"immediate",     optional_argument, 0, 'I'},
		{"join",          no_argument,       0, 'j'},
		{"job-name",      required_argument, 0, 'J'},
		{"no-kill",       no_argument,       0, 'k'},
		{"kill-on-bad-exit", optional_argument, 0, 'K'},
		{"label",         no_argument,       0, 'l'},
		{"licenses",      required_argument, 0, 'L'},
		{"distribution",  required_argument, 0, 'm'},
		{"ntasks",        required_argument, 0, 'n'},
		{"nodes",         required_argument, 0, 'N'},
		{"output",        required_argument, 0, 'o'},
		{"overcommit",    no_argument,       0, 'O'},
		{"partition",     required_argument, 0, 'p'},
		{"quit-on-interrupt", no_argument,   0, 'q'},
		{"quiet",            no_argument,    0, 'Q'},
		{"relative",      required_argument, 0, 'r'},
		{"no-rotate",     no_argument,       0, 'R'},
		{"share",         no_argument,       0, 's'},
		{"core-spec",     required_argument, 0, 'S'},
		{"time",          required_argument, 0, 't'},
		{"threads",       required_argument, 0, 'T'},
		{"unbuffered",    no_argument,       0, 'u'},
		{"verbose",       no_argument,       0, 'v'},
		{"version",       no_argument,       0, 'V'},
		{"nodelist",      required_argument, 0, 'w'},
		{"wait",          required_argument, 0, 'W'},
		{"exclude",       required_argument, 0, 'x'},
		{"disable-status", no_argument,      0, 'X'},
		{"no-allocate",   no_argument,       0, 'Z'},
		{"accel-bind",       required_argument, 0, LONG_OPT_ACCEL_BIND},
		{"acctg-freq",       required_argument, 0, LONG_OPT_ACCTG_FREQ},
		{"bb",               required_argument, 0, LONG_OPT_BURST_BUFFER},
		{"begin",            required_argument, 0, LONG_OPT_BEGIN},
		{"blrts-image",      required_argument, 0, LONG_OPT_BLRTS_IMAGE},
		{"checkpoint",       required_argument, 0, LONG_OPT_CHECKPOINT},
		{"checkpoint-dir",   required_argument, 0, LONG_OPT_CHECKPOINT_DIR},
		{"cnload-image",     required_argument, 0, LONG_OPT_LINUX_IMAGE},
		{"comment",          required_argument, 0, LONG_OPT_COMMENT},
		{"conn-type",        required_argument, 0, LONG_OPT_CONNTYPE},
		{"contiguous",       no_argument,       0, LONG_OPT_CONT},
		{"cores-per-socket", required_argument, 0, LONG_OPT_CORESPERSOCKET},
		{"cpu_bind",         required_argument, 0, LONG_OPT_CPU_BIND},
		{"cpu-freq",         required_argument, 0, LONG_OPT_CPU_FREQ},
		{"debugger-test",    no_argument,       0, LONG_OPT_DEBUG_TS},
		{"epilog",           required_argument, 0, LONG_OPT_EPILOG},
		{"exclusive",        optional_argument, 0, LONG_OPT_EXCLUSIVE},
		{"export",           required_argument, 0, LONG_OPT_EXPORT},
		{"get-user-env",     optional_argument, 0, LONG_OPT_GET_USER_ENV},
		{"gid",              required_argument, 0, LONG_OPT_GID},
		{"gres",             required_argument, 0, LONG_OPT_GRES},
		{"help",             no_argument,       0, LONG_OPT_HELP},
		{"hint",             required_argument, 0, LONG_OPT_HINT},
		{"ioload-image",     required_argument, 0, LONG_OPT_RAMDISK_IMAGE},
		{"jobid",            required_argument, 0, LONG_OPT_JOBID},
		{"linux-image",      required_argument, 0, LONG_OPT_LINUX_IMAGE},
		{"launch-cmd",       no_argument,       0, LONG_OPT_LAUNCH_CMD},
		{"launcher-opts",    required_argument, 0, LONG_OPT_LAUNCHER_OPTS},
		{"mail-type",        required_argument, 0, LONG_OPT_MAIL_TYPE},
		{"mail-user",        required_argument, 0, LONG_OPT_MAIL_USER},
		{"max-exit-timeout", required_argument, 0, LONG_OPT_XTO},
		{"mem",              required_argument, 0, LONG_OPT_MEM},
		{"mem-per-cpu",      required_argument, 0, LONG_OPT_MEM_PER_CPU},
		{"mem_bind",         required_argument, 0, LONG_OPT_MEM_BIND},
		{"mincores",         required_argument, 0, LONG_OPT_MINCORES},
		{"mincpus",          required_argument, 0, LONG_OPT_MINCPUS},
		{"minsockets",       required_argument, 0, LONG_OPT_MINSOCKETS},
		{"minthreads",       required_argument, 0, LONG_OPT_MINTHREADS},
		{"mloader-image",    required_argument, 0, LONG_OPT_MLOADER_IMAGE},
		{"mpi",              required_argument, 0, LONG_OPT_MPI},
		{"msg-timeout",      required_argument, 0, LONG_OPT_TIMEO},
		{"multi-prog",       no_argument,       0, LONG_OPT_MULTI},
		{"network",          required_argument, 0, LONG_OPT_NETWORK},
		{"nice",             optional_argument, 0, LONG_OPT_NICE},
		{"ntasks-per-core",  required_argument, 0, LONG_OPT_NTASKSPERCORE},
		{"ntasks-per-node",  required_argument, 0, LONG_OPT_NTASKSPERNODE},
		{"ntasks-per-socket",required_argument, 0, LONG_OPT_NTASKSPERSOCKET},
		{"open-mode",        required_argument, 0, LONG_OPT_OPEN_MODE},
		{"power",            required_argument, 0, LONG_OPT_POWER},
		{"priority",         required_argument, 0, LONG_OPT_PRIORITY},
		{"profile",          required_argument, 0, LONG_OPT_PROFILE},
		{"prolog",           required_argument, 0, LONG_OPT_PROLOG},
		{"propagate",        optional_argument, 0, LONG_OPT_PROPAGATE},
		{"pty",              no_argument,       0, LONG_OPT_PTY},
		{"qos",		     required_argument, 0, LONG_OPT_QOS},
		{"ramdisk-image",    required_argument, 0, LONG_OPT_RAMDISK_IMAGE},
		{"reboot",           no_argument,       0, LONG_OPT_REBOOT},
		{"reservation",      required_argument, 0, LONG_OPT_RESERVATION},
		{"restart-dir",      required_argument, 0, LONG_OPT_RESTART_DIR},
		{"resv-ports",       optional_argument, 0, LONG_OPT_RESV_PORTS},
		{"runjob-opts",      required_argument, 0, LONG_OPT_LAUNCHER_OPTS},
		{"sicp",             optional_argument, 0, LONG_OPT_SICP},
		{"signal",	     required_argument, 0, LONG_OPT_SIGNAL},
		{"slurmd-debug",     required_argument, 0, LONG_OPT_DEBUG_SLURMD},
		{"sockets-per-node", required_argument, 0, LONG_OPT_SOCKETSPERNODE},
		{"switches",         required_argument, 0, LONG_OPT_REQ_SWITCH},
		{"task-epilog",      required_argument, 0, LONG_OPT_TASK_EPILOG},
		{"task-prolog",      required_argument, 0, LONG_OPT_TASK_PROLOG},
		{"tasks-per-node",   required_argument, 0, LONG_OPT_NTASKSPERNODE},
		{"test-only",        no_argument,       0, LONG_OPT_TEST_ONLY},
		{"thread-spec",      required_argument, 0, LONG_OPT_THREAD_SPEC},
		{"time-min",         required_argument, 0, LONG_OPT_TIME_MIN},
		{"threads-per-core", required_argument, 0, LONG_OPT_THREADSPERCORE},
		{"tmp",              required_argument, 0, LONG_OPT_TMP},
		{"uid",              required_argument, 0, LONG_OPT_UID},
		{"usage",            no_argument,       0, LONG_OPT_USAGE},
		{"wckey",            required_argument, 0, LONG_OPT_WCKEY},
		{NULL,               0,                 0, 0}
	};
	char *opt_string = "+A:B:c:C:d:D:e:Eg:hHi:I::jJ:kK::lL:m:n:N:"
		"o:Op:P:qQr:RsS:t:T:uU:vVw:W:x:XZ";
	char *pos_delimit;
	bool ntasks_set_opt = false;
	bool nodes_set_opt = false;

#ifdef HAVE_PTY_H
	char *tmp_str;
#endif
	struct option *optz = spank_option_table_create (long_options);

	if (!optz) {
		error("Unable to create option table");
		exit(error_exit);
	}

	if (opt.progname == NULL)
		opt.progname = xbasename(argv[0]);
	else
		error("opt.progname is already set.");
	optind = 0;
	while ((opt_char = getopt_long(argc, argv, opt_string,
				       optz, &option_index)) != -1) {
		switch (opt_char) {

		case (int)'?':
			fprintf(stderr,
				"Try \"srun --help\" for more information\n");
			exit(error_exit);
			break;
		case (int)'A':
		case (int)'U':	/* backwards compatibility */
			xfree(opt.account);
			opt.account = xstrdup(optarg);
			break;
		case (int)'B':
			opt.extra_set = verify_socket_core_thread_count(
						optarg,
						&opt.sockets_per_node,
						&opt.cores_per_socket,
						&opt.threads_per_core,
						&opt.cpu_bind_type);

			if (opt.extra_set == false) {
				error("invalid resource allocation -B `%s'",
					optarg);
				exit(error_exit);
			}
			break;
		case (int)'c':
			tmp_int = _get_int(optarg, "cpus-per-task", false);
			if (opt.cpus_set && (tmp_int > opt.cpus_per_task)) {
				info("Job step's --cpus-per-task value exceeds"
				     " that of job (%d > %d). Job step may "
				     "never run.", tmp_int, opt.cpus_per_task);
			}
			opt.cpus_set = true;
			opt.cpus_per_task = tmp_int;
			break;
		case (int)'C':
			xfree(opt.constraints);
			opt.constraints = xstrdup(optarg);
			break;
		case (int)'d':
			xfree(opt.dependency);
			opt.dependency = xstrdup(optarg);
			break;
		case (int)'D':
			opt.cwd_set = true;
			xfree(opt.cwd);
			if (is_full_path(optarg))
				opt.cwd = xstrdup(optarg);
			else
				opt.cwd = make_full_path(optarg);
			break;
		case (int)'e':
			if (opt.pty) {
				fatal("--error incompatible with --pty "
				      "option");
				exit(error_exit);
			}
			xfree(opt.efname);
			if (strcasecmp(optarg, "none") == 0)
				opt.efname = xstrdup("/dev/null");
			else
				opt.efname = xstrdup(optarg);
			break;
		case (int)'E':
			opt.preserve_env = true;
			break;
		case (int)'g':
			if (verify_geometry(optarg, opt.geometry))
				exit(error_exit);
			break;
		case (int)'H':
			opt.hold = true;
			break;
		case (int)'i':
			if (opt.pty) {
				fatal("--input incompatible with "
				      "--pty option");
				exit(error_exit);
			}
			xfree(opt.ifname);
			if (strcasecmp(optarg, "none") == 0)
				opt.ifname = xstrdup("/dev/null");
			else
				opt.ifname = xstrdup(optarg);
			break;
		case (int)'I':
			if (optarg)
				opt.immediate = strtol(optarg, NULL, 10);
			else
				opt.immediate = DEFAULT_IMMEDIATE;
			break;
		case (int)'j':
			opt.join = true;
			break;
		case (int)'J':
			opt.job_name_set_cmd = true;
			xfree(opt.job_name);
			opt.job_name = xstrdup(optarg);
			break;
		case (int)'k':
			opt.no_kill = true;
			break;
		case (int)'K':
			if (optarg)
				opt.kill_bad_exit = strtol(optarg, NULL, 10);
			else
				opt.kill_bad_exit = 1;
			break;
		case (int)'l':
			opt.labelio = true;
			break;
		case 'L':
			xfree(opt.licenses);
			opt.licenses = xstrdup(optarg);
			break;
		case (int)'m':
			opt.distribution = verify_dist_type(optarg,
							     &opt.plane_size);
			if (opt.distribution == SLURM_DIST_UNKNOWN) {
				error("distribution type `%s' "
				      "is not recognized", optarg);
				exit(error_exit);
			}
			break;
		case (int)'n':
			ntasks_set_opt = true;
			opt.ntasks_set = true;
			opt.ntasks =
				_get_int(optarg, "number of tasks", true);
			break;
		case (int)'N':
			nodes_set_opt = true;
			opt.nodes_set_opt =
				get_resource_arg_range( optarg,
							"requested node count",
							&opt.min_nodes,
							&opt.max_nodes, true );

			if (opt.nodes_set_opt == false) {
				error("invalid resource allocation -N `%s'",
				      optarg);
				exit(error_exit);
			} else
				opt.nodes_set = opt.nodes_set_opt;
			break;
		case (int)'o':
			if (opt.pty) {
				error("--output incompatible with --pty "
				      "option");
				exit(error_exit);
			}
			xfree(opt.ofname);
			if (strcasecmp(optarg, "none") == 0)
				opt.ofname = xstrdup("/dev/null");
			else
				opt.ofname = xstrdup(optarg);
			break;
		case (int)'O':
			opt.overcommit = true;
			break;
		case (int)'p':
			xfree(opt.partition);
			opt.partition = xstrdup(optarg);
			break;
		case (int)'P':
			verbose("-P option is deprecated, use -d instead");
			xfree(opt.dependency);
			opt.dependency = xstrdup(optarg);
			break;
		case (int)'q':
			opt.quit_on_intr = true;
			break;
		case (int) 'Q':
			opt.quiet++;
			break;
		case (int)'r':
			opt.relative = _get_int(optarg, "relative", false);
			opt.relative_set = true;
			break;
		case (int)'R':
			opt.no_rotate = true;
			break;
		case (int)'s':
			opt.shared = 1;
			break;
		case (int)'S':
			opt.core_spec = _get_int(optarg, "core_spec", false);
			opt.core_spec_set = true;
			break;
		case (int)'t':
			xfree(opt.time_limit_str);
			opt.time_limit_str = xstrdup(optarg);
			break;
		case (int)'T':
			opt.max_threads =
				_get_int(optarg, "max_threads", true);
			pmi_server_max_threads(opt.max_threads);
			break;
		case (int)'u':
			opt.unbuffered = true;
			break;
		case (int)'v':
			_verbose++;
			break;
		case (int)'V':
			print_slurm_version();
			exit(0);
			break;
		case (int)'w':
			xfree(opt.nodelist);
			opt.nodelist = xstrdup(optarg);
			break;
		case (int)'W':
			opt.max_wait = _get_int(optarg, "wait", false);
			break;
		case (int)'x':
			xfree(opt.exc_nodes);
			opt.exc_nodes = xstrdup(optarg);
			if (!_valid_node_list(&opt.exc_nodes))
				exit(error_exit);
			break;
		case (int)'X':
			opt.disable_status = true;
			break;
		case (int)'Z':
			opt.no_alloc = true;
			uname(&name);
			if (strcasecmp(name.sysname, "AIX") == 0)
				opt.network = xstrdup("ip");
			break;
		case LONG_OPT_CONT:
			opt.contiguous = true;
			break;
                case LONG_OPT_EXCLUSIVE:
			if (optarg == NULL) {
				opt.exclusive = true;
				opt.shared = 0;
			} else if (!strcasecmp(optarg, "user")) {
				opt.shared = 2;
			} else {
				error("invalid exclusive option %s", optarg);
				exit(error_exit);
			}
                        break;
		case LONG_OPT_EXPORT:
			xfree(opt.export_env);
			opt.export_env = xstrdup(optarg);
			break;
                case LONG_OPT_CPU_BIND:
			if (slurm_verify_cpu_bind(optarg, &opt.cpu_bind,
						  &opt.cpu_bind_type))
				exit(error_exit);
			break;
		case LONG_OPT_LAUNCH_CMD:
			opt.launch_cmd = true;
			break;
		case LONG_OPT_MEM_BIND:
			if (slurm_verify_mem_bind(optarg, &opt.mem_bind,
						  &opt.mem_bind_type))
				exit(error_exit);
			break;
		case LONG_OPT_MINCPUS:
			opt.pn_min_cpus = _get_int(optarg, "mincpus", true);
			break;
		case LONG_OPT_MINCORES:
			verbose("mincores option has been deprecated, use "
				"cores-per-socket");
			opt.cores_per_socket = _get_int(optarg,
							"mincores", true);
			if (opt.cores_per_socket < 0) {
				error("invalid mincores constraint %s",
				      optarg);
				exit(error_exit);
			}
			break;
		case LONG_OPT_MINSOCKETS:
			verbose("minsockets option has been deprecated, use "
				"sockets-per-node");
			opt.sockets_per_node = _get_int(optarg,
							"minsockets",true);
			if (opt.sockets_per_node < 0) {
				error("invalid minsockets constraint %s",
				      optarg);
				exit(error_exit);
			}
			break;
		case LONG_OPT_MINTHREADS:
			verbose("minthreads option has been deprecated, use "
				"threads-per-core");
			opt.threads_per_core = _get_int(optarg,
							"minthreads",true);
			if (opt.threads_per_core < 0) {
				error("invalid minthreads constraint %s",
				      optarg);
				exit(error_exit);
			}
			break;
		case LONG_OPT_MEM:
			opt.pn_min_memory = (int) str_to_mbytes(optarg);
			opt.mem_per_cpu = NO_VAL;
			if (opt.pn_min_memory < 0) {
				error("invalid memory constraint %s",
				      optarg);
				exit(error_exit);
			}
			break;
		case LONG_OPT_MEM_PER_CPU:
			opt.mem_per_cpu = (int) str_to_mbytes(optarg);
			opt.pn_min_memory = NO_VAL;
			if (opt.mem_per_cpu < 0) {
				error("invalid memory constraint %s",
				      optarg);
				exit(error_exit);
			}
			break;
		case LONG_OPT_MPI:
			xfree(mpi_type);
			mpi_type = xstrdup(optarg);
			if (mpi_hook_client_init((char *)optarg)
			    == SLURM_ERROR) {
				error("\"--mpi=%s\" -- long invalid MPI type, "
				      "--mpi=list for acceptable types.",
				      optarg);
				exit(error_exit);
			}
			mpi_initialized = true;
			break;
		case LONG_OPT_RESV_PORTS:
			if (optarg)
				opt.resv_port_cnt = strtol(optarg, NULL, 10);
			else
				opt.resv_port_cnt = 0;
			break;
		case LONG_OPT_TMP:
			opt.pn_min_tmp_disk = str_to_mbytes(optarg);
			if (opt.pn_min_tmp_disk < 0) {
				error("invalid tmp value %s", optarg);
				exit(error_exit);
			}
			break;
		case LONG_OPT_JOBID:
			opt.jobid = _get_int(optarg, "jobid", true);
			opt.jobid_set = true;
			break;
		case LONG_OPT_TIMEO:
			opt.msg_timeout =
				_get_int(optarg, "msg-timeout", true);
			break;
		case LONG_OPT_XTO:
			opt.max_exit_timeout =
				_get_int(optarg, "max-exit-timeout", true);
			break;
		case LONG_OPT_UID:
			if (opt.euid != (uid_t) -1) {
				error("duplicate --uid option");
				exit(error_exit);
			}
			if (uid_from_string (optarg, &opt.euid) < 0) {
				error("--uid=\"%s\" invalid", optarg);
				exit(error_exit);
			}
			break;
		case LONG_OPT_GID:
			if (opt.egid != (gid_t) -1) {
				error("duplicate --gid option");
				exit(error_exit);
			}
			if (gid_from_string (optarg, &opt.egid) < 0) {
				error("--gid=\"%s\" invalid", optarg);
				exit(error_exit);
			}
			break;
		case LONG_OPT_DEBUG_SLURMD:
			if (isdigit(optarg[0]))
				opt.slurmd_debug =
					_get_int(optarg, "slurmd-debug", false);
			else
				opt.slurmd_debug = log_string2num(optarg);
			break;
		case LONG_OPT_DEBUG_TS:
			opt.debugger_test    = true;
			/* make other parameters look like debugger
			 * is really attached */
			opt.parallel_debug   = true;
			opt.max_threads     = 1;
			pmi_server_max_threads(opt.max_threads);
			opt.msg_timeout     = 15;
			break;
		case 'h':
		case LONG_OPT_HELP:
			_help();
			exit(0);
		case LONG_OPT_USAGE:
			_usage();
			exit(0);
		case LONG_OPT_CONNTYPE:
			verify_conn_type(optarg, opt.conn_type);
			break;
		case LONG_OPT_TEST_ONLY:
			opt.test_only = true;
			break;
		case LONG_OPT_NETWORK:
			xfree(opt.network);
			opt.network = xstrdup(optarg);
			setenv("SLURM_NETWORK", opt.network, 1);
			opt.network_set_env = false;
			break;
		case LONG_OPT_PROPAGATE:
			xfree(opt.propagate);
			if (optarg)
				opt.propagate = xstrdup(optarg);
			else
				opt.propagate = xstrdup("ALL");
			break;
		case LONG_OPT_PROLOG:
			xfree(opt.prolog);
			opt.prolog = xstrdup(optarg);
			break;
		case LONG_OPT_EPILOG:
			xfree(opt.epilog);
			opt.epilog = xstrdup(optarg);
			break;
		case LONG_OPT_BURST_BUFFER:
			xfree(opt.burst_buffer);
			opt.burst_buffer = xstrdup(optarg);
			break;
		case LONG_OPT_BEGIN:
			opt.begin = parse_time(optarg, 0);
			if (errno == ESLURM_INVALID_TIME_VALUE) {
				error("Invalid time specification %s",
				      optarg);
				exit(error_exit);
			}
			break;
		case LONG_OPT_MAIL_TYPE:
			opt.mail_type |= parse_mail_type(optarg);
			if (opt.mail_type == 0) {
				error("--mail-type=%s invalid", optarg);
				exit(error_exit);
			}
			break;
		case LONG_OPT_MAIL_USER:
			xfree(opt.mail_user);
			opt.mail_user = xstrdup(optarg);
			break;
		case LONG_OPT_TASK_PROLOG:
			xfree(opt.task_prolog);
			opt.task_prolog = xstrdup(optarg);
			break;
		case LONG_OPT_TASK_EPILOG:
			xfree(opt.task_epilog);
			opt.task_epilog = xstrdup(optarg);
			break;
		case LONG_OPT_NICE:
			if (optarg)
				opt.nice = strtol(optarg, NULL, 10);
			else
				opt.nice = 100;
			if (abs(opt.nice) > NICE_OFFSET) {
				error("Invalid nice value, must be between "
				      "-%d and %d", NICE_OFFSET, NICE_OFFSET);
				exit(error_exit);
			}
			if (opt.nice < 0) {
				uid_t my_uid = getuid();
				if ((my_uid != 0) &&
				    (my_uid != slurm_get_slurm_user_id())) {
					error("Nice value must be non-negative, "
					      "value ignored");
					opt.nice = 0;
				}
			}
			break;
		case LONG_OPT_PRIORITY: {
			long long priority = strtoll(optarg, NULL, 10);
			if (priority < 0) {
				error("Priority must be >= 0");
				exit(error_exit);
			}
			if (priority >= NO_VAL) {
				error("Priority must be < %i", NO_VAL);
				exit(error_exit);
			}
			opt.priority = priority;
			break;
		}
		case LONG_OPT_MULTI:
			opt.multi_prog = true;
			break;
		case LONG_OPT_COMMENT:
			xfree(opt.comment);
			opt.comment = xstrdup(optarg);
			break;
		case LONG_OPT_QOS:
			xfree(opt.qos);
			opt.qos = xstrdup(optarg);
			break;
		case LONG_OPT_SOCKETSPERNODE:
			max_val = 0;
			get_resource_arg_range( optarg, "sockets-per-node",
						&opt.sockets_per_node,
						&max_val, true );
			if ((opt.sockets_per_node == 1) &&
			    (max_val == INT_MAX))
				opt.sockets_per_node = NO_VAL;
			break;
		case LONG_OPT_CORESPERSOCKET:
			max_val = 0;
			get_resource_arg_range( optarg, "cores-per-socket",
						&opt.cores_per_socket,
						&max_val, true );
			if ((opt.cores_per_socket == 1) &&
			    (max_val == INT_MAX))
				opt.cores_per_socket = NO_VAL;
			break;
		case LONG_OPT_THREADSPERCORE:
			max_val = 0;
			get_resource_arg_range( optarg, "threads-per-core",
						&opt.threads_per_core,
						&max_val, true );
			if ((opt.threads_per_core == 1) &&
			    (max_val == INT_MAX))
				opt.threads_per_core = NO_VAL;
			break;
		case LONG_OPT_NTASKSPERNODE:
			opt.ntasks_per_node = _get_int(optarg,
						       "ntasks-per-node", true);
			break;
		case LONG_OPT_NTASKSPERSOCKET:
			opt.ntasks_per_socket = _get_int(optarg,
							 "ntasks-per-socket",
							 true);
			break;
		case LONG_OPT_NTASKSPERCORE:
			opt.ntasks_per_core = _get_int(optarg,
						       "ntasks-per-core", true);
			break;
		case LONG_OPT_HINT:
			/* Keep after other options filled in */
			if (verify_hint(optarg,
					&opt.sockets_per_node,
					&opt.cores_per_socket,
					&opt.threads_per_core,
					&opt.ntasks_per_core,
					&opt.cpu_bind_type)) {
				exit(error_exit);
			}
			break;
		case LONG_OPT_BLRTS_IMAGE:
			xfree(opt.blrtsimage);
			opt.blrtsimage = xstrdup(optarg);
			break;
		case LONG_OPT_LINUX_IMAGE:
			xfree(opt.linuximage);
			opt.linuximage = xstrdup(optarg);
			break;
		case LONG_OPT_MLOADER_IMAGE:
			xfree(opt.mloaderimage);
			opt.mloaderimage = xstrdup(optarg);
			break;
		case LONG_OPT_RAMDISK_IMAGE:
			xfree(opt.ramdiskimage);
			opt.ramdiskimage = xstrdup(optarg);
			break;
		case LONG_OPT_REBOOT:
			opt.reboot = true;
			break;
		case LONG_OPT_GET_USER_ENV:
			error("--get-user-env is no longer supported in srun, "
			      "use sbatch");
			break;
		case LONG_OPT_PTY:
#ifdef HAVE_PTY_H
			opt.pty = true;
			opt.unbuffered = true;	/* implicit */
			if (opt.ifname)
				tmp_str = "--input";
			else if (opt.ofname)
				tmp_str = "--output";
			else if (opt.efname)
				tmp_str = "--error";
			else
				tmp_str = NULL;
			if (tmp_str) {
				error("%s incompatible with --pty option",
				      tmp_str);
				exit(error_exit);
			}
#else
			error("--pty not currently supported on this system "
			      "type, ignoring option");
#endif
			break;
		case LONG_OPT_CHECKPOINT:
			xfree(opt.ckpt_interval_str);
			opt.ckpt_interval_str = xstrdup(optarg);
			break;
		case LONG_OPT_OPEN_MODE:
			if ((optarg[0] == 'a') || (optarg[0] == 'A'))
				opt.open_mode = OPEN_MODE_APPEND;
			else if ((optarg[0] == 't') || (optarg[0] == 'T'))
				opt.open_mode = OPEN_MODE_TRUNCATE;
			else {
				error("Invalid --open-mode argument: %s. Ignored",
				      optarg);
			}
			break;
		case LONG_OPT_ACCTG_FREQ:
			xfree(opt.acctg_freq);
			opt.acctg_freq = xstrdup(optarg);
			break;
		case LONG_OPT_WCKEY:
			xfree(opt.wckey);
			opt.wckey = xstrdup(optarg);
			break;
		case LONG_OPT_PROFILE:
			opt.profile = acct_gather_profile_from_string(optarg);
			break;
		case LONG_OPT_RESERVATION:
			xfree(opt.reservation);
			opt.reservation = xstrdup(optarg);
			break;
		case LONG_OPT_LAUNCHER_OPTS:
			xfree(opt.launcher_opts);
			opt.launcher_opts = xstrdup(optarg);
			break;
		case LONG_OPT_CHECKPOINT_DIR:
			xfree(opt.ckpt_dir);
			opt.ckpt_dir = xstrdup(optarg);
			break;
		case LONG_OPT_RESTART_DIR:
			xfree(opt.restart_dir);
			opt.restart_dir = xstrdup(optarg);
			break;
		case LONG_OPT_SIGNAL:
			if (get_signal_opts(optarg, &opt.warn_signal,
					    &opt.warn_time, &opt.warn_flags)) {
				error("Invalid signal specification: %s",
				      optarg);
				exit(error_exit);
			}
			break;
		case LONG_OPT_TIME_MIN:
			xfree(opt.time_min_str);
			opt.time_min_str = xstrdup(optarg);
			break;
		case LONG_OPT_GRES:
			if (!strcasecmp(optarg, "help") ||
			    !strcasecmp(optarg, "list")) {
				print_gres_help();
				exit(0);
			}
			xfree(opt.gres);
			opt.gres = xstrdup(optarg);
			break;
		case LONG_OPT_CPU_FREQ:
		        if (cpu_freq_verify_cmdline(optarg, &opt.cpu_freq_min,
					&opt.cpu_freq_max, &opt.cpu_freq_gov))
				error("Invalid --cpu-freq argument: %s. "
						"Ignored", optarg);
			break;
		case LONG_OPT_REQ_SWITCH:
			pos_delimit = strstr(optarg,"@");
			if (pos_delimit != NULL) {
				pos_delimit[0] = '\0';
				pos_delimit++;
				opt.wait4switch = time_str2secs(pos_delimit);
			}
			opt.req_switch = _get_int(optarg, "switches", true);
			break;
		case LONG_OPT_POWER:
			opt.power_flags = power_flags_id(optarg);
			break;
		case LONG_OPT_SICP:
			opt.sicp_mode = 1;
			break;
		case LONG_OPT_THREAD_SPEC:
			opt.core_spec = _get_int(optarg, "thread_spec", true) |
				CORE_SPEC_THREAD;
			break;
		case LONG_OPT_ACCEL_BIND:
			if (strchr(optarg, 'v'))
				opt.accel_bind_type |= ACCEL_BIND_VERBOSE;
			if (strchr(optarg, 'g'))
				opt.accel_bind_type |= ACCEL_BIND_CLOSEST_GPU;
			if (strchr(optarg, 'm'))
				opt.accel_bind_type |= ACCEL_BIND_CLOSEST_MIC;
			if (strchr(optarg, 'n'))
				opt.accel_bind_type |= ACCEL_BIND_CLOSEST_NIC;
			break;
		default:
			if (spank_process_option (opt_char, optarg) < 0) {
				exit(error_exit);
			}
		}
	}

	/* This means --ntasks was read from the environment.  We will override
	 * it with what the user specified in the hostlist. POE launched
	 * jobs excluded (they have the SLURM_STARTED_STEP env var set). */
<<<<<<< HEAD
	if (!ntasks_set_opt &&
	    ((opt.distribution & SLURM_DIST_STATE_BASE) == SLURM_DIST_ARBITRARY)
	    && !getenv("SLURM_STARTED_STEP"))
		opt.ntasks_set = false;
=======
	if (opt.distribution == SLURM_DIST_ARBITRARY &&
	    !getenv("SLURM_STARTED_STEP")) {
		if (!ntasks_set_opt)
			opt.ntasks_set = false;
		if (!nodes_set_opt)
			opt.nodes_set = false;
	}
>>>>>>> 53b85d34

	spank_option_table_destroy (optz);
}

/*
 * _opt_args() : set options via commandline args and popt
 */
static void _opt_args(int argc, char **argv)
{
	int i, command_pos = 0, command_args = 0;
	char **rest = NULL;
	char *fullpath, *launch_params;
	bool test_exec = false;

	_set_options(argc, argv);

	if ((opt.pn_min_memory > -1) && (opt.mem_per_cpu > -1)) {
		if (opt.pn_min_memory < opt.mem_per_cpu) {
			info("mem < mem-per-cpu - resizing mem to be equal "
			     "to mem-per-cpu");
			opt.pn_min_memory = opt.mem_per_cpu;
		}
	}

	if (opt.pty) {
		char *launch_type = slurm_get_launch_type();
		if (strcmp(launch_type, "launch/slurm")) {
			error("--pty not currently supported with %s "
			      "configuration, ignoring option", launch_type);
			opt.pty = false;
		}
		xfree(launch_type);
	}

#ifdef HAVE_AIX
	if (opt.network == NULL) {
		opt.network = "us,sn_all,bulk_xfer";
		setenv("SLURM_NETWORK", opt.network, 1);
	}
#endif

#ifdef HAVE_NATIVE_CRAY
	/* only fatal on the allocation */
	if (opt.network && opt.shared && (opt.jobid == NO_VAL))
		fatal("Requesting network performance counters requires "
		      "exclusive access.  Please add the --exclusive option "
		      "to your request.");
	if (opt.network)
		setenv("SLURM_NETWORK", opt.network, 1);
#endif

	if (opt.dependency)
		setenvfs("SLURM_JOB_DEPENDENCY=%s", opt.dependency);

	if (opt.nodelist && (!opt.test_only)) {
#ifdef HAVE_BG
		info("\tThe nodelist option should only be used if\n"
		     "\tthe block you are asking for can be created.\n"
		     "\tIt should also include all the midplanes you\n"
		     "\twant to use, partial lists will not work correctly.\n"
		     "\tPlease consult smap before using this option\n"
		     "\tor your job may be stuck with no way to run.");
#endif
	}

	opt.argc = 0;
	if (optind < argc) {
		rest = argv + optind;
		while (rest[opt.argc] != NULL)
			opt.argc++;
	}

	command_args = opt.argc;

	if (!rest && !opt.test_only)
		fatal("No command given to execute.");

#if defined HAVE_BG && !defined HAVE_BG_L_P
	/* Since this is needed on an emulated system don't put this code in
	 * the launch plugin.
	 */
	bg_figure_nodes_tasks(&opt.min_nodes, &opt.max_nodes,
			      &opt.ntasks_per_node, &opt.ntasks_set,
			      &opt.ntasks, opt.nodes_set, opt.nodes_set_opt,
			      opt.overcommit, 1);
#endif

	if (launch_init() != SLURM_SUCCESS) {
		fatal("Unable to load launch plugin, check LaunchType "
		      "configuration");
	}
	command_pos = launch_g_setup_srun_opt(rest);

	/* Since this is needed on an emulated system don't put this code in
	 * the launch plugin.
	 */
#if defined HAVE_BG && !defined HAVE_BG_L_P
	if (opt.test_only && !opt.jobid_set && (opt.jobid != NO_VAL)) {
		/* Do not perform allocate test, only disable use of "runjob" */
		opt.test_only = false;
	}

#endif
	/* make sure we have allocated things correctly */
	if (command_args)
		xassert((command_pos + command_args) <= opt.argc);

	for (i = command_pos; i < opt.argc; i++) {
		if (!rest || !rest[i-command_pos])
			break;
		opt.argv[i] = xstrdup(rest[i-command_pos]);
	}
	opt.argv[i] = NULL;	/* End of argv's (for possible execv) */

	if (getenv("SLURM_TEST_EXEC")) {
		test_exec = true;
	} else {
		launch_params = slurm_get_launch_params();
		if (launch_params && strstr(launch_params, "test_exec"))
			test_exec = true;
		xfree(launch_params);
	}
#if defined HAVE_BG && !defined HAVE_BG_L_P
	/* BGQ's runjob command required a fully qualified path */
	if (!launch_g_handle_multi_prog_verify(command_pos) &&
	    (opt.argc > command_pos)) {
		if ((fullpath = search_path(opt.cwd,
					    opt.argv[command_pos],
					    false, X_OK, test_exec))) {
			xfree(opt.argv[command_pos]);
			opt.argv[command_pos] = fullpath;
		}
	}
#else
	(void) launch_g_handle_multi_prog_verify(command_pos);
	if (test_exec) {
		if ((fullpath = search_path(opt.cwd, opt.argv[command_pos],
					    false, X_OK, test_exec))) {
			xfree(opt.argv[command_pos]);
			opt.argv[command_pos] = fullpath;
		} else {
			fatal("Can not execute %s", opt.argv[command_pos]);
		}
	}
#endif

#if 0
	for (i=0; i<opt.argc; i++)
		info("%d is '%s'", i, opt.argv[i]);
#endif
}

/*
 * _opt_verify : perform some post option processing verification
 *
 */
static bool _opt_verify(void)
{
	bool verified = true;
	hostlist_t hl = NULL;
	int hl_cnt = 0;

	/*
	 *  Do not set slurmd debug level higher than DEBUG2,
	 *   as DEBUG3 is used for slurmd IO operations, which
	 *   are not appropriate to be sent back to srun. (because
	 *   these debug messages cause the generation of more
	 *   debug messages ad infinitum)
	 */
	if (opt.slurmd_debug + LOG_LEVEL_ERROR > LOG_LEVEL_DEBUG2) {
		opt.slurmd_debug = LOG_LEVEL_DEBUG2 - LOG_LEVEL_ERROR;
		info("Using srun's max debug increment of %d",
		     opt.slurmd_debug);
	}

	if (opt.quiet && _verbose) {
		error ("don't specify both --verbose (-v) and --quiet (-Q)");
		verified = false;
	}

	if (opt.no_alloc && !opt.nodelist) {
		error("must specify a node list with -Z, --no-allocate.");
		verified = false;
	}

	if (opt.no_alloc && opt.exc_nodes) {
		error("can not specify --exclude list with -Z, --no-allocate.");
		verified = false;
	}

	if (opt.no_alloc && opt.relative_set) {
		error("do not specify -r,--relative with -Z,--no-allocate.");
		verified = false;
	}

	if (opt.relative_set && (opt.exc_nodes || opt.nodelist)) {
		error("-r,--relative not allowed with "
		      "-w,--nodelist or -x,--exclude.");
		verified = false;
	}

	if (opt.cpus_set && (opt.pn_min_cpus < opt.cpus_per_task))
		opt.pn_min_cpus = opt.cpus_per_task;

	if (opt.argc > 0)
		opt.cmd_name = base_name(opt.argv[0]);

	if (!opt.nodelist) {
		if ((opt.nodelist = xstrdup(getenv("SLURM_HOSTFILE")))) {
			/* make sure the file being read in has a / in
			   it to make sure it is a file in the
			   valid_node_list function */
			if (!strstr(opt.nodelist, "/")) {
				char *add_slash = xstrdup("./");
				xstrcat(add_slash, opt.nodelist);
				xfree(opt.nodelist);
				opt.nodelist = add_slash;
			}
			opt.distribution &= SLURM_DIST_STATE_FLAGS;
			opt.distribution |= SLURM_DIST_ARBITRARY;
			opt.hostfile = xstrdup(opt.nodelist);
			if (!_valid_node_list(&opt.nodelist)) {
				error("Failure getting NodeNames from "
				      "hostfile");
				exit(error_exit);
			} else {
				debug("loaded nodes (%s) from hostfile",
				      opt.nodelist);
			}
		}
	} else {
		if (strstr(opt.nodelist, "/"))
			opt.hostfile = xstrdup(opt.nodelist);
		if (!_valid_node_list(&opt.nodelist))
			exit(error_exit);
	}

	/* set up the proc and node counts based on the arbitrary list
	   of nodes */
	if (((opt.distribution & SLURM_DIST_STATE_BASE) == SLURM_DIST_ARBITRARY)
	   && (!opt.nodes_set || !opt.ntasks_set)) {
		hostlist_t hl = hostlist_create(opt.nodelist);
		if (!opt.ntasks_set) {
			opt.ntasks_set = true;
			opt.ntasks = hostlist_count(hl);
		}
		if (!opt.nodes_set) {
			opt.nodes_set = true;
			opt.nodes_set_opt = true;
			hostlist_uniq(hl);
			opt.min_nodes = opt.max_nodes = hostlist_count(hl);
		}
		hostlist_destroy(hl);
	}

	/* now if max is set make sure we have <= max_nodes in the
	 * nodelist but only if it isn't arbitrary since the user has
	 * laid it out how it should be so don't mess with it print an
	 * error later if it doesn't work the way they wanted */
	if (opt.max_nodes && opt.nodelist &&
	    ((opt.distribution & SLURM_DIST_STATE_BASE)!=SLURM_DIST_ARBITRARY)) {
		hostlist_t hl = hostlist_create(opt.nodelist);
		int count = hostlist_count(hl);
		if (count > opt.max_nodes) {
			int i = 0;
			error("Required nodelist includes more nodes than "
			      "permitted by max-node count (%d > %d). "
			      "Eliminating nodes from the nodelist.",
			      count, opt.max_nodes);
			count -= opt.max_nodes;
			while(i<count) {
				char *name = hostlist_pop(hl);
				if (name)
					free(name);
				else
					break;
				i++;
			}
			xfree(opt.nodelist);
			opt.nodelist = hostlist_ranged_string_xmalloc(hl);
		}
		hostlist_destroy(hl);
	}


	if ((opt.argc == 0) && (opt.test_only == false)) {
		error("must supply remote command");
		verified = false;
	}

	/* check for realistic arguments */
	if (opt.ntasks <= 0) {
		error("invalid number of tasks (-n %d)", opt.ntasks);
		verified = false;
	}

	if (opt.cpus_set && (opt.cpus_per_task <= 0)) {
		error("invalid number of cpus per task (-c %d)",
		      opt.cpus_per_task);
		verified = false;
	}

	if ((opt.min_nodes <= 0) || (opt.max_nodes < 0) ||
	    (opt.max_nodes && (opt.min_nodes > opt.max_nodes))) {
		error("invalid number of nodes (-N %d-%d)",
		      opt.min_nodes, opt.max_nodes);
		verified = false;
	}

#if defined(HAVE_BGL)
	if (opt.blrtsimage && strchr(opt.blrtsimage, ' ')) {
		error("invalid BlrtsImage given '%s'", opt.blrtsimage);
		verified = false;
	}
#endif

	if (opt.linuximage && strchr(opt.linuximage, ' ')) {
#ifdef HAVE_BGL
		error("invalid LinuxImage given '%s'", opt.linuximage);
#else
		error("invalid CnloadImage given '%s'", opt.linuximage);
#endif
		verified = false;
	}

	if (opt.mloaderimage && strchr(opt.mloaderimage, ' ')) {
		error("invalid MloaderImage given '%s'", opt.mloaderimage);
		verified = false;
	}

	if (opt.ramdiskimage && strchr(opt.ramdiskimage, ' ')) {
#ifdef HAVE_BGL
		error("invalid RamDiskImage given '%s'", opt.ramdiskimage);
#else
		error("invalid IoloadImage given '%s'", opt.ramdiskimage);
#endif
		verified = false;
	}

	if (!opt.ntasks_per_node) {
		error("ntasks-per-node is 0");
		verified = false;
	}


	/* bound max_threads/cores from ntasks_cores/sockets */
	if (opt.ntasks_per_core > 0) {
		/* if cpu_bind_type doesn't already have a auto pref,
		 * choose the level based on the level of ntasks
		 */
		if (!(opt.cpu_bind_type & (CPU_BIND_TO_SOCKETS |
					   CPU_BIND_TO_CORES |
					   CPU_BIND_TO_THREADS |
					   CPU_BIND_TO_LDOMS |
					   CPU_BIND_TO_BOARDS))) {
			opt.cpu_bind_type |= CPU_BIND_TO_CORES;
		}
	}
	if (opt.ntasks_per_socket > 0) {
		/* if cpu_bind_type doesn't already have a auto pref,
		 * choose the level based on the level of ntasks
		 */
		if (!(opt.cpu_bind_type & (CPU_BIND_TO_SOCKETS |
					   CPU_BIND_TO_CORES |
					   CPU_BIND_TO_THREADS |
					   CPU_BIND_TO_LDOMS |
					   CPU_BIND_TO_BOARDS))) {
			opt.cpu_bind_type |= CPU_BIND_TO_SOCKETS;
		}
	}

	/* massage the numbers */
	if (opt.nodelist) {
		hl = hostlist_create(opt.nodelist);
		if (!hl) {
			error("memory allocation failure");
			exit(error_exit);
		}
		hostlist_uniq(hl);
		hl_cnt = hostlist_count(hl);
		if (opt.nodes_set)
			opt.min_nodes = MAX(hl_cnt, opt.min_nodes);
		else
			opt.min_nodes = hl_cnt;
	}

	if ((opt.nodes_set || opt.extra_set)				&&
	    ((opt.min_nodes == opt.max_nodes) || (opt.max_nodes == 0))	&&
	    !opt.ntasks_set) {
		/* 1 proc / node default */
		opt.ntasks = opt.min_nodes;

		/* 1 proc / min_[socket * core * thread] default */
		if ((opt.sockets_per_node != NO_VAL) &&
		    (opt.cores_per_socket != NO_VAL) &&
		    (opt.threads_per_core != NO_VAL)) {
			opt.ntasks *= opt.sockets_per_node;
			opt.ntasks *= opt.cores_per_socket;
			opt.ntasks *= opt.threads_per_core;
			opt.ntasks_set = true;
		} else if (opt.ntasks_per_node != NO_VAL) {
			opt.ntasks *= opt.ntasks_per_node;
			opt.ntasks_set = true;
		}

		/* massage the numbers */
		if (opt.nodelist) {
			if (hl)	/* possibly built above */
				hostlist_destroy(hl);
			hl = hostlist_create(opt.nodelist);
			if (!hl) {
				error("memory allocation failure");
				exit(error_exit);
			}
			if (((opt.distribution & SLURM_DIST_STATE_BASE) ==
			     SLURM_DIST_ARBITRARY) && !opt.ntasks_set) {
				opt.ntasks = hostlist_count(hl);
				opt.ntasks_set = true;
			}
			hostlist_uniq(hl);
			hl_cnt = hostlist_count(hl);
			if (opt.nodes_set)
				opt.min_nodes = MAX(hl_cnt, opt.min_nodes);
			else
				opt.min_nodes = hl_cnt;
			/* Don't destroy hl here since it may be used later */
		}
	} else if (opt.nodes_set && opt.ntasks_set) {
		/*
		 * Make sure that the number of
		 * max_nodes is <= number of tasks
		 */
		if (opt.ntasks < opt.max_nodes)
			opt.max_nodes = opt.ntasks;

		/*
		 *  make sure # of procs >= min_nodes
		 */
		if ((opt.ntasks < opt.min_nodes) && (opt.ntasks > 0)) {
			info ("Warning: can't run %d processes on %d "
			      "nodes, setting nnodes to %d",
			      opt.ntasks, opt.min_nodes, opt.ntasks);
			opt.min_nodes = opt.ntasks;
			opt.nodes_set_opt = true;
			if (opt.max_nodes
			    &&  (opt.min_nodes > opt.max_nodes) )
				opt.max_nodes = opt.min_nodes;
			if (hl_cnt > opt.min_nodes) {
				int del_cnt, i;
				char *host;
				del_cnt = hl_cnt - opt.min_nodes;
				for (i=0; i<del_cnt; i++) {
					host = hostlist_pop(hl);
					free(host);
				}
				xfree(opt.nodelist);
				opt.nodelist =
					hostlist_ranged_string_xmalloc(hl);
			}
		}
	} /* else if (opt.ntasks_set && !opt.nodes_set) */

	if (hl)
		hostlist_destroy(hl);

	if (opt.max_threads <= 0) {	/* set default */
		error("Thread value invalid, reset to 1");
		opt.max_threads = 1;
		pmi_server_max_threads(opt.max_threads);
	} else if (opt.max_threads > MAX_THREADS) {
		error("Thread value exceeds defined limit, reset to %d",
		      MAX_THREADS);
	}

	/*
	 * --wait always overrides hidden max_exit_timeout
	 */
	if (opt.max_wait)
		opt.max_exit_timeout = opt.max_wait;

	if (opt.time_limit_str) {
		opt.time_limit = time_str2mins(opt.time_limit_str);
		if ((opt.time_limit < 0) && (opt.time_limit != INFINITE)) {
			error("Invalid time limit specification");
			exit(error_exit);
		}
		if (opt.time_limit == 0)
			opt.time_limit = INFINITE;
	}
	if (opt.time_min_str) {
		opt.time_min = time_str2mins(opt.time_min_str);
		if ((opt.time_min < 0) && (opt.time_min != INFINITE)) {
			error("Invalid time-min specification");
			exit(error_exit);
		}
		if (opt.time_min == 0)
			opt.time_min = INFINITE;
	}

	if (opt.ckpt_interval_str) {
		opt.ckpt_interval = time_str2mins(opt.ckpt_interval_str);
		if ((opt.ckpt_interval < 0) &&
		    (opt.ckpt_interval != INFINITE)) {
			error("Invalid checkpoint interval specification");
			exit(error_exit);
		}
	}

	if (! opt.ckpt_dir)
		opt.ckpt_dir = xstrdup(opt.cwd);

	if ((opt.euid != (uid_t) -1) && (opt.euid != opt.uid))
		opt.uid = opt.euid;

	if ((opt.egid != (gid_t) -1) && (opt.egid != opt.gid))
		opt.gid = opt.egid;

	if (slurm_verify_cpu_bind(NULL, &opt.cpu_bind,
				  &opt.cpu_bind_type))
		exit(error_exit);

	if (!mpi_initialized) {
		mpi_type = slurm_get_mpi_default();
		(void) mpi_hook_client_init(NULL);
	}
	xfree(mpi_type);

	return verified;
}

/* Initialize the spank_job_env based upon environment variables set
 *	via salloc or sbatch commands */
extern void init_spank_env(void)
{
	int i;
	char *name, *eq, *value;

	if (environ == NULL)
		return;

	for (i = 0; environ[i]; i++) {
		if (strncmp(environ[i], "SLURM_SPANK_", 12))
			continue;
		name = xstrdup(environ[i] + 12);
		eq = strchr(name, (int)'=');
		if (eq == NULL) {
			xfree(name);
			break;
		}
		eq[0] = '\0';
		value = eq + 1;
		spank_set_job_env(name, value, 1);
		xfree(name);
	}

}

/* Functions used by SPANK plugins to read and write job environment
 * variables for use within job's Prolog and/or Epilog */
extern char *spank_get_job_env(const char *name)
{
	int i, len;
	char *tmp_str = NULL;

	if ((name == NULL) || (name[0] == '\0') ||
	    (strchr(name, (int)'=') != NULL)) {
		slurm_seterrno(EINVAL);
		return NULL;
	}

	xstrcat(tmp_str, name);
	xstrcat(tmp_str, "=");
	len = strlen(tmp_str);

	for (i = 0; i < opt.spank_job_env_size; i++) {
		if (strncmp(opt.spank_job_env[i], tmp_str, len))
			continue;
		xfree(tmp_str);
		return (opt.spank_job_env[i] + len);
	}

	return NULL;
}

extern int   spank_set_job_env(const char *name, const char *value,
			       int overwrite)
{
	int i, len;
	char *tmp_str = NULL;

	if ((name == NULL) || (name[0] == '\0') ||
	    (strchr(name, (int)'=') != NULL)) {
		slurm_seterrno(EINVAL);
		return -1;
	}

	xstrcat(tmp_str, name);
	xstrcat(tmp_str, "=");
	len = strlen(tmp_str);
	xstrcat(tmp_str, value);

	for (i = 0; i < opt.spank_job_env_size; i++) {
		if (strncmp(opt.spank_job_env[i], tmp_str, len))
			continue;
		if (overwrite) {
			xfree(opt.spank_job_env[i]);
			opt.spank_job_env[i] = tmp_str;
		} else
			xfree(tmp_str);
		return 0;
	}

	/* Need to add an entry */
	opt.spank_job_env_size++;
	xrealloc(opt.spank_job_env, sizeof(char *) * opt.spank_job_env_size);
	opt.spank_job_env[i] = tmp_str;
	return 0;
}

extern int   spank_unset_job_env(const char *name)
{
	int i, j, len;
	char *tmp_str = NULL;

	if ((name == NULL) || (name[0] == '\0') ||
	    (strchr(name, (int)'=') != NULL)) {
		slurm_seterrno(EINVAL);
		return -1;
	}

	xstrcat(tmp_str, name);
	xstrcat(tmp_str, "=");
	len = strlen(tmp_str);

	for (i = 0; i < opt.spank_job_env_size; i++) {
		if (strncmp(opt.spank_job_env[i], tmp_str, len))
			continue;
		xfree(opt.spank_job_env[i]);
		for (j = (i+1); j < opt.spank_job_env_size; i++, j++)
			opt.spank_job_env[i] = opt.spank_job_env[j];
		opt.spank_job_env_size--;
		if (opt.spank_job_env_size == 0)
			xfree(opt.spank_job_env);
		return 0;
	}

	return 0;	/* not found */
}

/* helper function for printing options
 *
 * warning: returns pointer to memory allocated on the stack.
 */
static char *print_constraints(void)
{
	char *buf = xstrdup("");

	if (opt.pn_min_cpus != NO_VAL)
		xstrfmtcat(buf, "mincpus-per-node=%d ", opt.pn_min_cpus);

	if (opt.pn_min_memory != NO_VAL)
		xstrfmtcat(buf, "mem-per-node=%dM ", opt.pn_min_memory);

	if (opt.mem_per_cpu != NO_VAL)
		xstrfmtcat(buf, "mem-per-cpu=%dM ", opt.mem_per_cpu);

	if (opt.pn_min_tmp_disk != NO_VAL)
		xstrfmtcat(buf, "tmp-per-node=%ld ", opt.pn_min_tmp_disk);

	if (opt.contiguous == true)
		xstrcat(buf, "contiguous ");

	if (opt.nodelist != NULL)
		xstrfmtcat(buf, "nodelist=%s ", opt.nodelist);

	if (opt.exc_nodes != NULL)
		xstrfmtcat(buf, "exclude=%s ", opt.exc_nodes);

	if (opt.constraints != NULL)
		xstrfmtcat(buf, "constraints=`%s' ", opt.constraints);

	return buf;
}

#define tf_(b) (b == true) ? "true" : "false"

static void _opt_list(void)
{
	char *str;

	info("defined options for program `%s'", opt.progname);
	info("--------------- ---------------------");

	info("user           : `%s'", opt.user);
	info("uid            : %ld", (long) opt.uid);
	info("gid            : %ld", (long) opt.gid);
	info("cwd            : %s", opt.cwd);
	info("ntasks         : %d %s", opt.ntasks,
	     opt.ntasks_set ? "(set)" : "(default)");
	if (opt.cpus_set)
		info("cpus_per_task  : %d", opt.cpus_per_task);
	if (opt.max_nodes)
		info("nodes          : %d-%d", opt.min_nodes, opt.max_nodes);
	else {
		info("nodes          : %d %s", opt.min_nodes,
		     opt.nodes_set ? "(set)" : "(default)");
	}
	info("jobid          : %u %s", opt.jobid,
	     opt.jobid_set ? "(set)" : "(default)");
	info("partition      : %s",
	     opt.partition == NULL ? "default" : opt.partition);
	info("profile        : `%s'",
	     acct_gather_profile_to_string(opt.profile));
	info("job name       : `%s'", opt.job_name);
	info("reservation    : `%s'", opt.reservation);
	info("burst_buffer   : `%s'", opt.burst_buffer);
	info("wckey          : `%s'", opt.wckey);
	info("cpu_freq_min   : %u", opt.cpu_freq_min);
	info("cpu_freq_max   : %u", opt.cpu_freq_max);
	info("cpu_freq_gov   : %u", opt.cpu_freq_gov);
	info("switches       : %d", opt.req_switch);
	info("wait-for-switches : %d", opt.wait4switch);
	info("distribution   : %s", format_task_dist_states(opt.distribution));
	if ((opt.distribution & SLURM_DIST_STATE_BASE) == SLURM_DIST_PLANE)
		info("plane size   : %u", opt.plane_size);
	info("cpu_bind       : %s",
	     opt.cpu_bind == NULL ? "default" : opt.cpu_bind);
	info("mem_bind       : %s",
	     opt.mem_bind == NULL ? "default" : opt.mem_bind);
	info("verbose        : %d", _verbose);
	info("slurmd_debug   : %d", opt.slurmd_debug);
	if (opt.immediate <= 1)
		info("immediate      : %s", tf_(opt.immediate));
	else
		info("immediate      : %d secs", (opt.immediate - 1));
	info("label output   : %s", tf_(opt.labelio));
	info("unbuffered IO  : %s", tf_(opt.unbuffered));
	info("overcommit     : %s", tf_(opt.overcommit));
	info("threads        : %d", opt.max_threads);
	if (opt.time_limit == INFINITE)
		info("time_limit     : INFINITE");
	else if (opt.time_limit != NO_VAL)
		info("time_limit     : %d", opt.time_limit);
	if (opt.time_min != NO_VAL)
		info("time_min       : %d", opt.time_min);
	if (opt.ckpt_interval)
		info("checkpoint     : %d mins", opt.ckpt_interval);
	info("checkpoint_dir : %s", opt.ckpt_dir);
	if (opt.restart_dir)
		info("restart_dir    : %s", opt.restart_dir);
	info("wait           : %d", opt.max_wait);
	if (opt.nice)
		info("nice           : %d", opt.nice);
	info("account        : %s", opt.account);
	info("comment        : %s", opt.comment);

	info("dependency     : %s", opt.dependency);
	if (opt.gres)
		info("gres           : %s", opt.gres);
	info("exclusive      : %s", tf_(opt.exclusive));
	info("qos            : %s", opt.qos);
	if (opt.shared != (uint16_t) NO_VAL)
		info("shared         : %u", opt.shared);
	str = print_constraints();
	info("constraints    : %s", str);
	xfree(str);
	if (opt.conn_type[0] != (uint16_t) NO_VAL) {
		str = conn_type_string_full(opt.conn_type);
		info("conn_type      : %s", str);
		xfree(str);
	}
	str = print_geometry(opt.geometry);
	info("geometry       : %s", str);
	xfree(str);
	info("reboot         : %s", opt.reboot ? "no" : "yes");
	info("rotate         : %s", opt.no_rotate ? "yes" : "no");
	info("preserve_env   : %s", tf_(opt.preserve_env));

#ifdef HAVE_BGL
	if (opt.blrtsimage)
		info("BlrtsImage     : %s", opt.blrtsimage);
#endif
	if (opt.linuximage)
#ifdef HAVE_BGL
		info("LinuxImage     : %s", opt.linuximage);
#else
		info("CnloadImage    : %s", opt.linuximage);
#endif
	if (opt.mloaderimage)
		info("MloaderImage   : %s", opt.mloaderimage);
	if (opt.ramdiskimage)
#ifdef HAVE_BGL
		info("RamDiskImage   : %s", opt.ramdiskimage);
#else
		info("IoloadImage   : %s", opt.ramdiskimage);
#endif

	info("network        : %s", opt.network);
	info("propagate      : %s",
	     opt.propagate == NULL ? "NONE" : opt.propagate);
	if (opt.begin) {
		char time_str[32];
		slurm_make_time_str(&opt.begin, time_str, sizeof(time_str));
		info("begin          : %s", time_str);
	}
	info("prolog         : %s", opt.prolog);
	info("epilog         : %s", opt.epilog);
	info("mail_type      : %s", print_mail_type(opt.mail_type));
	info("mail_user      : %s", opt.mail_user);
	info("task_prolog    : %s", opt.task_prolog);
	info("task_epilog    : %s", opt.task_epilog);
	info("multi_prog     : %s", opt.multi_prog ? "yes" : "no");
	info("sockets-per-node  : %d", opt.sockets_per_node);
	info("cores-per-socket  : %d", opt.cores_per_socket);
	info("threads-per-core  : %d", opt.threads_per_core);
	info("ntasks-per-node   : %d", opt.ntasks_per_node);
	info("ntasks-per-socket : %d", opt.ntasks_per_socket);
	info("ntasks-per-core   : %d", opt.ntasks_per_core);
	info("plane_size        : %u", opt.plane_size);
	if (opt.core_spec == (uint16_t) NO_VAL)
		info("core-spec         : NA");
	else if (opt.core_spec & CORE_SPEC_THREAD) {
		info("thread-spec       : %d",
		     opt.core_spec & (~CORE_SPEC_THREAD));
	} else
		info("core-spec         : %d", opt.core_spec);
	if (opt.resv_port_cnt != NO_VAL)
		info("resv_port_cnt     : %d", opt.resv_port_cnt);
	info("power             : %s", power_flags_str(opt.power_flags));
	info("sicp              : %u", opt.sicp_mode);
	str = print_commandline(opt.argc, opt.argv);
	info("remote command    : `%s'", str);
	xfree(str);

}

/* Determine if srun is under the control of a parallel debugger or not */
static bool _under_parallel_debugger (void)
{
#if defined HAVE_BG_FILES && !defined HAVE_BG_L_P
	/* Use symbols from the runjob.so library provided by IBM.
	 * Do NOT use debugger symbols local to the srun command */
	return false;
#else
	return (MPIR_being_debugged != 0);
#endif
}


static void _usage(void)
{
 	printf(
"Usage: srun [-N nnodes] [-n ntasks] [-i in] [-o out] [-e err]\n"
"            [-c ncpus] [-r n] [-p partition] [--hold] [-t minutes]\n"
"            [-D path] [--immediate[=secs]] [--overcommit] [--no-kill]\n"
"            [--share] [--label] [--unbuffered] [-m dist] [-J jobname]\n"
"            [--jobid=id] [--verbose] [--slurmd_debug=#] [--gres=list]\n"
"            [-T threads] [-W sec] [--checkpoint=time]\n"
"            [--checkpoint-dir=dir]  [--licenses=names]\n"
"            [--restart-dir=dir] [--qos=qos] [--time-min=minutes]\n"
"            [--contiguous] [--mincpus=n] [--mem=MB] [--tmp=MB] [-C list]\n"
"            [--mpi=type] [--account=name] [--dependency=type:jobid]\n"
"            [--launch-cmd] [--launcher-opts=options]\n"
"            [--kill-on-bad-exit] [--propagate[=rlimits] [--comment=name]\n"
"            [--cpu_bind=...] [--mem_bind=...] [--network=type]\n"
"            [--ntasks-per-node=n] [--ntasks-per-socket=n] [reservation=name]\n"
"            [--ntasks-per-core=n] [--mem-per-cpu=MB] [--preserve-env]\n"
"            [--profile=...]\n"
#ifdef HAVE_BG		/* Blue gene specific options */
#ifdef HAVE_BG_L_P
"            [--geometry=XxYxZ] "
#else
"            [--export=env_vars|NONE] [--geometry=AxXxYxZ] "
#endif
"[--conn-type=type] [--no-rotate]\n"
#ifdef HAVE_BGL
"            [--blrts-image=path] [--linux-image=path]\n"
"            [--mloader-image=path] [--ramdisk-image=path]\n"
#else
"            [--cnload-image=path]\n"
"            [--mloader-image=path] [--ioload-image=path]\n"
#endif
#endif
"            [--mail-type=type] [--mail-user=user] [--nice[=value]]\n"
"            [--prolog=fname] [--epilog=fname]\n"
"            [--task-prolog=fname] [--task-epilog=fname]\n"
"            [--ctrl-comm-ifhn=addr] [--multi-prog]\n"
"            [--cpu-freq=min[-max[:gov]] [--sicp] [--power=flags]\n"
"            [--switches=max-switches{@max-time-to-wait}] [--reboot]\n"
"            [--core-spec=cores] [--thread-spec=threads] [--bb=burst_buffer_spec]\n"
"            [--acctg-freq=<datatype>=<interval>\n"
"            [-w hosts...] [-x hosts...] executable [args...]\n");

}

static void _help(void)
{
	slurm_ctl_conf_t *conf;

        printf (
"Usage: srun [OPTIONS...] executable [args...]\n"
"\n"
"Parallel run options:\n"
"  -A, --account=name          charge job to specified account\n"
"      --acctg-freq=<datatype>=<interval> accounting and profiling sampling\n"
"                              intervals. Supported datatypes:\n"
"                              task=<interval> energy=<interval>\n"
"                              network=<interval> filesystem=<interval>\n"
"      --bb=<spec>             burst buffer specifications\n"
"      --begin=time            defer job until HH:MM MM/DD/YY\n"
"  -c, --cpus-per-task=ncpus   number of cpus required per task\n"
"      --checkpoint=time       job step checkpoint interval\n"
"      --checkpoint-dir=dir    directory to store job step checkpoint image \n"
"                              files\n"
"      --comment=name          arbitrary comment\n"
"      --cpu-freq=min[-max[:gov]] requested cpu frequency (and governor)\n"
"  -d, --dependency=type:jobid defer job until condition on jobid is satisfied\n"
"  -D, --chdir=path            change remote current working directory\n"
"      --export=env_vars|NONE  environment variables passed to launcher with\n"
"                              optional values or NONE (pass no variables)\n"
"  -e, --error=err             location of stderr redirection\n"
"      --epilog=program        run \"program\" after launching job step\n"
"  -E, --preserve-env          env vars for node and task counts override\n"
"                              command-line flags\n"
"      --get-user-env          used by Moab.  See srun man page.\n"
"      --gres=list             required generic resources\n"
"  -H, --hold                  submit job in held state\n"
"  -i, --input=in              location of stdin redirection\n"
"  -I, --immediate[=secs]      exit if resources not available in \"secs\"\n"
"      --jobid=id              run under already allocated job\n"
"  -J, --job-name=jobname      name of job\n"
"  -k, --no-kill               do not kill job on node failure\n"
"  -K, --kill-on-bad-exit      kill the job if any task terminates with a\n"
"                              non-zero exit code\n"
"  -l, --label                 prepend task number to lines of stdout/err\n"
"  -L, --licenses=names        required license, comma separated\n"
"      --launch-cmd            print external launcher command line if not SLURM\n"
"      --launcher-opts=        options for the external launcher command if not\n"
"                              SLURM\n"
"  -m, --distribution=type     distribution method for processes to nodes\n"
"                              (type = block|cyclic|arbitrary)\n"
"      --mail-type=type        notify on state change: BEGIN, END, FAIL or ALL\n"
"      --mail-user=user        who to send email notification for job state\n"
"                              changes\n"
"      --mpi=type              type of MPI being used\n"
"      --multi-prog            if set the program name specified is the\n"
"                              configuration specification for multiple programs\n"
"  -n, --ntasks=ntasks         number of tasks to run\n"
"      --nice[=value]          decrease scheduling priority by value\n"
"      --ntasks-per-node=n     number of tasks to invoke on each node\n"
"  -N, --nodes=N               number of nodes on which to run (N = min[-max])\n"
"  -o, --output=out            location of stdout redirection\n"
"  -O, --overcommit            overcommit resources\n"
"  -p, --partition=partition   partition requested\n"
"      --power=flags           power management options\n"
"      --priority=value        set the priority of the job to value\n"
"      --prolog=program        run \"program\" before launching job step\n"
"      --profile=value         enable acct_gather_profile for detailed data\n"
"                              value is all or none or any combination of\n"
"                              energy, lustre, network or task\n"
"      --propagate[=rlimits]   propagate all [or specific list of] rlimits\n"
#ifdef HAVE_PTY_H
"      --pty                   run task zero in pseudo terminal\n"
#endif
"  -q, --quit-on-interrupt     quit on single Ctrl-C\n"
"      --qos=qos               quality of service\n"
"  -Q, --quiet                 quiet mode (suppress informational messages)\n"
"      --reboot                reboot block before starting job\n"
"  -r, --relative=n            run job step relative to node n of allocation\n"
"      --restart-dir=dir       directory of checkpoint image files to restart\n"
"                              from\n"
"  -s, --share                 share nodes with other jobs\n"
"      --sicp                  If specified, signifies job is to receive\n"
"                              job id from the incluster reserve range.\n"
"  -S, --core-spec=cores       count of reserved cores\n"
"      --signal=[B:]num[@time] send signal when time limit within time seconds\n"
"      --slurmd-debug=level    slurmd debug level\n"
"      --switches=max-switches{@max-time-to-wait}\n"
"                              Optimum switches and max time to wait for optimum\n"
"      --task-epilog=program   run \"program\" after launching task\n"
"      --task-prolog=program   run \"program\" before launching task\n"
"      --thread-spec=threads   count of reserved threads\n"
"  -T, --threads=threads       set srun launch fanout\n"
"  -t, --time=minutes          time limit\n"
"      --time-min=minutes      minimum time limit (if distinct)\n"
"  -u, --unbuffered            do not line-buffer stdout/err\n"
"  -v, --verbose               verbose mode (multiple -v's increase verbosity)\n"
"  -W, --wait=sec              seconds to wait after first task exits\n"
"                              before killing job\n"
"      --wckey=wckey           wckey to run job under\n"
"  -X, --disable-status        Disable Ctrl-C status feature\n"
"\n"
"Constraint options:\n"
"      --contiguous            demand a contiguous range of nodes\n"
"  -C, --constraint=list       specify a list of constraints\n"
"      --mem=MB                minimum amount of real memory\n"
"      --mincpus=n             minimum number of logical processors (threads)\n"
"                              per node\n"
"      --reservation=name      allocate resources from named reservation\n"
"      --tmp=MB                minimum amount of temporary disk\n"
"  -w, --nodelist=hosts...     request a specific list of hosts\n"
"  -x, --exclude=hosts...      exclude a specific list of hosts\n"
"  -Z, --no-allocate           don't allocate nodes (must supply -w)\n"
"\n"
"Consumable resources related options:\n"
"      --exclusive[=user]      allocate nodes in exclusive mode when\n"
"                              cpu consumable resource is enabled\n"
"                              or don't share CPUs for job steps\n"
"      --mem-per-cpu=MB        maximum amount of real memory per allocated\n"
"                              cpu required by the job.\n"
"                              --mem >= --mem-per-cpu if --mem is specified.\n"
"      --resv-ports            reserve communication ports\n"
"\n"
"Affinity/Multi-core options: (when the task/affinity plugin is enabled)\n"
"  -B, --extra-node-info=S[:C[:T]]           Expands to:\n"
"      --sockets-per-node=S    number of sockets per node to allocate\n"
"      --cores-per-socket=C    number of cores per socket to allocate\n"
"      --threads-per-core=T    number of threads per core to allocate\n"
"                              each field can be 'min' or wildcard '*'\n"
"                              total cpus requested = (N x S x C x T)\n"
"\n"
"      --ntasks-per-core=n     number of tasks to invoke on each core\n"
"      --ntasks-per-socket=n   number of tasks to invoke on each socket\n");
	conf = slurm_conf_lock();
	if (conf->task_plugin != NULL
	    && strcasecmp(conf->task_plugin, "task/affinity") == 0) {
		printf(
"      --cpu_bind=             Bind tasks to CPUs\n"
"                              (see \"--cpu_bind=help\" for options)\n"
"      --hint=                 Bind tasks according to application hints\n"
"                              (see \"--hint=help\" for options)\n"
"      --mem_bind=             Bind memory to locality domains (ldom)\n"
"                              (see \"--mem_bind=help\" for options)\n");
	}
	slurm_conf_unlock();

	spank_print_options(stdout, 6, 30);

	printf("\n"
#if defined HAVE_AIX || defined HAVE_LIBNRT /* IBM PE specific options */
"PE related options:\n"
"      --network=type          communication protocol to be used\n"
"\n"
#endif
#ifdef HAVE_NATIVE_CRAY			/* Native Cray specific options */
"Cray related options:\n"
"      --network=type          Use network performace counters\n"
"                              (system, network, or processor)\n"
"\n"
#endif
#ifdef HAVE_BG				/* Blue gene specific options */
"Blue Gene related options:\n"
"      --conn-type=type        constraint on type of connection, MESH or TORUS\n"
"                              if not set, then tries to fit TORUS else MESH\n"
#ifdef HAVE_BG_L_P
"  -g, --geometry=XxYxZ        geometry constraints of the job\n"
#else
"  -g, --geometry=AxXxYxZ      Midplane geometry constraints of the job,\n"
"                              sub-block allocations can not be allocated\n"
"                              with the geometry option\n"
#endif
"  -R, --no-rotate             disable geometry rotation\n"
#ifndef HAVE_BGL
"                              If wanting to run in HTC mode (only for 1\n"
"                              midplane and below).  You can use HTC_S for\n"
"                              SMP, HTC_D for Dual, HTC_V for\n"
"                              virtual node mode, and HTC_L for Linux mode.\n"
"      --cnload-image=path     path to compute node image for bluegene block.  Default if not set\n"
"      --mloader-image=path    path to mloader image for bluegene block.  Default if not set\n"
"      --ioload-image=path     path to ioload image for bluegene block.  Default if not set\n"
#else
"      --blrts-image=path      path to blrts image for bluegene block.  Default if not set\n"
"      --linux-image=path      path to linux image for bluegene block.  Default if not set\n"
"      --mloader-image=path    path to mloader image for bluegene block.  Default if not set\n"
"      --ramdisk-image=path    path to ramdisk image for bluegene block.  Default if not set\n"
#endif
#endif
"\n"
"Help options:\n"
"  -h, --help                  show this help message\n"
"      --usage                 display brief usage message\n"
"\n"
"Other options:\n"
"  -V, --version               output version information and exit\n"
"\n"
		);

}<|MERGE_RESOLUTION|>--- conflicted
+++ resolved
@@ -1701,20 +1701,13 @@
 	/* This means --ntasks was read from the environment.  We will override
 	 * it with what the user specified in the hostlist. POE launched
 	 * jobs excluded (they have the SLURM_STARTED_STEP env var set). */
-<<<<<<< HEAD
-	if (!ntasks_set_opt &&
-	    ((opt.distribution & SLURM_DIST_STATE_BASE) == SLURM_DIST_ARBITRARY)
-	    && !getenv("SLURM_STARTED_STEP"))
-		opt.ntasks_set = false;
-=======
-	if (opt.distribution == SLURM_DIST_ARBITRARY &&
-	    !getenv("SLURM_STARTED_STEP")) {
+	if (((opt.distribution & SLURM_DIST_STATE_BASE) == SLURM_DIST_ARBITRARY)
+	    && !getenv("SLURM_STARTED_STEP")) {
 		if (!ntasks_set_opt)
 			opt.ntasks_set = false;
 		if (!nodes_set_opt)
 			opt.nodes_set = false;
 	}
->>>>>>> 53b85d34
 
 	spank_option_table_destroy (optz);
 }
