/*****************************************************************************\
 *  sacctmgr.c - administration tool for slurm's accounting.
 *	         provides interface to read, write, update, and configure
 *               accounting.
 *****************************************************************************
 *  Copyright (C) 2008-2009 Lawrence Livermore National Security.
 *  Copyright (C) 2002-2007 The Regents of the University of California.
 *  Produced at Lawrence Livermore National Laboratory (cf, DISCLAIMER).
 *  Written by Danny Auble <da@llnl.gov>
 *  CODE-OCEC-09-009. All rights reserved.
 *
 *  This file is part of SLURM, a resource management program.
 *  For details, see <http://www.schedmd.com/slurmdocs/>.
 *  Please also read the included file: DISCLAIMER.
 *
 *  SLURM is free software; you can redistribute it and/or modify it under
 *  the terms of the GNU General Public License as published by the Free
 *  Software Foundation; either version 2 of the License, or (at your option)
 *  any later version.
 *
 *  In addition, as a special exception, the copyright holders give permission
 *  to link the code of portions of this program with the OpenSSL library under
 *  certain conditions as described in each individual source file, and
 *  distribute linked combinations including the two. You must obey the GNU
 *  General Public License in all respects for all of the code used other than
 *  OpenSSL. If you modify file(s) with this exception, you may extend this
 *  exception to your version of the file(s), but you are not obligated to do
 *  so. If you do not wish to do so, delete this exception statement from your
 *  version.  If you delete this exception statement from all source files in
 *  the program, then also delete it here.
 *
 *  SLURM is distributed in the hope that it will be useful, but WITHOUT ANY
 *  WARRANTY; without even the implied warranty of MERCHANTABILITY or FITNESS
 *  FOR A PARTICULAR PURPOSE.  See the GNU General Public License for more
 *  details.
 *
 *  You should have received a copy of the GNU General Public License along
 *  with SLURM; if not, write to the Free Software Foundation, Inc.,
 *  51 Franklin Street, Fifth Floor, Boston, MA 02110-1301  USA.
\*****************************************************************************/

#include "src/sacctmgr/sacctmgr.h"
#include "src/common/xsignal.h"
#include "src/common/proc_args.h"

#define BUFFER_SIZE 4096

char *command_name;
int exit_code;		/* sacctmgr's exit code, =1 on any error at any time */
int exit_flag;		/* program to terminate if =1 */
int input_words;	/* number of words of input permitted */
int one_liner;		/* one record per line if =1 */
int quiet_flag;		/* quiet=1, verbose=-1, normal=0 */
int readonly_flag;      /* make it so you can only run list commands */
int verbosity;		/* count of -v options */
int rollback_flag;       /* immediate execute=1, else = 0 */
int with_assoc_flag = 0;
void *db_conn = NULL;
uint32_t my_uid = 0;
List g_qos_list = NULL;
bool tree_display = 0;

static void	_add_it (int argc, char *argv[]);
static void	_archive_it (int argc, char *argv[]);
static void	_show_it (int argc, char *argv[]);
static void	_modify_it (int argc, char *argv[]);
static void	_delete_it (int argc, char *argv[]);
static int	_get_command (int *argc, char *argv[]);
static void     _print_version( void );
static int	_process_command (int argc, char *argv[]);
static void	_usage ();

int
main (int argc, char *argv[])
{
	int error_code = SLURM_SUCCESS, i, opt_char, input_field_count;
	char **input_fields;
	log_options_t opts = LOG_OPTS_STDERR_ONLY ;
	int local_exit_code = 0;
	char *temp = NULL;
	int option_index;
	static struct option long_options[] = {
		{"help",     0, 0, 'h'},
		{"usage",    0, 0, 'h'},
		{"immediate",0, 0, 'i'},
		{"noheader",0, 0, 'n'},
		{"oneliner", 0, 0, 'o'},
		{"parsable", 0, 0, 'p'},
		{"parsable2", 0, 0, 'P'},
		{"quiet",    0, 0, 'Q'},
		{"readonly", 0, 0, 'r'},
		{"associations", 0, 0, 's'},
		{"verbose",  0, 0, 'v'},
		{"version",  0, 0, 'V'},
		{NULL,       0, 0, 0}
	};

	command_name      = argv[0];
	rollback_flag     = 1;
	exit_code         = 0;
	exit_flag         = 0;
	input_field_count = 0;
	quiet_flag        = 0;
	readonly_flag     = 0;
	verbosity         = 0;
	log_init("sacctmgr", opts, SYSLOG_FACILITY_DAEMON, NULL);

	while((opt_char = getopt_long(argc, argv, "hionpPQrsvV",
			long_options, &option_index)) != -1) {
		switch (opt_char) {
		case (int)'?':
			fprintf(stderr, "Try \"sacctmgr --help\" "
				"for more information\n");
			exit(1);
			break;
		case (int)'h':
			_usage ();
			exit(exit_code);
			break;
		case (int)'i':
			rollback_flag = 0;
			break;
		case (int)'o':
			one_liner = 1;
			break;
		case (int)'n':
			print_fields_have_header = 0;
			break;
		case (int)'p':
			print_fields_parsable_print =
			PRINT_FIELDS_PARSABLE_ENDING;
			break;
		case (int)'P':
			print_fields_parsable_print =
			PRINT_FIELDS_PARSABLE_NO_ENDING;
			break;
		case (int)'Q':
			quiet_flag = 1;
			break;
		case (int)'r':
			readonly_flag = 1;
			break;
		case (int)'s':
			with_assoc_flag = 1;
			break;
		case (int)'v':
			quiet_flag = -1;
			verbosity++;
			break;
		case (int)'V':
			_print_version();
			exit(exit_code);
			break;
		default:
			exit_code = 1;
			fprintf(stderr, "getopt error, returned %c\n",
				opt_char);
			exit(exit_code);
		}
	}

	if (argc > MAX_INPUT_FIELDS)	/* bogus input, but continue anyway */
		input_words = argc;
	else
		input_words = 128;
	input_fields = (char **) xmalloc (sizeof (char *) * input_words);
	if (optind < argc) {
		for (i = optind; i < argc; i++) {
			input_fields[input_field_count++] = argv[i];
		}
	}

	if (verbosity) {
		opts.stderr_level += verbosity;
		opts.prefix_level = 1;
		log_alter(opts, 0, NULL);
	}

	/* Check to see if we are running a supported accounting plugin */
	temp = slurm_get_accounting_storage_type();
	if(strcasecmp(temp, "accounting_storage/slurmdbd")
	   && strcasecmp(temp, "accounting_storage/mysql")) {
		fprintf (stderr, "You are not running a supported "
			 "accounting_storage plugin\n(%s).\n"
			 "Only 'accounting_storage/slurmdbd' "
			 "and 'accounting_storage/mysql' are supported.\n",
			temp);
		xfree(temp);
		exit(1);
	}
	xfree(temp);

	errno = 0;
	db_conn = slurmdb_connection_get();
	if(errno != SLURM_SUCCESS) {
		int tmp_errno = errno;
		if((input_field_count == 2) &&
		   (!strncasecmp(argv[2], "Configuration", strlen(argv[1]))) &&
		   ((!strncasecmp(argv[1], "list", strlen(argv[0]))) ||
		    (!strncasecmp(argv[1], "show", strlen(argv[0]))))) {
			if(tmp_errno == ESLURM_DB_CONNECTION) {
				tmp_errno = 0;
				sacctmgr_list_config(true);
			} else
				sacctmgr_list_config(false);
		}
		errno = tmp_errno;
		if(errno)
			error("Problem talking to the database: %m");
		exit(1);
	}
	my_uid = getuid();

	if (input_field_count)
		exit_flag = 1;
	else
		error_code = _get_command (&input_field_count, input_fields);
	while (error_code == SLURM_SUCCESS) {
		error_code = _process_command (input_field_count,
					       input_fields);
		if (error_code || exit_flag)
			break;
		error_code = _get_command (&input_field_count, input_fields);
		/* This is here so if someone made a mistake we allow
		 * them to fix it and let the process happen since there
		 * are checks for global exit_code we need to reset it.
		 */
		if(exit_code) {
			local_exit_code = exit_code;
			exit_code = 0;
		}
	}
	/* readline library writes \n when echoes the input string, it does
	 * not when it sees the EOF, so in that case we have to print it to
	 * align the terminal prompt.
	 */
	if (exit_flag == 2)
		putchar('\n');
	if(local_exit_code)
		exit_code = local_exit_code;
	acct_storage_g_close_connection(&db_conn);
	slurm_acct_storage_fini();
	if(g_qos_list)
		list_destroy(g_qos_list);
	exit(exit_code);
}

#if !HAVE_READLINE
/*
 * Alternative to readline if readline is not available
 */
static char *_getline(const char *prompt)
{
	char buf[4096];
	char *line;
	int len;
	printf("%s", prompt);

<<<<<<< HEAD
	/* Set "line" here to avoid a warning, discard later */
=======
	/* Set "line" here to avoid a warning and discard it later. */
>>>>>>> 892b14aa
	line = fgets(buf, 4096, stdin);
	if (line == NULL)
		return NULL;
	len = strlen(buf);
	if ((len > 0) && (buf[len-1] == '\n'))
		buf[len-1] = '\0';
	else
		len++;
	line = malloc (len * sizeof(char));
	if (!line)
		return NULL;
	return strncpy(line, buf, len);
}
#endif

/*
 * _get_command - get a command from the user
 * OUT argc - location to store count of arguments
 * OUT argv - location to store the argument list
 */
static int
_get_command (int *argc, char **argv)
{
	char *in_line;
	static char *last_in_line = NULL;
	int i, in_line_size;
	static int last_in_line_size = 0;

	*argc = 0;

#if HAVE_READLINE
	in_line = readline ("sacctmgr: ");
#else
	in_line = _getline("sacctmgr: ");
#endif
	if (in_line == NULL) {
		exit_flag = 2;
		return 0;
	} else if (strncmp (in_line, "#", 1) == 0) {
		free (in_line);
		return 0;
	} else if (strcmp (in_line, "!!") == 0) {
		free (in_line);
		in_line = last_in_line;
		in_line_size = last_in_line_size;
	} else {
		if (last_in_line)
			free (last_in_line);
		last_in_line = in_line;
		last_in_line_size = in_line_size = strlen (in_line);
	}

#if HAVE_READLINE
	add_history(in_line);
#endif

	/* break in_line into tokens */
	for (i = 0; i < in_line_size; i++) {
		bool double_quote = false, single_quote = false;
		if (in_line[i] == '\0')
			break;
		if (isspace ((int) in_line[i]))
			continue;
		if (((*argc) + 1) > MAX_INPUT_FIELDS) {	/* bogus input line */
			exit_code = 1;
			fprintf (stderr,
				 "%s: can not process over %d words\n",
				 command_name, input_words);
			return E2BIG;
		}
		argv[(*argc)++] = &in_line[i];
		for (i++; i < in_line_size; i++) {
			if (in_line[i] == '\042') {
				double_quote = !double_quote;
				continue;
			}
			if (in_line[i] == '\047') {
				single_quote = !single_quote;
				continue;
			}
			if (in_line[i] == '\0')
				break;
			if (double_quote || single_quote)
				continue;
			if (isspace ((int) in_line[i])) {
				in_line[i] = '\0';
				break;
			}
		}
	}
	return 0;
}


static void _print_version(void)
{
	print_slurm_version();
	if (quiet_flag == -1) {
		long version = slurm_api_version();
		printf("slurm_api_version: %ld, %ld.%ld.%ld\n", version,
			SLURM_VERSION_MAJOR(version),
			SLURM_VERSION_MINOR(version),
			SLURM_VERSION_MICRO(version));
	}
}

/*
 * _process_command - process the user's command
 * IN argc - count of arguments
 * IN argv - the arguments
 * RET 0 or errno (only for errors fatal to sacctmgr)
 */
static int
_process_command (int argc, char *argv[])
{
	int command_len = 0;
	if (argc < 1) {
		exit_code = 1;
		if (quiet_flag == -1)
			fprintf(stderr, "no input");
		return 0;
	}

	command_len = strlen(argv[0]);

	if (strncasecmp (argv[0], "associations",
			 MAX(command_len, 3)) == 0) {
		with_assoc_flag = 1;
	} else if (strncasecmp (argv[0], "dump", MAX(command_len, 3)) == 0) {
		sacctmgr_dump_cluster((argc - 1), &argv[1]);
	} else if (strncasecmp (argv[0], "help", MAX(command_len, 2)) == 0) {
		if (argc > 1) {
			exit_code = 1;
			fprintf (stderr,
				 "too many arguments for keyword:%s\n",
				 argv[0]);
		}
		_usage ();
	} else if (strncasecmp (argv[0], "load", MAX(command_len, 2)) == 0) {
		load_sacctmgr_cfg_file((argc - 1), &argv[1]);
	} else if (strncasecmp (argv[0], "oneliner",
				MAX(command_len, 1)) == 0) {
		if (argc > 1) {
			exit_code = 1;
			fprintf (stderr,
				 "too many arguments for keyword:%s\n",
				 argv[0]);
		}
		one_liner = 1;
	} else if (strncasecmp (argv[0], "quiet", MAX(command_len, 4)) == 0) {
		if (argc > 1) {
			exit_code = 1;
			fprintf (stderr, "too many arguments for keyword:%s\n",
				 argv[0]);
		}
		quiet_flag = 1;
	} else if ((strncasecmp (argv[0], "exit", MAX(command_len, 4)) == 0) ||
		   (strncasecmp (argv[0], "\\q", MAX(command_len, 2)) == 0) ||
		   (strncasecmp (argv[0], "quit", MAX(command_len, 4)) == 0)) {
		if (argc > 1) {
			exit_code = 1;
			fprintf (stderr,
				 "too many arguments for keyword:%s\n",
				 argv[0]);
		}
		exit_flag = 1;
	} else if ((strncasecmp (argv[0], "add", MAX(command_len, 3)) == 0) ||
		   (strncasecmp (argv[0], "create",
				 MAX(command_len, 3)) == 0)) {
		_add_it((argc - 1), &argv[1]);
	} else if ((strncasecmp (argv[0], "archive",
				 MAX(command_len, 3)) == 0)) {
		_archive_it((argc - 1), &argv[1]);
	} else if ((strncasecmp (argv[0], "show", MAX(command_len, 3)) == 0) ||
		   (strncasecmp (argv[0], "list", MAX(command_len, 3)) == 0)) {
		_show_it((argc - 1), &argv[1]);
	} else if (!strncasecmp (argv[0], "modify", MAX(command_len, 1))
		   || !strncasecmp (argv[0], "update", MAX(command_len, 1))) {
		_modify_it((argc - 1), &argv[1]);
	} else if ((strncasecmp (argv[0], "delete",
				 MAX(command_len, 3)) == 0) ||
		   (strncasecmp (argv[0], "remove",
				 MAX(command_len, 3)) == 0)) {
		_delete_it((argc - 1), &argv[1]);
	} else if (strncasecmp (argv[0], "verbose", MAX(command_len, 4)) == 0) {
		if (argc > 1) {
			exit_code = 1;
			fprintf (stderr,
				 "too many arguments for %s keyword\n",
				 argv[0]);
		}
		quiet_flag = -1;
	} else if (strncasecmp (argv[0], "readonly",
				MAX(command_len, 4)) == 0) {
		if (argc > 1) {
			exit_code = 1;
			fprintf (stderr,
				 "too many arguments for %s keyword\n",
				 argv[0]);
		}
		readonly_flag = 1;
	} else if (strncasecmp (argv[0], "rollup", MAX(command_len, 2)) == 0) {
		time_t my_start = 0;
		time_t my_end = 0;
		uint16_t archive_data = 0;
		if (argc > 4) {
			exit_code = 1;
			fprintf (stderr,
				 "too many arguments for %s keyword\n",
				 argv[0]);
		}

		if(argc > 1)
			my_start = parse_time(argv[1], 1);
		if(argc > 2)
			my_end = parse_time(argv[2], 1);
		if(argc > 3)
			archive_data = atoi(argv[3]);
		if(acct_storage_g_roll_usage(db_conn, my_start,
					     my_end, archive_data)
		   == SLURM_SUCCESS) {
			if(commit_check("Would you like to commit rollup?")) {
				acct_storage_g_commit(db_conn, 1);
			} else {
				printf(" Rollup Discarded\n");
				acct_storage_g_commit(db_conn, 0);
			}
		}
	} else if (strncasecmp (argv[0], "version", MAX(command_len, 4)) == 0) {
		if (argc > 1) {
			exit_code = 1;
			fprintf (stderr,
				 "too many arguments for %s keyword\n",
				 argv[0]);
		}
		_print_version();
	} else {
		exit_code = 1;
		fprintf (stderr, "invalid keyword: %s\n", argv[0]);
	}

	return 0;
}

/*
 * _add_it - add the entity per the supplied arguments
 * IN argc - count of arguments
 * IN argv - list of arguments
 */
static void _add_it (int argc, char *argv[])
{
	int error_code = SLURM_SUCCESS;
	int command_len = 0;

	if(readonly_flag) {
		exit_code = 1;
		fprintf(stderr, "Can't run this command in readonly mode.\n");
		return;
	}

	if(!argv[0])
		goto helpme;

	command_len = strlen(argv[0]);
	/* reset the connection to get the most recent stuff */
	acct_storage_g_commit(db_conn, 0);

	/* First identify the entity to add */
	if (strncasecmp (argv[0], "Account", MAX(command_len, 1)) == 0
	    || !strncasecmp (argv[0], "Acct", MAX(command_len, 4))) {
		error_code = sacctmgr_add_account((argc - 1), &argv[1]);
	} else if (strncasecmp (argv[0], "Cluster", MAX(command_len, 2)) == 0) {
		error_code = sacctmgr_add_cluster((argc - 1), &argv[1]);
	} else if (strncasecmp (argv[0], "Coordinator",
				MAX(command_len, 2)) == 0) {
		error_code = sacctmgr_add_coord((argc - 1), &argv[1]);
	} else if (strncasecmp (argv[0], "QOS", MAX(command_len, 1)) == 0) {
		error_code = sacctmgr_add_qos((argc - 1), &argv[1]);
	} else if (strncasecmp (argv[0], "User", MAX(command_len, 1)) == 0) {
		error_code = sacctmgr_add_user((argc - 1), &argv[1]);
	} else {
	helpme:
		exit_code = 1;
		fprintf(stderr, "No valid entity in add command\n");
		fprintf(stderr, "Input line must include, ");
		fprintf(stderr, "\"Account\", \"Cluster\", \"Coordinator\", ");
		fprintf(stderr, "\"QOS\", or \"User\"\n");
	}

	if (error_code == SLURM_ERROR) {
		exit_code = 1;
	}
}

/*
 * _archive_it - archive the entity per the supplied arguments
 * IN argc - count of arguments
 * IN argv - list of arguments
 */
static void _archive_it (int argc, char *argv[])
{
	int error_code = SLURM_SUCCESS;
	int command_len = 0;

	if(readonly_flag) {
		exit_code = 1;
		fprintf(stderr, "Can't run this command in readonly mode.\n");
		return;
	}

	if(!argv[0])
		goto helpme;

	command_len = strlen(argv[0]);
	/* reset the connection to get the most recent stuff */
	acct_storage_g_commit(db_conn, 0);

	/* First identify the entity to add */
	if (strncasecmp (argv[0], "dump", MAX(command_len, 1)) == 0) {
		error_code = sacctmgr_archive_dump((argc - 1), &argv[1]);
	} else if (strncasecmp (argv[0], "load", MAX(command_len, 1)) == 0) {
		error_code = sacctmgr_archive_load((argc - 1), &argv[1]);
	} else {
	helpme:
		exit_code = 1;
		fprintf(stderr, "No valid entity in archive command\n");
		fprintf(stderr, "Input line must include, ");
		fprintf(stderr, "\"Dump\", or \"load\"\n");
	}

	if (error_code == SLURM_ERROR) {
		exit_code = 1;
	}
}

/*
 * _show_it - list the slurm configuration per the supplied arguments
 * IN argc - count of arguments
 * IN argv - list of arguments
 * undocumented association options wopi and wopl
 * without parent info and without parent limits
 */
static void _show_it (int argc, char *argv[])
{
	int error_code = SLURM_SUCCESS;
	int command_len = 0;

	if(!argv[0])
		goto helpme;

	command_len = strlen(argv[0]);

	/* reset the connection to get the most recent stuff */
	acct_storage_g_commit(db_conn, 0);

	/* First identify the entity to list */
	if (strncasecmp (argv[0], "Accounts", MAX(command_len, 2)) == 0
	    || !strncasecmp (argv[0], "Acct", MAX(command_len, 4))) {
		error_code = sacctmgr_list_account((argc - 1), &argv[1]);
	} else if (strncasecmp (argv[0], "Associations",
				MAX(command_len, 2)) == 0) {
		error_code = sacctmgr_list_association((argc - 1), &argv[1]);
	} else if (strncasecmp (argv[0], "Clusters",
				MAX(command_len, 2)) == 0) {
		error_code = sacctmgr_list_cluster((argc - 1), &argv[1]);
	} else if (strncasecmp (argv[0], "Configuration",
				MAX(command_len, 2)) == 0) {
		error_code = sacctmgr_list_config(true);
	} else if (strncasecmp (argv[0], "Events",
				MAX(command_len, 1)) == 0) {
		error_code = sacctmgr_list_event((argc - 1), &argv[1]);
	} else if (strncasecmp (argv[0], "Problems",
				MAX(command_len, 1)) == 0) {
		error_code = sacctmgr_list_problem((argc - 1), &argv[1]);
	} else if (strncasecmp (argv[0], "QOS", MAX(command_len, 1)) == 0) {
		error_code = sacctmgr_list_qos((argc - 1), &argv[1]);
	} else if (!strncasecmp (argv[0], "Transactions", MAX(command_len, 1))
		   || !strncasecmp (argv[0], "Txn", MAX(command_len, 1))) {
		error_code = sacctmgr_list_txn((argc - 1), &argv[1]);
	} else if (strncasecmp (argv[0], "Users", MAX(command_len, 1)) == 0) {
		error_code = sacctmgr_list_user((argc - 1), &argv[1]);
	} else if (strncasecmp (argv[0], "WCKeys", MAX(command_len, 1)) == 0) {
		error_code = sacctmgr_list_wckey((argc - 1), &argv[1]);
	} else {
	helpme:
		exit_code = 1;
		fprintf(stderr, "No valid entity in list command\n");
		fprintf(stderr, "Input line must include ");
		fprintf(stderr, "\"Account\", \"Association\", \"Cluster\", "
			"\"Configuration\",\n\"Event\", \"Problem\", "
			"\"QOS\", \"Transaction\", \"User\", or \"WCKey\"\n");
	}

	if (error_code == SLURM_ERROR) {
		exit_code = 1;
	}
}


/*
 * _modify_it - modify the slurm configuration per the supplied arguments
 * IN argc - count of arguments
 * IN argv - list of arguments
 */
static void _modify_it (int argc, char *argv[])
{
	int error_code = SLURM_SUCCESS;
	int command_len = 0;

	if(readonly_flag) {
		exit_code = 1;
		fprintf(stderr, "Can't run this command in readonly mode.\n");
		return;
	}

	if(!argv[0])
		goto helpme;

	command_len = strlen(argv[0]);
	/* reset the connection to get the most recent stuff */
	acct_storage_g_commit(db_conn, 0);

	/* First identify the entity to modify */
	if (strncasecmp (argv[0], "Accounts", MAX(command_len, 1)) == 0
	    || !strncasecmp (argv[0], "Acct", MAX(command_len, 4))) {
		error_code = sacctmgr_modify_account((argc - 1), &argv[1]);
	} else if (strncasecmp (argv[0], "Clusters",
				MAX(command_len, 1)) == 0) {
		error_code = sacctmgr_modify_cluster((argc - 1), &argv[1]);
	} else if (strncasecmp (argv[0], "Job", MAX(command_len, 1)) == 0) {
		error_code = sacctmgr_modify_job((argc - 1), &argv[1]);
	} else if (strncasecmp (argv[0], "QOSs", MAX(command_len, 1)) == 0) {
		error_code = sacctmgr_modify_qos((argc - 1), &argv[1]);
	} else if (strncasecmp (argv[0], "Users", MAX(command_len, 1)) == 0) {
		error_code = sacctmgr_modify_user((argc - 1), &argv[1]);
	} else {
	helpme:
		exit_code = 1;
		fprintf(stderr, "No valid entity in modify command\n");
		fprintf(stderr, "Input line must include ");
		fprintf(stderr, "\"Account\", \"Cluster\", \"Job\", \"QOS\", "
			"or \"User\"\n");
	}

	if (error_code == SLURM_ERROR) {
		exit_code = 1;
	}
}

/*
 * _delete_it - delete the slurm configuration per the supplied arguments
 * IN argc - count of arguments
 * IN argv - list of arguments
 */
static void _delete_it (int argc, char *argv[])
{
	int error_code = SLURM_SUCCESS;
	int command_len = 0;

	if(readonly_flag) {
		exit_code = 1;
		fprintf(stderr, "Can't run this command in readonly mode.\n");
		return;
	}

	if(!argv[0])
		goto helpme;

	command_len = strlen(argv[0]);
	/* reset the connection to get the most recent stuff */
	acct_storage_g_commit(db_conn, 0);

	/* First identify the entity to delete */
	if (strncasecmp (argv[0], "Accounts", MAX(command_len, 1)) == 0
	    || !strncasecmp (argv[0], "Acct", MAX(command_len, 4))) {
		error_code = sacctmgr_delete_account((argc - 1), &argv[1]);
	} else if (strncasecmp (argv[0], "Clusters",
				MAX(command_len, 2)) == 0) {
		error_code = sacctmgr_delete_cluster((argc - 1), &argv[1]);
	} else if (strncasecmp (argv[0], "Coordinators",
				MAX(command_len, 2)) == 0) {
		error_code = sacctmgr_delete_coord((argc - 1), &argv[1]);
	} else if (strncasecmp (argv[0], "QOS", MAX(command_len, 2)) == 0) {
		error_code = sacctmgr_delete_qos((argc - 1), &argv[1]);
	} else if (strncasecmp (argv[0], "Users", MAX(command_len, 1)) == 0) {
		error_code = sacctmgr_delete_user((argc - 1), &argv[1]);
	} else {
	helpme:
		exit_code = 1;
		fprintf(stderr, "No valid entity in delete command\n");
		fprintf(stderr, "Input line must include ");
		fprintf(stderr, "\"Account\", \"Cluster\", \"Coordinator\", ");
		fprintf(stderr, "\"QOS\", or \"User\"\n");
	}

	if (error_code == SLURM_ERROR) {
		exit_code = 1;
	}
}

/* _usage - show the valid sacctmgr commands */
void _usage () {
	printf ("\
sacctmgr [<OPTION>] [<COMMAND>]                                            \n\
    Valid <OPTION> values are:                                             \n\
     -h or --help: equivalent to \"help\" command                          \n\
     -i or --immediate: commit changes immediately                         \n\
     -n or --noheader: no header will be added to the beginning of output  \n\
     -o or --oneliner: equivalent to \"oneliner\" command                  \n\
     -p or --parsable: output will be '|' delimited with a '|' at the end  \n\
     -P or --parsable2: output will be '|' delimited without a '|' at the end\n\
     -Q or --quiet: equivalent to \"quiet\" command                        \n\
     -r or --readonly: equivalent to \"readonly\" command                  \n\
     -s or --associations: equivalent to \"associations\" command          \n\
     -v or --verbose: equivalent to \"verbose\" command                    \n\
     -V or --version: equivalent to \"version\" command                    \n\
                                                                           \n\
  <keyword> may be omitted from the execute line and sacctmgr will execute \n\
  in interactive mode. It will process commands as entered until explicitly\n\
  terminated.                                                              \n\
                                                                           \n\
  Valid <COMMAND> values are:                                              \n\
     add <ENTITY> <SPECS>     add entity                                   \n\
     archive <DUMP/LOAD> <SPECS>                                           \n\
                              Archive past jobs and/or steps, or load them \n\
                              back into the databse.                       \n\
     associations             when using show/list will list the           \n\
                              associations associated with the entity.     \n\
     delete <ENTITY> <SPECS>  delete the specified entity(s)               \n\
     dump <CLUSTER> [File=<FILENAME>]                                      \n\
                              dump database information of the             \n\
                              specified cluster to the flat file.          \n\
                              Will default to clustername.cfg if no file   \n\
                              is given.                                    \n\
     exit                     terminate sacctmgr                           \n\
     help                     print this description of use.               \n\
     list <ENTITY> [<SPECS>]  display info of identified entity, default   \n\
                              is display all.                              \n\
     load <FILE> [<SPECS>]    read in the file to update the database      \n\
                              with the file contents. <SPECS> here consist \n\
                              of 'cluster=', and 'clean'.  The 'cluster='  \n\
                              will override the cluster name given in the  \n\
                              file.  The 'clean' option will remove what is\n\
                              already in the system for this cluster and   \n\
                              replace it with the file.  If the clean option\n\
                              is not given only new additions or           \n\
                              modifications will be done, no deletions.    \n\
     modify <ENTITY> <SPECS>  modify entity                                \n\
     oneliner                 report output one record per line.           \n\
     parsable                 output will be | delimited with an ending '|'\n\
     parsable2                output will be | delimited without an ending '|'\n\
     quiet                    print no messages other than error messages. \n\
     quit                     terminate this command.                      \n\
     readonly                 makes it so no modification can happen.      \n\
     show                     same as list                                 \n\
     verbose                  enable detailed logging.                     \n\
     version                  display tool version number.                 \n\
     !!                       Repeat the last command entered.             \n\
                                                                           \n\
  <ENTITY> may be \"account\", \"association\", \"cluster\",               \n\
                  \"configuration\", \"coordinator\", \"event\", \"job\",  \n\
                  \"problem\", \"qos\", \"transaction\", \"user\" or \"wckey\"\n\
                                                                           \n\
  <SPECS> are different for each command entity pair.                      \n\
       list account       - Clusters=, Descriptions=, Format=,             \n\
                            Names=, Organizations=, Parents=, WithAssoc,   \n\
                            WithDeleted, WithCoordinators, WithRawQOS,     \n\
                            and WOPLimits                                  \n\
       add account        - Clusters=, DefaultQOS=, Description=, Fairshare=,\n\
                            GrpCPUMins=, GrpCPUs=, GrpJobs=, GrpMemory=,   \n\
                            GrpNodes=, GrpSubmitJob=, GrpWall=, MaxCPUMins=,\n\
                            MaxCPUs=, MaxJobs=, MaxNodes=, MaxSubmitJobs=, \n\
                            MaxWall=, Names=, Organization=, Parent=,      \n\
                            and QosLevel=                                  \n\
       modify account     - (set options) DefaultQOS=, Description=,       \n\
                            Fairshare=, GrpCPUMins=, GrpCPURunMins=,       \n\
                            GrpCPUs=, GrpJobs=, GrpMemory=, GrpNodes=,     \n\
                            GrpSubmitJob=, GrpWall=, MaxCPUMins=,          \n\
                            MaxCPURunMins=, MaxCPUs=,                      \n\
                            MaxJobs=, MaxNodes=, MaxSubmitJobs=, MaxWall=, \n\
                            Names=, Organization=, Parent=, and QosLevel=  \n\
                            RawUsage= (with admin privileges only)         \n\
                            (where options) Clusters=, DefaultQOS=,        \n\
                            Descriptions=, Names=, Organizations=,         \n\
                            Parent=, and QosLevel=                         \n\
       delete account     - Clusters=, DefaultQOS=, Descriptions=, Names=, \n\
                            Organizations=, and Parents=                   \n\
                                                                           \n\
       list associations  - Accounts=, Clusters=, Format=, ID=, OnlyDefaults,\n\
                            Partitions=, Parent=, Tree, Users=,            \n\
                            WithSubAccounts, WithDeleted, WOLimits,        \n\
                            WOPInfo, and WOPLimits                         \n\
                                                                           \n\
       list cluster       - Classification=, DefaultQOS=, Flags=, Format=, \n\
                            Names=, RPC=, and WOLimits                     \n\
       add cluster        - DefaultQOS=, Fairshare=, GrpCPUs=, GrpJobs=,   \n\
                            GrpMemory=, GrpNodes=, GrpSubmitJob=, MaxCPUMins=,\n\
                            MaxJobs=, MaxNodes=, MaxSubmitJobs=, MaxWall=, \n\
                            Name=, and QosLevel=                           \n\
       modify cluster     - (set options) DefaultQOS=, Fairshare=, GrpCPUs=,\n\
                            GrpJobs=, GrpMemory=, GrpNodes=, GrpSubmitJob=, \n\
                            MaxCPUMins=, MaxJobs=, MaxNodes=, MaxSubmitJobs=,\n\
                            MaxWall=, and QosLevel=                        \n\
                            (where options) Classification=, Flags=,       \n\
                            and Names=                                     \n\
       delete cluster     - Classification=, DefaultQOS=, Flags=, and Names=\n\
                                                                           \n\
       add coordinator    - Accounts=, and Names=                          \n\
       delete coordinator - Accounts=, and Names=                          \n\
                                                                           \n\
       list events        - All_Clusters, All_Time, Clusters=, End=, Events=,\n\
                            Format=, MaxCPUs=, MinCPUs=, Nodes=, Reason=,  \n\
                            Start=, States=, and User=                     \n\
                                                                           \n\
       modify job         - (set options) DerivedExitCode=, Comment=       \n\
                            (where options) JobID=, Cluster=               \n\
                                                                           \n\
       list qos           - Descriptions=, Format=, Id=, Names=,           \n\
                            PreemptMode=, and WithDeleted                  \n\
       add qos            - Description=, Flags=, GraceTime=, GrpCPUMins=, \n\
                            GGrpCPUs=, GrpJobs=, GrpMemory=, GrpNodes=,    \n\
                            GrpSubmitJob=, GrpWall=, MaxCPUMins=, MaxCPUs=,\n\
                            MaxCPUsPerUser=, MaxJobs=, MaxNodesPerUser=,   \n\
                            MaxCPUsPerUser=, MaxNodes=, MaxSubmitJobs=,    \n\
                            MaxWall=, Names=, Preempt=, PreemptMode=,      \n\
                            Priority=, UsageFactor=, and UsageThreshold=   \n\
       modify qos         - (set options) Description=, Flags=, GraceTime=,\n\
                            GrpCPUMins=, GrpCPURunMins=, GrpCPUs=, GrpJobs=,\n\
                            GrpMemory=, GrpNodes=, GrpSubmitJob=, GrpWall=,\n\
                            MaxCPUMins=, MaxCPURunMins=, MaxCPUs=,         \n\
                            MaxCPUsPerUser=, MaxJobs=, MaxNodes=,          \n\
                            MaxNodesPerUser=, MaxSubmitJobs=, MaxWall=,    \n\
                            Names=, Preempt=, PreemptMode=, Priority=,     \n\
                            UsageFactor=, and UsageThreshold=              \n\
                            (where options) Descriptions=, ID=, Names=     \n\
                            and PreemptMode=                               \n\
       delete qos         - Descriptions=, ID=, Names=, and PreemptMode=   \n\
                                                                           \n\
       list transactions  - Accounts=, Action=, Actor=, Clusters=, End=,   \n\
                            Format=, ID=, Start=, User=, and WithAssoc     \n\
                                                                           \n\
       list user          - AdminLevel=, DefaultAccount=,                  \n\
                            DefaultWCKey=, Format=, Names=,                \n\
                            QosLevel=, WithAssoc, WithCoordinators,        \n\
                            WithDeleted, WithRawQOS, and WOPLimits         \n\
       add user           - Accounts=, AdminLevel=, Clusters=,             \n\
                            DefaultAccount=, DefaultQOS=, DefaultWCKey=,   \n\
                            Fairshare=, MaxCPUMins=, MaxCPUs=,             \n\
                            MaxJobs=, MaxNodes=, MaxSubmitJobs=, MaxWall=, \n\
                            Names=, Partitions=, and QosLevel=             \n\
       modify user        - (set options) AdminLevel=, DefaultAccount=,    \n\
                            DefaultQOS=, DefaultWCKey=, Fairshare=,        \n\
                            MaxCPUMins=, MaxCPUs=, MaxJobs=, MaxNodes=,    \n\
                            MaxSubmitJobs=, MaxWall=, and QosLevel=,       \n\
                            RawUsage= (with admin privileges only)         \n\
                            (where options) Accounts=, AdminLevel=,        \n\
                            Clusters=, DefaultAccount=, Names=,            \n\
                            Partitions=, and QosLevel=                     \n\
       delete user        - Accounts=, AdminLevel=, Clusters=,             \n\
                            DefaultAccount=, DefaultWCKey=, and Names=     \n\
                                                                           \n\
       list wckey         - Clusters=, End=, Format=, ID=, Names=,         \n\
                            Start=, User=, and WithDeleted                 \n\
                                                                           \n\
       archive dump       - Directory=, Events, Jobs,                      \n\
                            PurgeEventAfter=, PurgeJobAfter=,              \n\
                            PurgeStepAfter=, PurgeSuspendAfter=,           \n\
                            Script=, Steps, and Suspend                    \n\
                                                                           \n\
       archive load       - File=, or Insert=                              \n\
                                                                           \n\
  Format options are different for listing each entity pair.               \n\
                                                                           \n\
  One can get an number of characters by following the field option with   \n\
  a %%NUMBER option.  i.e. format=name%%30 will print 30 chars of field name.\n\
                                                                           \n\
       Account            - Account, CoordinatorList, Description,         \n\
                            Organization                                   \n\
                                                                           \n\
       Association        - Account, Cluster, DefaultQOS, Fairshare,       \n\
                            GrpCPUMins, GrpCPURunMins, GrpCPUs, GrpJobs,   \n\
                            GrpMemory, GrpNodes, GrpSubmitJob, GrpWall,    \n\
                            ID, LFT, MaxCPUMins, MaxCPURunMins, MaxCPUs,   \n\
                            MaxJobs, MaxNodes, MaxSubmitJobs, MaxWall, QOS,\n\
                            ParentID, ParentName, Partition, RawQOS, RGT,  \n\
                            User                                           \n\
                                                                           \n\
       Cluster            - Classification, Cluster, ClusterNodes,         \n\
                            ControlHost, ControlPort, CpuCount, DefaultQOS,\n\
                            Fairshare, Flags, GrpCPUMins, GrpCPUs, GrpJobs,\n\
                            GrpMemory, GrpNodes, GrpSubmitJob, MaxCPUMins, \n\
                            MaxCPUs, MaxJobs, MaxNodes, MaxSubmitJobs,     \n\
                            MaxWall, NodeCount, PluginIDSelect, RPC        \n\
                                                                           \n\
       Event              - Cluster, ClusterNodes, CPUs, Duration, End,    \n\
                            Event, EventRaw, NodeName, Reason, Start,      \n\
                            State, StateRaw, User                          \n\
                                                                           \n\
       QOS                - Description, Flags, GraceTime, GrpCPUMins,     \n\
                            GrpCPURunMins, GrpCPUs, GrpJobs, GrpMemory,    \n\
                            GrpNodes, GrpSubmitJob, GrpWall, ID, MaxCPUMins,\n\
                            MaxCPURunMins, MaxCPUs, MaxCPUsPerUser,        \n\
                            MaxJobs, MaxNodes, MaxNodesPerUser,            \n\
                            MaxSubmitJobs, MaxWall, Name,                  \n\
                            Preempt, PreemptMode, Priority, UsageFactor,   \n\
                            UsageThreshold                                 \n\
                                                                           \n\
       Transactions       - Action, Actor, Info, TimeStamp, Where          \n\
                                                                           \n\
       User               - AdminLevel, CoordinatorList, DefaultAccount,   \n\
                            DefaultWCKey, User                             \n\
                                                                           \n\
       WCKey              - Cluster, ID, Name, User                        \n\
                                                                           \n\
       Account/User WithAssoc option will also honor                       \n\
       all of the options for Association.                                 \n\
                                                                           \n\
                                                                           \n\
  All commands entitys, and options are case-insensitive.               \n\n");

}
<|MERGE_RESOLUTION|>--- conflicted
+++ resolved
@@ -256,11 +256,7 @@
 	int len;
 	printf("%s", prompt);
 
-<<<<<<< HEAD
 	/* Set "line" here to avoid a warning, discard later */
-=======
-	/* Set "line" here to avoid a warning and discard it later. */
->>>>>>> 892b14aa
 	line = fgets(buf, 4096, stdin);
 	if (line == NULL)
 		return NULL;
