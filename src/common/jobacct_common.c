/*****************************************************************************\
 *  jobacct_common.c - common functions for almost all jobacct plugins.
 *****************************************************************************
 *
 *  Copyright (C) 2005 Hewlett-Packard Development Company, L.P.
 *  Written by Danny Auble, <da@llnl.gov>
 *  CODE-OCEC-09-009. All rights reserved.
 *
 *  This file is part of SLURM, a resource management program.
 *  For details, see <https://computing.llnl.gov/linux/slurm/>.
 *  Please also read the included file: DISCLAIMER.
 *
 *  SLURM is free software; you can redistribute it and/or modify it under
 *  the terms of the GNU General Public License as published by the Free
 *  Software Foundation; either version 2 of the License, or (at your option)
 *  any later version.
 *
 *  In addition, as a special exception, the copyright holders give permission
 *  to link the code of portions of this program with the OpenSSL library under
 *  certain conditions as described in each individual source file, and
 *  distribute linked combinations including the two. You must obey the GNU
 *  General Public License in all respects for all of the code used other than
 *  OpenSSL. If you modify file(s) with this exception, you may extend this
 *  exception to your version of the file(s), but you are not obligated to do
 *  so. If you do not wish to do so, delete this exception statement from your
 *  version.  If you delete this exception statement from all source files in
 *  the program, then also delete it here.
 *
 *  SLURM is distributed in the hope that it will be useful, but WITHOUT ANY
 *  WARRANTY; without even the implied warranty of MERCHANTABILITY or FITNESS
 *  FOR A PARTICULAR PURPOSE.  See the GNU General Public License for more
 *  details.
 *
 *  You should have received a copy of the GNU General Public License along
 *  with SLURM; if not, write to the Free Software Foundation, Inc.,
 *  51 Franklin Street, Fifth Floor, Boston, MA 02110-1301  USA.
 *
 *  This file is patterned after jobcomp_linux.c, written by Morris Jette and
 *  Copyright (C) 2002 The Regents of the University of California.
\*****************************************************************************/

#include "jobacct_common.h"

pthread_mutex_t jobacct_lock = PTHREAD_MUTEX_INITIALIZER;
<<<<<<< HEAD
uint32_t jobacct_job_id     = 0;
uint32_t jobacct_step_id    = 0;
uint32_t jobacct_mem_limit  = 0;
uint32_t jobacct_vmem_limit = 0;
uint32_t mult = 1000;

static void _pack_jobacct_id(jobacct_id_t *jobacct_id,
			     uint16_t rpc_version, Buf buffer)
=======
uint32_t jobacct_job_id = 0;
uint32_t jobacct_mem_limit = 0;
uint32_t mult = 1000;

static void _pack_jobacct_id(jobacct_id_t *jobacct_id, uint16_t rpc_version, Buf buffer)
>>>>>>> e4db9665
{
	pack32((uint32_t)jobacct_id->nodeid, buffer);
	pack16((uint16_t)jobacct_id->taskid, buffer);
}

<<<<<<< HEAD
static int _unpack_jobacct_id(jobacct_id_t *jobacct_id,
			      uint16_t rpc_version, Buf buffer)
=======
static int _unpack_jobacct_id(jobacct_id_t *jobacct_id, uint16_t rpc_version, Buf buffer)
>>>>>>> e4db9665
{
	safe_unpack32(&jobacct_id->nodeid, buffer);
	safe_unpack16(&jobacct_id->taskid, buffer);
	return SLURM_SUCCESS;
unpack_error:
	return SLURM_ERROR;
}

<<<<<<< HEAD
=======
static void _pack_sacct(sacct_t *sacct, uint16_t rpc_version, Buf buffer)
{
	int i=0;

	if(rpc_version >= 6) {
		if(!sacct) {
			for(i=0; i<4; i++)
				pack32((uint32_t) 0, buffer);

			for(i=0; i<4; i++)
				packdouble(0, buffer);

			for(i=0; i<4; i++) {	/* _pack_jobacct_id() */
				pack32((uint32_t) 0, buffer);
				pack16((uint16_t) 0, buffer);
			}
			return;
		}

		pack32(sacct->max_vsize, buffer);
		pack32(sacct->max_rss, buffer);
		pack32(sacct->max_pages, buffer);
		pack32(sacct->min_cpu, buffer);

		packdouble(sacct->ave_vsize, buffer);
		packdouble(sacct->ave_rss, buffer);
		packdouble(sacct->ave_pages, buffer);
		packdouble(sacct->ave_cpu, buffer);

		_pack_jobacct_id(&sacct->max_vsize_id, rpc_version, buffer);
		_pack_jobacct_id(&sacct->max_rss_id, rpc_version, buffer);
		_pack_jobacct_id(&sacct->max_pages_id, rpc_version, buffer);
		_pack_jobacct_id(&sacct->min_cpu_id, rpc_version, buffer);
	} else {
		uint32_t temp;

		if(!sacct) {
			for(i=0; i<8; i++)
				pack32((uint32_t) 0, buffer);

			for(i=0; i<4; i++) {	/* _pack_jobacct_id() */
				pack32((uint32_t) 0, buffer);
				pack16((uint16_t) 0, buffer);
			}
			return;
		}

		pack32(sacct->max_vsize, buffer);
		temp = sacct->ave_vsize * mult;
		pack32(temp, buffer);
		pack32(sacct->max_rss, buffer);
		temp = (uint32_t)sacct->ave_rss * mult;
		pack32(temp, buffer);
		pack32(sacct->max_pages, buffer);
		temp = (uint32_t)sacct->ave_pages * mult;
		pack32(temp, buffer);
		temp = (uint32_t)sacct->min_cpu * mult;
		pack32(temp, buffer);
		temp = (uint32_t)sacct->ave_cpu * mult;
		pack32(temp, buffer);

		_pack_jobacct_id(&sacct->max_vsize_id, rpc_version, buffer);
		_pack_jobacct_id(&sacct->max_rss_id, rpc_version, buffer);
		_pack_jobacct_id(&sacct->max_pages_id, rpc_version, buffer);
		_pack_jobacct_id(&sacct->min_cpu_id, rpc_version, buffer);
	}
}

/* you need to xfree this */
static int _unpack_sacct(sacct_t *sacct, uint16_t rpc_version, Buf buffer)
{
	if(rpc_version >= 6) {
		safe_unpack32(&sacct->max_vsize, buffer);
		safe_unpack32(&sacct->max_rss, buffer);
		safe_unpack32(&sacct->max_pages, buffer);
		safe_unpack32(&sacct->min_cpu, buffer);

		safe_unpackdouble(&sacct->ave_vsize, buffer);
		safe_unpackdouble(&sacct->ave_rss, buffer);
		safe_unpackdouble(&sacct->ave_pages, buffer);
		safe_unpackdouble(&sacct->ave_cpu, buffer);

		if(_unpack_jobacct_id(&sacct->max_vsize_id, rpc_version, buffer) != SLURM_SUCCESS)
			goto unpack_error;
		if(_unpack_jobacct_id(&sacct->max_rss_id, rpc_version, buffer) != SLURM_SUCCESS)
			goto unpack_error;
		if(_unpack_jobacct_id(&sacct->max_pages_id, rpc_version, buffer) != SLURM_SUCCESS)
			goto unpack_error;
		if(_unpack_jobacct_id(&sacct->min_cpu_id, rpc_version, buffer) != SLURM_SUCCESS)
			goto unpack_error;
	} else {
		/* this is here to handle the floats since it appears sending
		 * in a float with a typecast returns incorrect information
		 */
		uint32_t temp;

		safe_unpack32(&sacct->max_vsize, buffer);
		safe_unpack32(&temp, buffer);
		sacct->ave_vsize = temp / mult;
		safe_unpack32(&sacct->max_rss, buffer);
		safe_unpack32(&temp, buffer);
		sacct->ave_rss = temp / mult;
		safe_unpack32(&sacct->max_pages, buffer);
		safe_unpack32(&temp, buffer);
		sacct->ave_pages = temp / mult;
		safe_unpack32(&temp, buffer);
		sacct->min_cpu = temp / mult;
		safe_unpack32(&temp, buffer);
		sacct->ave_cpu = temp / mult;
		if(_unpack_jobacct_id(&sacct->max_vsize_id, rpc_version, buffer) != SLURM_SUCCESS)
			goto unpack_error;
		if(_unpack_jobacct_id(&sacct->max_rss_id, rpc_version, buffer) != SLURM_SUCCESS)
			goto unpack_error;
		if(_unpack_jobacct_id(&sacct->max_pages_id, rpc_version, buffer) != SLURM_SUCCESS)
			goto unpack_error;
		if(_unpack_jobacct_id(&sacct->min_cpu_id, rpc_version, buffer) != SLURM_SUCCESS)
			goto unpack_error;
	}
	return SLURM_SUCCESS;

unpack_error:
	sacct = NULL;
       	return SLURM_ERROR;
}
extern jobacct_job_rec_t *create_jobacct_job_rec()
{
	jobacct_job_rec_t *job = xmalloc(sizeof(jobacct_job_rec_t));
	memset(&job->sacct, 0, sizeof(sacct_t));
	job->sacct.min_cpu = NO_VAL;
	job->state = JOB_PENDING;
	job->steps = list_create(destroy_jobacct_step_rec);
	job->requid = -1;
	job->lft = (uint32_t)NO_VAL;
	job->resvid = (uint32_t)NO_VAL;

      	return job;
}

extern jobacct_step_rec_t *create_jobacct_step_rec()
{
	jobacct_step_rec_t *step = xmalloc(sizeof(jobacct_job_rec_t));
	memset(&step->sacct, 0, sizeof(sacct_t));
	step->stepid = (uint32_t)NO_VAL;
	step->state = NO_VAL;
	step->exitcode = NO_VAL;
	step->ncpus = (uint32_t)NO_VAL;
	step->elapsed = (uint32_t)NO_VAL;
	step->tot_cpu_sec = (uint32_t)NO_VAL;
	step->tot_cpu_usec = (uint32_t)NO_VAL;
	step->requid = -1;

	return step;
}

extern void destroy_jobacct_job_rec(void *object)
{
	jobacct_job_rec_t *job = (jobacct_job_rec_t *)object;
	if (job) {
		xfree(job->account);
		xfree(job->blockid);
		xfree(job->cluster);
		xfree(job->jobname);
		xfree(job->partition);
		xfree(job->nodes);
		if(job->steps) {
			list_destroy(job->steps);
			job->steps = NULL;
		}
		xfree(job->user);
		xfree(job->wckey);
		xfree(job);
	}
}

extern void destroy_jobacct_step_rec(void *object)
{
	jobacct_step_rec_t *step = (jobacct_step_rec_t *)object;
	if (step) {
		xfree(step->nodes);
		xfree(step->stepname);
		xfree(step);
	}
}

extern void destroy_jobacct_selected_step(void *object)
{
	jobacct_selected_step_t *step = (jobacct_selected_step_t *)object;
	if (step) {
		xfree(step);
	}
}


extern void pack_jobacct_job_rec(void *object, uint16_t rpc_version, Buf buffer)
{
	jobacct_job_rec_t *job = (jobacct_job_rec_t *)object;
	ListIterator itr = NULL;
	jobacct_step_rec_t *step = NULL;
	uint32_t count = 0;

	if(rpc_version >= 5) {
		pack32(job->alloc_cpus, buffer);
		pack32(job->alloc_nodes, buffer);
		pack32(job->associd, buffer);
		packstr(job->account, buffer);
		packstr(job->blockid, buffer);
		packstr(job->cluster, buffer);
		pack32(job->elapsed, buffer);
		pack_time(job->eligible, buffer);
		pack_time(job->end, buffer);
		pack32(job->exitcode, buffer);
		pack32(job->gid, buffer);
		pack32(job->jobid, buffer);
		packstr(job->jobname, buffer);
		pack32(job->lft, buffer);
		packstr(job->partition, buffer);
		packstr(job->nodes, buffer);
		pack32(job->priority, buffer);
		pack16(job->qos, buffer);
		pack32(job->resvid, buffer);
		pack32(job->req_cpus, buffer);
		pack32(job->requid, buffer);
		_pack_sacct(&job->sacct, rpc_version, buffer);
		pack32(job->show_full, buffer);
		pack_time(job->start, buffer);
		pack16((uint16_t)job->state, buffer);
		if(job->steps)
			count = list_count(job->steps);
		pack32(count, buffer);
		if(count) {
			itr = list_iterator_create(job->steps);
			while((step = list_next(itr))) {
				pack_jobacct_step_rec(step, rpc_version,
						      buffer);
			}
			list_iterator_destroy(itr);
		}
		pack_time(job->submit, buffer);
		pack32(job->suspended, buffer);
		pack32(job->sys_cpu_sec, buffer);
		pack32(job->sys_cpu_usec, buffer);
		pack32(job->timelimit, buffer);
		pack32(job->tot_cpu_sec, buffer);
		pack32(job->tot_cpu_usec, buffer);
		pack16(job->track_steps, buffer);
		pack32(job->uid, buffer);
		packstr(job->user, buffer);
		pack32(job->user_cpu_sec, buffer);
		pack32(job->user_cpu_usec, buffer);
		packstr(job->wckey, buffer); /* added for rpc_version 4 */
		pack32(job->wckeyid, buffer); /* added for rpc_version 4 */
	} else if(rpc_version >= 4) {
		pack32(job->alloc_cpus, buffer);
		pack32(job->associd, buffer);
		packstr(job->account, buffer);
		packstr(job->blockid, buffer);
		packstr(job->cluster, buffer);
		pack32(job->elapsed, buffer);
		pack_time(job->eligible, buffer);
		pack_time(job->end, buffer);
		pack32(job->exitcode, buffer);
		pack32(job->gid, buffer);
		pack32(job->jobid, buffer);
		packstr(job->jobname, buffer);
		pack32(job->lft, buffer);
		packstr(job->partition, buffer);
		packstr(job->nodes, buffer);
		pack32(job->priority, buffer);
		pack16(job->qos, buffer);
		pack32(job->req_cpus, buffer);
		pack32(job->requid, buffer);
		_pack_sacct(&job->sacct, rpc_version, buffer);
		pack32(job->show_full, buffer);
		pack_time(job->start, buffer);
		pack16((uint16_t)job->state, buffer);
		if(job->steps)
			count = list_count(job->steps);
		pack32(count, buffer);
		if(count) {
			itr = list_iterator_create(job->steps);
			while((step = list_next(itr))) {
				pack_jobacct_step_rec(step, rpc_version,
						      buffer);
			}
			list_iterator_destroy(itr);
		}
		pack_time(job->submit, buffer);
		pack32(job->suspended, buffer);
		pack32(job->sys_cpu_sec, buffer);
		pack32(job->sys_cpu_usec, buffer);
		pack32(job->tot_cpu_sec, buffer);
		pack32(job->tot_cpu_usec, buffer);
		pack16(job->track_steps, buffer);
		pack32(job->uid, buffer);
		packstr(job->user, buffer);
		pack32(job->user_cpu_sec, buffer);
		pack32(job->user_cpu_usec, buffer);
		packstr(job->wckey, buffer); /* added for rpc_version 4 */
		pack32(job->wckeyid, buffer); /* added for rpc_version 4 */
	} else {
		pack32(job->alloc_cpus, buffer);
		pack32(job->associd, buffer);
		packstr(job->account, buffer);
		packstr(job->blockid, buffer);
		packstr(job->cluster, buffer);
		pack32(job->elapsed, buffer);
		pack_time(job->eligible, buffer);
		pack_time(job->end, buffer);
		pack32(job->exitcode, buffer);
		pack32(job->gid, buffer);
		pack32(job->jobid, buffer);
		packstr(job->jobname, buffer);
		pack32(job->lft, buffer);
		packstr(job->partition, buffer);
		packstr(job->nodes, buffer);
		pack32(job->priority, buffer);
		pack16(job->qos, buffer);
		pack32(job->req_cpus, buffer);
		pack32(job->requid, buffer);
		_pack_sacct(&job->sacct, rpc_version, buffer);
		pack32(job->show_full, buffer);
		pack_time(job->start, buffer);
		pack16((uint16_t)job->state, buffer);
		if(job->steps)
			count = list_count(job->steps);
		pack32(count, buffer);
		if(count) {
			itr = list_iterator_create(job->steps);
			while((step = list_next(itr))) {
				pack_jobacct_step_rec(step, rpc_version,
						      buffer);
			}
			list_iterator_destroy(itr);
		}
		pack_time(job->submit, buffer);
		pack32(job->suspended, buffer);
		pack32(job->sys_cpu_sec, buffer);
		pack32(job->sys_cpu_usec, buffer);
		pack32(job->tot_cpu_sec, buffer);
		pack32(job->tot_cpu_usec, buffer);
		pack16(job->track_steps, buffer);
		pack32(job->uid, buffer);
		packstr(job->user, buffer);
		pack32(job->user_cpu_sec, buffer);
		pack32(job->user_cpu_usec, buffer);
	}
}

extern int unpack_jobacct_job_rec(void **job, uint16_t rpc_version, Buf buffer)
{
	jobacct_job_rec_t *job_ptr = xmalloc(sizeof(jobacct_job_rec_t));
	int i = 0;
	jobacct_step_rec_t *step = NULL;
	uint32_t count = 0;
	uint32_t uint32_tmp;
	uint16_t uint16_tmp;

	*job = job_ptr;

	if(rpc_version >= 5) {
		safe_unpack32(&job_ptr->alloc_cpus, buffer);
		safe_unpack32(&job_ptr->alloc_nodes, buffer);
		safe_unpack32(&job_ptr->associd, buffer);
		safe_unpackstr_xmalloc(&job_ptr->account, &uint32_tmp, buffer);
		safe_unpackstr_xmalloc(&job_ptr->blockid, &uint32_tmp, buffer);
		safe_unpackstr_xmalloc(&job_ptr->cluster, &uint32_tmp, buffer);
		safe_unpack32(&job_ptr->elapsed, buffer);
		safe_unpack_time(&job_ptr->eligible, buffer);
		safe_unpack_time(&job_ptr->end, buffer);
		safe_unpack32(&uint32_tmp, buffer);
		job_ptr->exitcode = (int32_t)uint32_tmp;
		safe_unpack32(&job_ptr->gid, buffer);
		safe_unpack32(&job_ptr->jobid, buffer);
		safe_unpackstr_xmalloc(&job_ptr->jobname, &uint32_tmp, buffer);
		safe_unpack32(&job_ptr->lft, buffer);
		safe_unpackstr_xmalloc(&job_ptr->partition, &uint32_tmp,
				       buffer);
		safe_unpackstr_xmalloc(&job_ptr->nodes, &uint32_tmp, buffer);
		safe_unpack32(&job_ptr->priority, buffer);
		safe_unpack16(&job_ptr->qos, buffer);
		safe_unpack32(&job_ptr->resvid, buffer);
		safe_unpack32(&job_ptr->req_cpus, buffer);
		safe_unpack32(&job_ptr->requid, buffer);
		if(_unpack_sacct(&job_ptr->sacct, rpc_version, buffer)
		   != SLURM_SUCCESS)
			goto unpack_error;
		safe_unpack32(&job_ptr->show_full, buffer);
		safe_unpack_time(&job_ptr->start, buffer);
		safe_unpack16(&uint16_tmp, buffer);
		job_ptr->state = uint16_tmp;
		safe_unpack32(&count, buffer);

		job_ptr->steps = list_create(destroy_jobacct_step_rec);
		for(i=0; i<count; i++) {
			unpack_jobacct_step_rec(&step, rpc_version, buffer);
			if(step) {
				step->job_ptr = job_ptr;
				if(!job_ptr->first_step_ptr)
					job_ptr->first_step_ptr = step;
				list_append(job_ptr->steps, step);
			}
		}

		safe_unpack_time(&job_ptr->submit, buffer);
		safe_unpack32(&job_ptr->suspended, buffer);
		safe_unpack32(&job_ptr->sys_cpu_sec, buffer);
		safe_unpack32(&job_ptr->sys_cpu_usec, buffer);
		safe_unpack32(&job_ptr->timelimit, buffer);
		safe_unpack32(&job_ptr->tot_cpu_sec, buffer);
		safe_unpack32(&job_ptr->tot_cpu_usec, buffer);
		safe_unpack16(&job_ptr->track_steps, buffer);
		safe_unpack32(&job_ptr->uid, buffer);
		safe_unpackstr_xmalloc(&job_ptr->user, &uint32_tmp, buffer);
		safe_unpack32(&job_ptr->user_cpu_sec, buffer);
		safe_unpack32(&job_ptr->user_cpu_usec, buffer);
		safe_unpackstr_xmalloc(&job_ptr->wckey, &uint32_tmp, buffer);
		safe_unpack32(&job_ptr->wckeyid, buffer);
	} else if(rpc_version >= 4) {
		safe_unpack32(&job_ptr->alloc_cpus, buffer);
		safe_unpack32(&job_ptr->associd, buffer);
		safe_unpackstr_xmalloc(&job_ptr->account, &uint32_tmp, buffer);
		safe_unpackstr_xmalloc(&job_ptr->blockid, &uint32_tmp, buffer);
		safe_unpackstr_xmalloc(&job_ptr->cluster, &uint32_tmp, buffer);
		safe_unpack32(&job_ptr->elapsed, buffer);
		safe_unpack_time(&job_ptr->eligible, buffer);
		safe_unpack_time(&job_ptr->end, buffer);
		safe_unpack32(&uint32_tmp, buffer);
		job_ptr->exitcode = (int32_t)uint32_tmp;
		safe_unpack32(&job_ptr->gid, buffer);
		safe_unpack32(&job_ptr->jobid, buffer);
		safe_unpackstr_xmalloc(&job_ptr->jobname, &uint32_tmp, buffer);
		safe_unpack32(&job_ptr->lft, buffer);
		safe_unpackstr_xmalloc(&job_ptr->partition, &uint32_tmp,
				       buffer);
		safe_unpackstr_xmalloc(&job_ptr->nodes, &uint32_tmp, buffer);
		safe_unpack32(&job_ptr->priority, buffer);
		safe_unpack16(&job_ptr->qos, buffer);
		safe_unpack32(&job_ptr->req_cpus, buffer);
		safe_unpack32(&job_ptr->requid, buffer);
		if(_unpack_sacct(&job_ptr->sacct, rpc_version, buffer)
		   != SLURM_SUCCESS)
			goto unpack_error;
		safe_unpack32(&job_ptr->show_full, buffer);
		safe_unpack_time(&job_ptr->start, buffer);
		safe_unpack16(&uint16_tmp, buffer);
		job_ptr->state = uint16_tmp;
		safe_unpack32(&count, buffer);

		job_ptr->steps = list_create(destroy_jobacct_step_rec);
		for(i=0; i<count; i++) {
			unpack_jobacct_step_rec(&step, rpc_version, buffer);
			if(step) {
				step->job_ptr = job_ptr;
				if(!job_ptr->first_step_ptr)
					job_ptr->first_step_ptr = step;
				list_append(job_ptr->steps, step);
			}
		}

		safe_unpack_time(&job_ptr->submit, buffer);
		safe_unpack32(&job_ptr->suspended, buffer);
		safe_unpack32(&job_ptr->sys_cpu_sec, buffer);
		safe_unpack32(&job_ptr->sys_cpu_usec, buffer);
		safe_unpack32(&job_ptr->tot_cpu_sec, buffer);
		safe_unpack32(&job_ptr->tot_cpu_usec, buffer);
		safe_unpack16(&job_ptr->track_steps, buffer);
		safe_unpack32(&job_ptr->uid, buffer);
		safe_unpackstr_xmalloc(&job_ptr->user, &uint32_tmp, buffer);
		safe_unpack32(&job_ptr->user_cpu_sec, buffer);
		safe_unpack32(&job_ptr->user_cpu_usec, buffer);
		safe_unpackstr_xmalloc(&job_ptr->wckey, &uint32_tmp, buffer);
		safe_unpack32(&job_ptr->wckeyid, buffer);
	} else {
		safe_unpack32(&job_ptr->alloc_cpus, buffer);
		safe_unpack32(&job_ptr->associd, buffer);
		safe_unpackstr_xmalloc(&job_ptr->account, &uint32_tmp, buffer);
		safe_unpackstr_xmalloc(&job_ptr->blockid, &uint32_tmp, buffer);
		safe_unpackstr_xmalloc(&job_ptr->cluster, &uint32_tmp, buffer);
		safe_unpack32(&job_ptr->elapsed, buffer);
		safe_unpack_time(&job_ptr->eligible, buffer);
		safe_unpack_time(&job_ptr->end, buffer);
		safe_unpack32(&uint32_tmp, buffer);
		job_ptr->exitcode = (int32_t)uint32_tmp;
		safe_unpack32(&job_ptr->gid, buffer);
		safe_unpack32(&job_ptr->jobid, buffer);
		safe_unpackstr_xmalloc(&job_ptr->jobname, &uint32_tmp, buffer);
		safe_unpack32(&job_ptr->lft, buffer);
		safe_unpackstr_xmalloc(&job_ptr->partition, &uint32_tmp,
				       buffer);
		safe_unpackstr_xmalloc(&job_ptr->nodes, &uint32_tmp, buffer);
		safe_unpack32(&uint32_tmp, buffer);
		job_ptr->priority = (int32_t)uint32_tmp;
		safe_unpack16(&job_ptr->qos, buffer);
		safe_unpack32(&job_ptr->req_cpus, buffer);
		safe_unpack32(&job_ptr->requid, buffer);
		if(_unpack_sacct(&job_ptr->sacct, rpc_version, buffer)
		   != SLURM_SUCCESS)
			goto unpack_error;
		safe_unpack32(&job_ptr->show_full, buffer);
		safe_unpack_time(&job_ptr->start, buffer);
		safe_unpack16(&uint16_tmp, buffer);
		job_ptr->state = uint16_tmp;
		safe_unpack32(&count, buffer);
		job_ptr->steps = list_create(destroy_jobacct_step_rec);
		for(i=0; i<count; i++) {
			unpack_jobacct_step_rec(&step, rpc_version, buffer);
			if(step) {
				step->job_ptr = job_ptr;
				if(!job_ptr->first_step_ptr)
					job_ptr->first_step_ptr = step;
				list_append(job_ptr->steps, step);
			}
		}

		safe_unpack_time(&job_ptr->submit, buffer);
		safe_unpack32(&job_ptr->suspended, buffer);
		safe_unpack32(&job_ptr->sys_cpu_sec, buffer);
		safe_unpack32(&job_ptr->sys_cpu_usec, buffer);
		safe_unpack32(&job_ptr->tot_cpu_sec, buffer);
		safe_unpack32(&job_ptr->tot_cpu_usec, buffer);
		safe_unpack16(&job_ptr->track_steps, buffer);
		safe_unpack32(&job_ptr->uid, buffer);
		safe_unpackstr_xmalloc(&job_ptr->user, &uint32_tmp, buffer);
		safe_unpack32(&job_ptr->user_cpu_sec, buffer);
		safe_unpack32(&job_ptr->user_cpu_usec, buffer);
	}

	return SLURM_SUCCESS;

unpack_error:
	destroy_jobacct_job_rec(job_ptr);
	*job = NULL;
	return SLURM_ERROR;
}

extern void pack_jobacct_step_rec(jobacct_step_rec_t *step,
				  uint16_t rpc_version, Buf buffer)
{
	uint32_t uint32_tmp = NO_VAL;

	if(rpc_version >= 5) {
		pack32(step->elapsed, buffer);
		pack_time(step->end, buffer);
		pack32((uint32_t)step->exitcode, buffer);
		pack32(step->ncpus, buffer);
		pack32(step->nnodes, buffer);
		packstr(step->nodes, buffer);
		pack32(step->ntasks, buffer);
		pack32(step->requid, buffer);
		_pack_sacct(&step->sacct, rpc_version, buffer);
		pack_time(step->start, buffer);
		pack16(step->state, buffer);
		pack32(step->stepid, buffer);	/* job's step number */
		packstr(step->stepname, buffer);
		pack32(step->suspended, buffer);
		pack32(step->sys_cpu_sec, buffer);
		pack32(step->sys_cpu_usec, buffer);
		pack16(step->task_dist, buffer);
		pack32(step->tot_cpu_sec, buffer);
		pack32(step->tot_cpu_usec, buffer);
		pack32(step->user_cpu_sec, buffer);
		pack32(step->user_cpu_usec, buffer);
	} else {
		pack32(step->elapsed, buffer);
		pack_time(step->end, buffer);
		pack32((uint32_t)step->exitcode, buffer);
		pack32(uint32_tmp, buffer);
		pack32(step->ncpus, buffer);
		packstr(step->nodes, buffer);
		pack32(step->requid, buffer);
		_pack_sacct(&step->sacct, rpc_version, buffer);
		pack_time(step->start, buffer);
		pack16(step->state, buffer);
		pack32(step->stepid, buffer);	/* job's step number */
		packstr(step->stepname, buffer);
		pack32(step->suspended, buffer);
		pack32(step->sys_cpu_sec, buffer);
		pack32(step->sys_cpu_usec, buffer);
		pack32(step->tot_cpu_sec, buffer);
		pack32(step->tot_cpu_usec, buffer);
		pack32(step->user_cpu_sec, buffer);
		pack32(step->user_cpu_usec, buffer);
	}
}

extern int unpack_jobacct_step_rec(jobacct_step_rec_t **step,
				   uint16_t rpc_version, Buf buffer)
{
	uint32_t uint32_tmp;
	uint16_t uint16_tmp;
	jobacct_step_rec_t *step_ptr = xmalloc(sizeof(jobacct_step_rec_t));

	*step = step_ptr;

	if(rpc_version >= 5) {
		safe_unpack32(&step_ptr->elapsed, buffer);
		safe_unpack_time(&step_ptr->end, buffer);
		safe_unpack32(&uint32_tmp, buffer);
		step_ptr->exitcode = (int32_t)uint32_tmp;
		safe_unpack32(&step_ptr->ncpus, buffer);
		safe_unpack32(&step_ptr->nnodes, buffer);
		safe_unpackstr_xmalloc(&step_ptr->nodes, &uint32_tmp, buffer);
		safe_unpack32(&step_ptr->ntasks, buffer);
		safe_unpack32(&step_ptr->requid, buffer);
		if(_unpack_sacct(&step_ptr->sacct, rpc_version, buffer)
		   != SLURM_SUCCESS)
			goto unpack_error;
		safe_unpack_time(&step_ptr->start, buffer);
		safe_unpack16(&uint16_tmp, buffer);
		step_ptr->state = uint16_tmp;
		safe_unpack32(&step_ptr->stepid, buffer);
		safe_unpackstr_xmalloc(&step_ptr->stepname,
				       &uint32_tmp, buffer);
		safe_unpack32(&step_ptr->suspended, buffer);
		safe_unpack32(&step_ptr->sys_cpu_sec, buffer);
		safe_unpack32(&step_ptr->sys_cpu_usec, buffer);
		safe_unpack16(&step_ptr->task_dist, buffer);
		safe_unpack32(&step_ptr->tot_cpu_sec, buffer);
		safe_unpack32(&step_ptr->tot_cpu_usec, buffer);
		safe_unpack32(&step_ptr->user_cpu_sec, buffer);
		safe_unpack32(&step_ptr->user_cpu_usec, buffer);
	} else {
		safe_unpack32(&step_ptr->elapsed, buffer);
		safe_unpack_time(&step_ptr->end, buffer);
		safe_unpack32(&uint32_tmp, buffer);
		step_ptr->exitcode = (int32_t)uint32_tmp;
		safe_unpack32(&uint32_tmp, buffer);
		safe_unpack32(&step_ptr->ncpus, buffer);
		safe_unpackstr_xmalloc(&step_ptr->nodes, &uint32_tmp, buffer);
		safe_unpack32(&step_ptr->requid, buffer);
		if(_unpack_sacct(&step_ptr->sacct, rpc_version, buffer)
		   != SLURM_SUCCESS)
			goto unpack_error;
		safe_unpack_time(&step_ptr->start, buffer);
		safe_unpack16(&uint16_tmp, buffer);
		step_ptr->state = uint16_tmp;
		safe_unpack32(&step_ptr->stepid, buffer);	/* job's step number */
		safe_unpackstr_xmalloc(&step_ptr->stepname, &uint32_tmp, buffer);
		safe_unpack32(&step_ptr->suspended, buffer);
		safe_unpack32(&step_ptr->sys_cpu_sec, buffer);
		safe_unpack32(&step_ptr->sys_cpu_usec, buffer);
		safe_unpack32(&step_ptr->tot_cpu_sec, buffer);
		safe_unpack32(&step_ptr->tot_cpu_usec, buffer);
		safe_unpack32(&step_ptr->user_cpu_sec, buffer);
		safe_unpack32(&step_ptr->user_cpu_usec, buffer);
	}
	return SLURM_SUCCESS;

unpack_error:
	destroy_jobacct_step_rec(step_ptr);
	*step = NULL;
	return SLURM_ERROR;
}

extern void pack_jobacct_selected_step(jobacct_selected_step_t *step,
				       uint16_t rpc_version, Buf buffer)
{
	pack32(step->jobid, buffer);
	pack32(step->stepid, buffer);
}

extern int unpack_jobacct_selected_step(jobacct_selected_step_t **step,
					uint16_t rpc_version, Buf buffer)
{
	jobacct_selected_step_t *step_ptr =
		xmalloc(sizeof(jobacct_selected_step_t));

	*step = step_ptr;

	safe_unpack32(&step_ptr->jobid, buffer);
	safe_unpack32(&step_ptr->stepid, buffer);

	return SLURM_SUCCESS;

unpack_error:
	destroy_jobacct_selected_step(step_ptr);
	*step = NULL;
	return SLURM_ERROR;
}

>>>>>>> e4db9665
extern int jobacct_common_init_struct(struct jobacctinfo *jobacct,
				      jobacct_id_t *jobacct_id)
{
	if(!jobacct_id) {
		jobacct_id_t temp_id;
		temp_id.taskid = (uint16_t)NO_VAL;
		temp_id.nodeid = (uint32_t)NO_VAL;
		jobacct_id = &temp_id;
	}
	memset(jobacct, 0, sizeof(struct jobacctinfo));
	jobacct->sys_cpu_sec = 0;
	jobacct->sys_cpu_usec = 0;
	jobacct->user_cpu_sec = 0;
	jobacct->user_cpu_usec = 0;

	jobacct->max_vsize = 0;
	memcpy(&jobacct->max_vsize_id, jobacct_id, sizeof(jobacct_id_t));
	jobacct->tot_vsize = 0;
	jobacct->max_rss = 0;
	memcpy(&jobacct->max_rss_id, jobacct_id, sizeof(jobacct_id_t));
	jobacct->tot_rss = 0;
	jobacct->max_pages = 0;
	memcpy(&jobacct->max_pages_id, jobacct_id, sizeof(jobacct_id_t));
	jobacct->tot_pages = 0;
	jobacct->min_cpu = (uint32_t)NO_VAL;
	memcpy(&jobacct->min_cpu_id, jobacct_id, sizeof(jobacct_id_t));
	jobacct->tot_cpu = 0;

	return SLURM_SUCCESS;
}

extern struct jobacctinfo *jobacct_common_alloc_jobacct(
	jobacct_id_t *jobacct_id)
{
	struct jobacctinfo *jobacct = xmalloc(sizeof(struct jobacctinfo));
	jobacct_common_init_struct(jobacct, jobacct_id);
	return jobacct;
}

extern void jobacct_common_free_jobacct(void *object)
{
	struct jobacctinfo *jobacct = (struct jobacctinfo *)object;
	xfree(jobacct);
}

extern int jobacct_common_setinfo(struct jobacctinfo *jobacct,
				  enum jobacct_data_type type, void *data)
{
	int rc = SLURM_SUCCESS;
	int *fd = (int *)data;
	struct rusage *rusage = (struct rusage *)data;
	uint32_t *uint32 = (uint32_t *) data;
	jobacct_id_t *jobacct_id = (jobacct_id_t *) data;
	struct jobacctinfo *send = (struct jobacctinfo *) data;

	slurm_mutex_lock(&jobacct_lock);
	switch (type) {
	case JOBACCT_DATA_TOTAL:
		memcpy(jobacct, send, sizeof(struct jobacctinfo));
		break;
	case JOBACCT_DATA_PIPE:
		safe_write(*fd, jobacct, sizeof(struct jobacctinfo));
		break;
	case JOBACCT_DATA_RUSAGE:
		jobacct->user_cpu_sec = rusage->ru_utime.tv_sec;
		jobacct->user_cpu_usec = rusage->ru_utime.tv_usec;
		jobacct->sys_cpu_sec = rusage->ru_stime.tv_sec;
		jobacct->sys_cpu_usec = rusage->ru_stime.tv_usec;
		break;
	case JOBACCT_DATA_MAX_RSS:
		jobacct->max_rss = *uint32;
		break;
	case JOBACCT_DATA_MAX_RSS_ID:
		jobacct->max_rss_id = *jobacct_id;
		break;
	case JOBACCT_DATA_TOT_RSS:
		jobacct->tot_rss = *uint32;
		break;
	case JOBACCT_DATA_MAX_VSIZE:
		jobacct->max_vsize = *uint32;
		break;
	case JOBACCT_DATA_MAX_VSIZE_ID:
		jobacct->max_vsize_id = *jobacct_id;
		break;
	case JOBACCT_DATA_TOT_VSIZE:
		jobacct->tot_vsize = *uint32;
		break;
	case JOBACCT_DATA_MAX_PAGES:
		jobacct->max_pages = *uint32;
		break;
	case JOBACCT_DATA_MAX_PAGES_ID:
		jobacct->max_pages_id = *jobacct_id;
		break;
	case JOBACCT_DATA_TOT_PAGES:
		jobacct->tot_pages = *uint32;
		break;
	case JOBACCT_DATA_MIN_CPU:
		jobacct->min_cpu = *uint32;
		break;
	case JOBACCT_DATA_MIN_CPU_ID:
		jobacct->min_cpu_id = *jobacct_id;
		break;
	case JOBACCT_DATA_TOT_CPU:
		jobacct->tot_cpu = *uint32;
		break;
	default:
		debug("jobacct_g_set_setinfo data_type %d invalid", type);
	}
	slurm_mutex_unlock(&jobacct_lock);
	return rc;
rwfail:
	slurm_mutex_unlock(&jobacct_lock);
	return SLURM_ERROR;

}

extern int jobacct_common_getinfo(struct jobacctinfo *jobacct,
				  enum jobacct_data_type type, void *data)
{
	int rc = SLURM_SUCCESS;
	int *fd = (int *)data;
	uint32_t *uint32 = (uint32_t *) data;
	jobacct_id_t *jobacct_id = (jobacct_id_t *) data;
	struct rusage *rusage = (struct rusage *)data;
	struct jobacctinfo *send = (struct jobacctinfo *) data;

	slurm_mutex_lock(&jobacct_lock);
	switch (type) {
	case JOBACCT_DATA_TOTAL:
		memcpy(send, jobacct, sizeof(struct jobacctinfo));
		break;
	case JOBACCT_DATA_PIPE:
		safe_read(*fd, jobacct, sizeof(struct jobacctinfo));
		break;
	case JOBACCT_DATA_RUSAGE:
		memset(rusage, 0, sizeof(struct rusage));
		rusage->ru_utime.tv_sec = jobacct->user_cpu_sec;
		rusage->ru_utime.tv_usec = jobacct->user_cpu_usec;
		rusage->ru_stime.tv_sec = jobacct->sys_cpu_sec;
		rusage->ru_stime.tv_usec = jobacct->sys_cpu_usec;
		break;
	case JOBACCT_DATA_MAX_RSS:
		*uint32 = jobacct->max_rss;
		break;
	case JOBACCT_DATA_MAX_RSS_ID:
		*jobacct_id = jobacct->max_rss_id;
		break;
	case JOBACCT_DATA_TOT_RSS:
		*uint32 = jobacct->tot_rss;
		break;
	case JOBACCT_DATA_MAX_VSIZE:
		*uint32 = jobacct->max_vsize;
		break;
	case JOBACCT_DATA_MAX_VSIZE_ID:
		*jobacct_id = jobacct->max_vsize_id;
		break;
	case JOBACCT_DATA_TOT_VSIZE:
		*uint32 = jobacct->tot_vsize;
		break;
	case JOBACCT_DATA_MAX_PAGES:
		*uint32 = jobacct->max_pages;
		break;
	case JOBACCT_DATA_MAX_PAGES_ID:
		*jobacct_id = jobacct->max_pages_id;
		break;
	case JOBACCT_DATA_TOT_PAGES:
		*uint32 = jobacct->tot_pages;
		break;
	case JOBACCT_DATA_MIN_CPU:
		*uint32 = jobacct->min_cpu;
		break;
	case JOBACCT_DATA_MIN_CPU_ID:
		*jobacct_id = jobacct->min_cpu_id;
		break;
	case JOBACCT_DATA_TOT_CPU:
		*uint32 = jobacct->tot_cpu;
		break;
	default:
		debug("jobacct_g_set_setinfo data_type %d invalid", type);
	}
	slurm_mutex_unlock(&jobacct_lock);
	return rc;
rwfail:
	slurm_mutex_unlock(&jobacct_lock);
	return SLURM_ERROR;

}

extern void jobacct_common_aggregate(struct jobacctinfo *dest,
				     struct jobacctinfo *from)
{
	xassert(dest);
	xassert(from);

	slurm_mutex_lock(&jobacct_lock);
	if(dest->max_vsize < from->max_vsize) {
		dest->max_vsize = from->max_vsize;
		dest->max_vsize_id = from->max_vsize_id;
	}
	dest->tot_vsize += from->tot_vsize;

	if(dest->max_rss < from->max_rss) {
		dest->max_rss = from->max_rss;
		dest->max_rss_id = from->max_rss_id;
	}
	dest->tot_rss += from->tot_rss;

	if(dest->max_pages < from->max_pages) {
		dest->max_pages = from->max_pages;
		dest->max_pages_id = from->max_pages_id;
	}
	dest->tot_pages += from->tot_pages;
	if((dest->min_cpu > from->min_cpu)
	   || (dest->min_cpu == (uint32_t)NO_VAL)) {
		if(from->min_cpu == (uint32_t)NO_VAL)
			from->min_cpu = 0;
		dest->min_cpu = from->min_cpu;
		dest->min_cpu_id = from->min_cpu_id;
	}
	dest->tot_cpu += from->tot_cpu;

	if(dest->max_vsize_id.taskid == (uint16_t)NO_VAL)
		dest->max_vsize_id = from->max_vsize_id;

	if(dest->max_rss_id.taskid == (uint16_t)NO_VAL)
		dest->max_rss_id = from->max_rss_id;

	if(dest->max_pages_id.taskid == (uint16_t)NO_VAL)
		dest->max_pages_id = from->max_pages_id;

	if(dest->min_cpu_id.taskid == (uint16_t)NO_VAL)
		dest->min_cpu_id = from->min_cpu_id;

	dest->user_cpu_sec	+= from->user_cpu_sec;
	dest->user_cpu_usec	+= from->user_cpu_usec;
	while (dest->user_cpu_usec >= 1E6) {
		dest->user_cpu_sec++;
		dest->user_cpu_usec -= 1E6;
	}
	dest->sys_cpu_sec	+= from->sys_cpu_sec;
	dest->sys_cpu_usec	+= from->sys_cpu_usec;
	while (dest->sys_cpu_usec >= 1E6) {
		dest->sys_cpu_sec++;
		dest->sys_cpu_usec -= 1E6;
	}

	slurm_mutex_unlock(&jobacct_lock);
}

extern void jobacct_common_2_stats(slurmdb_stats_t *stats,
				   struct jobacctinfo *jobacct)
{
	xassert(jobacct);
	xassert(stats);
	slurm_mutex_lock(&jobacct_lock);
	stats->vsize_max = jobacct->max_vsize;
	stats->vsize_max_nodeid = jobacct->max_vsize_id.nodeid;
	stats->vsize_max_taskid = jobacct->max_vsize_id.taskid;
	stats->vsize_ave = (double)jobacct->tot_vsize;
	stats->rss_max = jobacct->max_rss;
	stats->rss_max_nodeid = jobacct->max_rss_id.nodeid;
	stats->rss_max_taskid = jobacct->max_rss_id.taskid;
	stats->rss_ave = (double)jobacct->tot_rss;
	stats->pages_max = jobacct->max_pages;
	stats->pages_max_nodeid = jobacct->max_pages_id.nodeid;
	stats->pages_max_taskid = jobacct->max_pages_id.taskid;
	stats->pages_ave = (double)jobacct->tot_pages;
	stats->cpu_min = jobacct->min_cpu;
	stats->cpu_min_nodeid = jobacct->min_cpu_id.nodeid;
	stats->cpu_min_taskid = jobacct->min_cpu_id.taskid;
	stats->cpu_ave = (double)jobacct->tot_cpu;
	slurm_mutex_unlock(&jobacct_lock);
}

<<<<<<< HEAD
extern void jobacct_common_pack(struct jobacctinfo *jobacct,
				uint16_t rpc_version, Buf buffer)
=======
extern void jobacct_common_pack(struct jobacctinfo *jobacct, uint16_t rpc_version, Buf buffer)
>>>>>>> e4db9665
{
	int i=0;

	if(!jobacct) {
		for(i=0; i<16; i++)
			pack32((uint32_t) 0, buffer);
		for(i=0; i<4; i++)
			pack16((uint16_t) 0, buffer);
		return;
	}
	slurm_mutex_lock(&jobacct_lock);
	pack32((uint32_t)jobacct->user_cpu_sec, buffer);
	pack32((uint32_t)jobacct->user_cpu_usec, buffer);
	pack32((uint32_t)jobacct->sys_cpu_sec, buffer);
	pack32((uint32_t)jobacct->sys_cpu_usec, buffer);
	pack32((uint32_t)jobacct->max_vsize, buffer);
	pack32((uint32_t)jobacct->tot_vsize, buffer);
	pack32((uint32_t)jobacct->max_rss, buffer);
	pack32((uint32_t)jobacct->tot_rss, buffer);
	pack32((uint32_t)jobacct->max_pages, buffer);
	pack32((uint32_t)jobacct->tot_pages, buffer);
	pack32((uint32_t)jobacct->min_cpu, buffer);
	pack32((uint32_t)jobacct->tot_cpu, buffer);
	_pack_jobacct_id(&jobacct->max_vsize_id, rpc_version, buffer);
	_pack_jobacct_id(&jobacct->max_rss_id, rpc_version, buffer);
	_pack_jobacct_id(&jobacct->max_pages_id, rpc_version, buffer);
	_pack_jobacct_id(&jobacct->min_cpu_id, rpc_version, buffer);
	slurm_mutex_unlock(&jobacct_lock);
}

/* you need to xfree this */
extern int jobacct_common_unpack(struct jobacctinfo **jobacct, uint16_t rpc_version, Buf buffer)
{
	uint32_t uint32_tmp;
	*jobacct = xmalloc(sizeof(struct jobacctinfo));
	safe_unpack32(&uint32_tmp, buffer);
	(*jobacct)->user_cpu_sec = uint32_tmp;
	safe_unpack32(&uint32_tmp, buffer);
	(*jobacct)->user_cpu_usec = uint32_tmp;
	safe_unpack32(&uint32_tmp, buffer);
	(*jobacct)->sys_cpu_sec = uint32_tmp;
	safe_unpack32(&uint32_tmp, buffer);
	(*jobacct)->sys_cpu_usec = uint32_tmp;
	safe_unpack32(&(*jobacct)->max_vsize, buffer);
	safe_unpack32(&(*jobacct)->tot_vsize, buffer);
	safe_unpack32(&(*jobacct)->max_rss, buffer);
	safe_unpack32(&(*jobacct)->tot_rss, buffer);
	safe_unpack32(&(*jobacct)->max_pages, buffer);
	safe_unpack32(&(*jobacct)->tot_pages, buffer);
	safe_unpack32(&(*jobacct)->min_cpu, buffer);
	safe_unpack32(&(*jobacct)->tot_cpu, buffer);
	if(_unpack_jobacct_id(&(*jobacct)->max_vsize_id, rpc_version, buffer)
	   != SLURM_SUCCESS)
		goto unpack_error;
	if(_unpack_jobacct_id(&(*jobacct)->max_rss_id, rpc_version, buffer)
	   != SLURM_SUCCESS)
		goto unpack_error;
	if(_unpack_jobacct_id(&(*jobacct)->max_pages_id, rpc_version, buffer)
	   != SLURM_SUCCESS)
		goto unpack_error;
	if(_unpack_jobacct_id(&(*jobacct)->min_cpu_id, rpc_version, buffer)
	   != SLURM_SUCCESS)
		goto unpack_error;

	return SLURM_SUCCESS;

unpack_error:
	xfree(*jobacct);
       	return SLURM_ERROR;
}

extern int jobacct_common_set_mem_limit(uint32_t job_id, uint32_t step_id,
					uint32_t mem_limit)
{
	if ((job_id == 0) || (mem_limit == 0)) {
		error("jobacct_common_set_mem_limit: jobid:%u mem_limit:%u",
		      job_id, mem_limit);
		return SLURM_ERROR;
	}

	jobacct_job_id      = job_id;
	jobacct_step_id     = step_id;
	jobacct_mem_limit   = mem_limit * 1024;	/* MB to KB */
	jobacct_vmem_limit  = jobacct_mem_limit;
	jobacct_vmem_limit *= (slurm_get_vsize_factor() / 100.0);
	return SLURM_SUCCESS;
}

extern int jobacct_common_add_task(pid_t pid, jobacct_id_t *jobacct_id,
				   List task_list)
{
	struct jobacctinfo *jobacct = jobacct_common_alloc_jobacct(jobacct_id);

	slurm_mutex_lock(&jobacct_lock);
	if(pid <= 0) {
		error("invalid pid given (%d) for task acct", pid);
		goto error;
	} else if (!task_list) {
		error("no task list created!");
		goto error;
	}

	jobacct->pid = pid;
	jobacct->min_cpu = 0;
	debug2("adding task %u pid %d on node %u to jobacct",
	       jobacct_id->taskid, pid, jobacct_id->nodeid);
	list_push(task_list, jobacct);
	slurm_mutex_unlock(&jobacct_lock);

	return SLURM_SUCCESS;
error:
	slurm_mutex_unlock(&jobacct_lock);
	jobacct_common_free_jobacct(jobacct);
	return SLURM_ERROR;
}

extern struct jobacctinfo *jobacct_common_stat_task(pid_t pid, List task_list)
{
	struct jobacctinfo *jobacct = NULL;
	struct jobacctinfo *ret_jobacct = NULL;
	ListIterator itr = NULL;

	slurm_mutex_lock(&jobacct_lock);
	if (!task_list) {
		error("no task list created!");
		goto error;
	}

	itr = list_iterator_create(task_list);
	while((jobacct = list_next(itr))) {
		if(jobacct->pid == pid)
			break;
	}
	list_iterator_destroy(itr);
	if (jobacct == NULL)
		goto error;
	ret_jobacct = xmalloc(sizeof(struct jobacctinfo));
	memcpy(ret_jobacct, jobacct, sizeof(struct jobacctinfo));
error:
	slurm_mutex_unlock(&jobacct_lock);
	return ret_jobacct;
}

extern struct jobacctinfo *jobacct_common_remove_task(pid_t pid, List task_list)
{
	struct jobacctinfo *jobacct = NULL;

	ListIterator itr = NULL;

	slurm_mutex_lock(&jobacct_lock);
	if (!task_list) {
		error("no task list created!");
		goto error;
	}

	itr = list_iterator_create(task_list);
	while((jobacct = list_next(itr))) {
		if(jobacct->pid == pid) {
			list_remove(itr);
			break;
		}
	}
	list_iterator_destroy(itr);
	if(jobacct) {
		debug2("removing task %u pid %d from jobacct",
		       jobacct->max_vsize_id.taskid, jobacct->pid);
	} else {
		debug2("pid(%d) not being watched in jobacct!", pid);
	}
error:
	slurm_mutex_unlock(&jobacct_lock);
	return jobacct;
}
<|MERGE_RESOLUTION|>--- conflicted
+++ resolved
@@ -42,33 +42,17 @@
 #include "jobacct_common.h"
 
 pthread_mutex_t jobacct_lock = PTHREAD_MUTEX_INITIALIZER;
-<<<<<<< HEAD
-uint32_t jobacct_job_id     = 0;
-uint32_t jobacct_step_id    = 0;
-uint32_t jobacct_mem_limit  = 0;
-uint32_t jobacct_vmem_limit = 0;
-uint32_t mult = 1000;
-
-static void _pack_jobacct_id(jobacct_id_t *jobacct_id,
-			     uint16_t rpc_version, Buf buffer)
-=======
 uint32_t jobacct_job_id = 0;
 uint32_t jobacct_mem_limit = 0;
 uint32_t mult = 1000;
 
 static void _pack_jobacct_id(jobacct_id_t *jobacct_id, uint16_t rpc_version, Buf buffer)
->>>>>>> e4db9665
 {
 	pack32((uint32_t)jobacct_id->nodeid, buffer);
 	pack16((uint16_t)jobacct_id->taskid, buffer);
 }
 
-<<<<<<< HEAD
-static int _unpack_jobacct_id(jobacct_id_t *jobacct_id,
-			      uint16_t rpc_version, Buf buffer)
-=======
 static int _unpack_jobacct_id(jobacct_id_t *jobacct_id, uint16_t rpc_version, Buf buffer)
->>>>>>> e4db9665
 {
 	safe_unpack32(&jobacct_id->nodeid, buffer);
 	safe_unpack16(&jobacct_id->taskid, buffer);
@@ -77,8 +61,6 @@
 	return SLURM_ERROR;
 }
 
-<<<<<<< HEAD
-=======
 static void _pack_sacct(sacct_t *sacct, uint16_t rpc_version, Buf buffer)
 {
 	int i=0;
@@ -759,7 +741,6 @@
 	return SLURM_ERROR;
 }
 
->>>>>>> e4db9665
 extern int jobacct_common_init_struct(struct jobacctinfo *jobacct,
 				      jobacct_id_t *jobacct_id)
 {
@@ -866,7 +847,8 @@
 		jobacct->tot_cpu = *uint32;
 		break;
 	default:
-		debug("jobacct_g_set_setinfo data_type %d invalid", type);
+		debug("jobacct_g_set_setinfo data_type %d invalid",
+		      type);
 	}
 	slurm_mutex_unlock(&jobacct_lock);
 	return rc;
@@ -938,7 +920,8 @@
 		*uint32 = jobacct->tot_cpu;
 		break;
 	default:
-		debug("jobacct_g_set_setinfo data_type %d invalid", type);
+		debug("jobacct_g_set_setinfo data_type %d invalid",
+		      type);
 	}
 	slurm_mutex_unlock(&jobacct_lock);
 	return rc;
@@ -1009,37 +992,27 @@
 	slurm_mutex_unlock(&jobacct_lock);
 }
 
-extern void jobacct_common_2_stats(slurmdb_stats_t *stats,
-				   struct jobacctinfo *jobacct)
+extern void jobacct_common_2_sacct(sacct_t *sacct, struct jobacctinfo *jobacct)
 {
 	xassert(jobacct);
-	xassert(stats);
+	xassert(sacct);
 	slurm_mutex_lock(&jobacct_lock);
-	stats->vsize_max = jobacct->max_vsize;
-	stats->vsize_max_nodeid = jobacct->max_vsize_id.nodeid;
-	stats->vsize_max_taskid = jobacct->max_vsize_id.taskid;
-	stats->vsize_ave = (double)jobacct->tot_vsize;
-	stats->rss_max = jobacct->max_rss;
-	stats->rss_max_nodeid = jobacct->max_rss_id.nodeid;
-	stats->rss_max_taskid = jobacct->max_rss_id.taskid;
-	stats->rss_ave = (double)jobacct->tot_rss;
-	stats->pages_max = jobacct->max_pages;
-	stats->pages_max_nodeid = jobacct->max_pages_id.nodeid;
-	stats->pages_max_taskid = jobacct->max_pages_id.taskid;
-	stats->pages_ave = (double)jobacct->tot_pages;
-	stats->cpu_min = jobacct->min_cpu;
-	stats->cpu_min_nodeid = jobacct->min_cpu_id.nodeid;
-	stats->cpu_min_taskid = jobacct->min_cpu_id.taskid;
-	stats->cpu_ave = (double)jobacct->tot_cpu;
+	sacct->max_vsize = jobacct->max_vsize;
+	sacct->max_vsize_id = jobacct->max_vsize_id;
+	sacct->ave_vsize = (double)jobacct->tot_vsize;
+	sacct->max_rss = jobacct->max_rss;
+	sacct->max_rss_id = jobacct->max_rss_id;
+	sacct->ave_rss = (double)jobacct->tot_rss;
+	sacct->max_pages = jobacct->max_pages;
+	sacct->max_pages_id = jobacct->max_pages_id;
+	sacct->ave_pages = (double)jobacct->tot_pages;
+	sacct->min_cpu = jobacct->min_cpu;
+	sacct->min_cpu_id = jobacct->min_cpu_id;
+	sacct->ave_cpu = (double)jobacct->tot_cpu;
 	slurm_mutex_unlock(&jobacct_lock);
 }
 
-<<<<<<< HEAD
-extern void jobacct_common_pack(struct jobacctinfo *jobacct,
-				uint16_t rpc_version, Buf buffer)
-=======
 extern void jobacct_common_pack(struct jobacctinfo *jobacct, uint16_t rpc_version, Buf buffer)
->>>>>>> e4db9665
 {
 	int i=0;
 
@@ -1111,8 +1084,7 @@
        	return SLURM_ERROR;
 }
 
-extern int jobacct_common_set_mem_limit(uint32_t job_id, uint32_t step_id,
-					uint32_t mem_limit)
+extern int jobacct_common_set_mem_limit(uint32_t job_id, uint32_t mem_limit)
 {
 	if ((job_id == 0) || (mem_limit == 0)) {
 		error("jobacct_common_set_mem_limit: jobid:%u mem_limit:%u",
@@ -1120,11 +1092,8 @@
 		return SLURM_ERROR;
 	}
 
-	jobacct_job_id      = job_id;
-	jobacct_step_id     = step_id;
-	jobacct_mem_limit   = mem_limit * 1024;	/* MB to KB */
-	jobacct_vmem_limit  = jobacct_mem_limit;
-	jobacct_vmem_limit *= (slurm_get_vsize_factor() / 100.0);
+	jobacct_job_id   = job_id;
+	jobacct_mem_limit = mem_limit * 1024;	/* MB to KB */
 	return SLURM_SUCCESS;
 }
 
