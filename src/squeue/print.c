/*****************************************************************************\
 *  print.c - squeue print job functions
 *****************************************************************************
 *  Copyright (C) 2002-2007 The Regents of the University of California.
 *  Copyright (C) 2008-2010 Lawrence Livermore National Security.
 *  Copyright (C) 2010-2013 SchedMD LLC.
 *  Produced at Lawrence Livermore National Laboratory (cf, DISCLAIMER).
 *  Written by Joey Ekstrom <ekstrom1@llnl.gov>, et. al.
 *  CODE-OCEC-09-009. All rights reserved.
 *
 *  This file is part of SLURM, a resource management program.
 *  For details, see <http://slurm.schedmd.com/>.
 *  Please also read the included file: DISCLAIMER.
 *
 *  SLURM is free software; you can redistribute it and/or modify it under
 *  the terms of the GNU General Public License as published by the Free
 *  Software Foundation; either version 2 of the License, or (at your option)
 *  any later version.
 *
 *  In addition, as a special exception, the copyright holders give permission
 *  to link the code of portions of this program with the OpenSSL library under
 *  certain conditions as described in each individual source file, and
 *  distribute linked combinations including the two. You must obey the GNU
 *  General Public License in all respects for all of the code used other than
 *  OpenSSL. If you modify file(s) with this exception, you may extend this
 *  exception to your version of the file(s), but you are not obligated to do
 *  so. If you do not wish to do so, delete this exception statement from your
 *  version.  If you delete this exception statement from all source files in
 *  the program, then also delete it here.
 *
 *  SLURM is distributed in the hope that it will be useful, but WITHOUT ANY
 *  WARRANTY; without even the implied warranty of MERCHANTABILITY or FITNESS
 *  FOR A PARTICULAR PURPOSE.  See the GNU General Public License for more
 *  details.
 *
 *  You should have received a copy of the GNU General Public License along
 *  with SLURM; if not, write to the Free Software Foundation, Inc.,
 *  51 Franklin Street, Fifth Floor, Boston, MA 02110-1301  USA.
\*****************************************************************************/

#include <grp.h>
#include <pwd.h>
#include <stdio.h>
#include <string.h>
#include <time.h>
#include <sys/types.h>

#include "src/common/hostlist.h"
#include "src/common/list.h"
#include "src/common/macros.h"
#include "src/common/node_select.h"
#include "src/common/parse_time.h"
#include "src/squeue/print.h"
#include "src/squeue/squeue.h"
#include "src/common/uid.h"
#include "src/common/xmalloc.h"
#include "src/common/xstring.h"

static int	_filter_job(job_info_t * job);
static int	_filter_step(job_step_info_t * step);
static int	_get_node_cnt(job_info_t * job);
static bool	_merge_job_array(List l, job_info_t * job_ptr);
static int	_nodes_in_list(char *node_list);
static int	_print_str(char *str, int width, bool right, bool cut_output);

/*****************************************************************************
 * Global Print Functions
 *****************************************************************************/

int print_steps(List steps, List format)
{
	print_step_from_format(NULL, format);

	if (list_count(steps) > 0) {
		job_step_info_t *step = NULL;
		ListIterator i = list_iterator_create(steps);

		while ((step = (job_step_info_t *) list_next(i)) != NULL) {
			print_step_from_format(step, format);
		}
	}

	return SLURM_SUCCESS;
}

int print_jobs_array(job_info_t * jobs, int size, List format)
{
	int i;
	List l;

	l = list_create(NULL);
	if (!params.no_header)
		print_job_from_format(NULL, format);

	/* Filter out the jobs of interest */
	for (i = 0; i < size; i++) {
		if (_filter_job(&jobs[i]))
			continue;
		if (_merge_job_array(l, &jobs[i]))
			continue;
		list_append(l, (void *) &jobs[i]);
	}
	sort_jobs_by_start_time (l);
	sort_job_list (l);

	/* Print the jobs of interest */
	list_for_each (l, (ListForF) print_job_from_format, (void *) format);
	list_destroy (l);

	return SLURM_SUCCESS;
}

int print_steps_array(job_step_info_t * steps, int size, List format)
{

	if (!params.no_header)
		print_step_from_format(NULL, format);

	if (size > 0) {
		int i;
		List step_list;
		ListIterator step_iterator;
		job_step_info_t *step_ptr;

		step_list = list_create(NULL);

		/* Filter out the jobs of interest */
		for (i = 0; i < size; i++) {
			if (_filter_step(&steps[i]))
				continue;
			list_append(step_list, (void *) &steps[i]);
		}

		sort_step_list(step_list);

		/* Print the steps of interest */
		step_iterator = list_iterator_create(step_list);
		while ((step_ptr = list_next(step_iterator))) {
			print_step_from_format(step_ptr, format);
		}
		list_iterator_destroy(step_iterator);
		list_destroy(step_list);
	}

	return SLURM_SUCCESS;
}

static bool _merge_job_array(List l, job_info_t * job_ptr)
{
	job_info_t *list_job_ptr;
	ListIterator iter;
	bool merge = false;

	if (params.array_flag)
		return merge;
	if (job_ptr->array_task_id == NO_VAL)
		return merge;
	if (!IS_JOB_PENDING(job_ptr))
		return merge;
	xfree(job_ptr->node_inx);
	if (!l)
		return merge;

	iter = list_iterator_create(l);
	while ((list_job_ptr = list_next(iter))) {
		if ((list_job_ptr->array_task_id ==  NO_VAL) ||
		    (job_ptr->array_job_id != list_job_ptr->array_job_id) ||
		    (!IS_JOB_PENDING(list_job_ptr)))
			continue;
		/* We re-purpose the job's node_inx array to store the
		 * array_task_id values */
		if (!list_job_ptr->node_inx) {
			list_job_ptr->node_inx = xmalloc(sizeof(int32_t) * 0xffff);
			list_job_ptr->node_inx[0] = 1;		/* offset */
			list_job_ptr->node_inx[1] =
				list_job_ptr->array_task_id;
		}
		list_job_ptr->node_inx[0]++;
		list_job_ptr->node_inx[list_job_ptr->node_inx[0]] =
				job_ptr->array_task_id;
		merge = true;
		break;
	}
	list_iterator_destroy(iter);

	return merge;
}

static int _print_str(char *str, int width, bool right, bool cut_output)
{
	char format[64];
	int printed = 0;

	if (right == true && width != 0)
		snprintf(format, 64, "%%%ds", width);
	else if (width != 0)
		snprintf(format, 64, "%%.%ds", width);
	else {
		format[0] = '%';
		format[1] = 's';
		format[2] = '\0';
	}

	if ((width == 0) || (cut_output == false)) {
		if ((printed = printf(format, str)) < 0)
			return printed;
	} else {
		char temp[width + 1];
		snprintf(temp, width + 1, format, str);
		if ((printed = printf("%s",temp)) < 0)
			return printed;
	}

	while (printed++ < width)
		printf(" ");

	return printed;
}

int _print_nodes(char *nodes, int width, bool right, bool cut)
{
	hostlist_t hl = hostlist_create(nodes);
	char *buf = NULL;
	int retval;
	buf = hostlist_ranged_string_xmalloc(hl);
	retval = _print_str(buf, width, right, false);
	xfree(buf);
	hostlist_destroy(hl);
	return retval;
}


int _print_int(int number, int width, bool right, bool cut_output)
{
	char buf[32];

	snprintf(buf, 32, "%d", number);
	return _print_str(buf, width, right, cut_output);
}


int _print_secs(long time, int width, bool right, bool cut_output)
{
	char str[FORMAT_STRING_SIZE];
	long days, hours, minutes, seconds;

	seconds =  time % 60;
	minutes = (time / 60)   % 60;
	hours   = (time / 3600) % 24;
	days    =  time / 86400;

	if ((time < 0) || (time > (365 * 24 * 3600)))
		snprintf(str, FORMAT_STRING_SIZE, "INVALID");
	else if (days)
		snprintf(str, FORMAT_STRING_SIZE,
			 "%ld-%2.2ld:%2.2ld:%2.2ld",
		         days, hours, minutes, seconds);
	else if (hours)
		snprintf(str, FORMAT_STRING_SIZE,
			 "%ld:%2.2ld:%2.2ld",
		         hours, minutes, seconds);
	else
		snprintf(str, FORMAT_STRING_SIZE,
			 "%ld:%2.2ld",
		         minutes, seconds);

	_print_str(str, width, right, cut_output);
	return SLURM_SUCCESS;
}

int _print_time(time_t t, int level, int width, bool right)
{
	if (t) {
		char time_str[32];
		slurm_make_time_str(&t, time_str, sizeof(time_str));
		_print_str(time_str, width, right, true);
	} else
		_print_str("N/A", width, right, true);

	return SLURM_SUCCESS;
}

/*****************************************************************************
 * Job Print Functions
 *****************************************************************************/
int print_job_from_format(job_info_t * job, List list)
{
	ListIterator i = list_iterator_create(list);
	job_format_t *current;
	int total_width = 0;

	while ((current = (job_format_t *) list_next(i)) != NULL) {
		if (current->
		    function(job, current->width, current->right_justify,
			     current->suffix)
		    != SLURM_SUCCESS)
			return SLURM_ERROR;
		if (current->width)
			total_width += (current->width + 1);
		else
			total_width += 10;
	}
	list_iterator_destroy(i);

	printf("\n");
#if 0
	if (job == NULL) {
		int inx;
		/* one-origin for no trailing space */
		for (inx=1; inx<total_width; inx++)
			printf("-");
		printf("\n");
	}
#endif
	return SLURM_SUCCESS;
}

int
job_format_add_function(List list, int width, bool right, char *suffix,
			int (*function) (job_info_t *, int, bool, char*))
{
	job_format_t *tmp = (job_format_t *) xmalloc(sizeof(job_format_t));
	tmp->function = function;
	tmp->width = width;
	tmp->right_justify = right;
	tmp->suffix = suffix;

	if (list_append(list, tmp) == NULL) {
		fprintf(stderr, "Memory exhausted\n");
		exit(1);
	}
	return SLURM_SUCCESS;
}

int _print_job_array_job_id(job_info_t * job, int width, bool right,
			    char* suffix)
{
	if (job == NULL) {	/* Print the Header instead */
		_print_str("ARRAY_JOB_ID", width, right, true);
	} else if (job->array_task_id != NO_VAL) {
		char id[FORMAT_STRING_SIZE];
		snprintf(id, FORMAT_STRING_SIZE, "%u", job->array_job_id);
		_print_str(id, width, right, true);
	} else {
		_print_str("N/A", width, right, true);
	}
	if (suffix)
		printf("%s", suffix);
	return SLURM_SUCCESS;
}

int _print_job_array_task_id(job_info_t * job, int width, bool right,
			     char* suffix)
{
	if (job == NULL) {	/* Print the Header instead */
		_print_str("ARRAY_TASK_ID", width, right, true);
	} else if (job->array_task_id != NO_VAL) {
		char id[FORMAT_STRING_SIZE];
		snprintf(id, FORMAT_STRING_SIZE, "%u", job->array_task_id);
		_print_str(id, width, right, true);
	} else {
		_print_str("N/A", width, right, true);
	}
	if (suffix)
		printf("%s", suffix);
	return SLURM_SUCCESS;
}

int _print_job_batch_host(job_info_t * job, int width, bool right, char* suffix)
{
	if (job == NULL)	/* Print the Header instead */
		_print_str("EXEC_HOST", width, right, true);
	else {
		char *eh = job->batch_flag ? job->batch_host : job->alloc_node;
		char id[FORMAT_STRING_SIZE];

		snprintf(id, FORMAT_STRING_SIZE, "%s", eh ? eh : "n/a");
		_print_str(id, width, right, true);
	}
	if (suffix)
		printf("%s", suffix);
	return SLURM_SUCCESS;
}

int _print_job_core_spec(job_info_t * job, int width, bool right, char* suffix)
{
	if (job == NULL) 	/* Print the Header instead */
		_print_str("CORE_SPEC", width, right, true);
	else
		_print_int(job->core_spec, width, right, true);
	return SLURM_SUCCESS;
}

int _print_job_job_id(job_info_t * job, int width, bool right, char* suffix)
{
	if (job == NULL) {	/* Print the Header instead */
		_print_str("JOBID", width, right, true);
	} else if ((job->array_task_id != NO_VAL) &&
		   !params.array_flag && IS_JOB_PENDING(job)  &&
		   job->node_inx) {
<<<<<<< HEAD
		uint32_t i, max_task_id = 0;
		char id[FORMAT_STRING_SIZE], task_str[FORMAT_STRING_SIZE];
		bitstr_t *task_bits;
		for (i = 1; i <= job->node_inx[0]; i++)
			max_task_id = MAX(max_task_id, job->node_inx[i]);
		task_bits = bit_alloc(max_task_id + 1);
=======
		int i, local_width = width;
		char *id = NULL, *task_str = NULL;
		bitstr_t *task_bits = bit_alloc(0xffff);
>>>>>>> 17f27007
		for (i = 1; i <= job->node_inx[0]; i++)
			bit_set(task_bits, job->node_inx[i]);
		if (local_width == 0) {
			local_width = bit_set_count(task_bits) *
				      FORMAT_STRING_SIZE;
		}
		id = xmalloc(local_width);
		task_str = xmalloc(local_width);
		bit_fmt(task_str, local_width, task_bits);
		snprintf(id, local_width, "%u_[%s]",
			 job->array_job_id, task_str);
		_print_str(id, width, right, true);
		bit_free(task_bits);
<<<<<<< HEAD
	} else if (job->array_task_id != NO_VAL) {
=======
		xfree(id);
		xfree(task_str);
	} else if (job->array_task_id != (uint16_t) NO_VAL) {
>>>>>>> 17f27007
		char id[FORMAT_STRING_SIZE];
		snprintf(id, FORMAT_STRING_SIZE, "%u_%u",
			 job->array_job_id, job->array_task_id);
		_print_str(id, width, right, true);
	} else {
		char id[FORMAT_STRING_SIZE];
		snprintf(id, FORMAT_STRING_SIZE, "%u", job->job_id);
		_print_str(id, width, right, true);
	}
	if (suffix)
		printf("%s", suffix);
	return SLURM_SUCCESS;
}

int _print_job_job_id2(job_info_t * job, int width, bool right, char* suffix)
{
	if (job == NULL) {	/* Print the Header instead */
		_print_str("JOBID", width, right, true);
	} else {
		char id[FORMAT_STRING_SIZE];
		snprintf(id, FORMAT_STRING_SIZE, "%u", job->job_id);
		_print_str(id, width, right, true);
	}
	if (suffix)
		printf("%s", suffix);
	return SLURM_SUCCESS;
}

int _print_job_partition(job_info_t * job, int width, bool right, char* suffix)
{
	if (job == NULL)	/* Print the Header instead */
		_print_str("PARTITION", width, right, true);
	else {
		char id[FORMAT_STRING_SIZE];
		snprintf(id, FORMAT_STRING_SIZE, "%s", job->partition);
		_print_str(id, width, right, true);
	}
	if (suffix)
		printf("%s", suffix);
	return SLURM_SUCCESS;
}

int _print_job_prefix(job_info_t * job, int width, bool right, char* suffix)
{
	if (suffix)
		printf("%s", suffix);
	return SLURM_SUCCESS;
}

int _print_job_reason(job_info_t * job, int width, bool right, char* suffix)
{
	if (job == NULL)        /* Print the Header instead */
		_print_str("REASON", width, right, true);
	else {
		char id[FORMAT_STRING_SIZE], *reason;
		if (job->state_desc)
			reason = job->state_desc;
		else
			reason = job_reason_string(job->state_reason);
		snprintf(id, FORMAT_STRING_SIZE, "%s", reason);
		_print_str(id, width, right, true);
	}
	if (suffix)
		printf("%s", suffix);
	return SLURM_SUCCESS;
}

int _print_job_name(job_info_t * job, int width, bool right, char* suffix)
{
	if (job == NULL)	/* Print the Header instead */
		_print_str("NAME", width, right, true);
	else
		_print_str(job->name, width, right, true);

	if (suffix)
		printf("%s", suffix);
	return SLURM_SUCCESS;
}

int _print_job_licenses(job_info_t * job, int width, bool right, char* suffix)
{
	if (job == NULL)	/* Print the Header instead */
		_print_str("LICENSES", width, right, true);
	else
		_print_str(job->licenses, width, right, true);

	if (suffix)
		printf("%s", suffix);
	return SLURM_SUCCESS;
}

int _print_job_wckey(job_info_t * job, int width, bool right, char* suffix)
{
	if (job == NULL)	/* Print the Header instead */
		_print_str("WCKEY", width, right, true);
	else
		_print_str(job->wckey, width, right, true);

	if (suffix)
		printf("%s", suffix);
	return SLURM_SUCCESS;
}

int _print_job_user_id(job_info_t * job, int width, bool right, char* suffix)
{
	if (job == NULL)	/* Print the Header instead */
		_print_str("USER", width, right, true);
	else
		_print_int(job->user_id, width, right, true);
	if (suffix)
		printf("%s", suffix);
	return SLURM_SUCCESS;
}

int _print_job_user_name(job_info_t * job, int width, bool right, char* suffix)
{
	if (job == NULL)	/* Print the Header instead */
		_print_str("USER", width, right, true);
	else {
		char *uname = uid_to_string((uid_t) job->user_id);
		_print_str(uname, width, right, true);
		xfree(uname);
	}
	if (suffix)
		printf("%s", suffix);
	return SLURM_SUCCESS;
}

int _print_job_gres(job_info_t * job, int width, bool right, char* suffix)
{
	if (job == NULL)	/* Print the Header instead */
		_print_str("GRES", width, right, true);
	else
		_print_str(job->gres, width, right, true);
	if (suffix)
		printf("%s", suffix);
	return SLURM_SUCCESS;
}

int _print_job_group_id(job_info_t * job, int width, bool right, char* suffix)
{
	if (job == NULL)	/* Print the Header instead */
		_print_str("GROUP", width, right, true);
	else
		_print_int(job->group_id, width, right, true);
	if (suffix)
		printf("%s", suffix);
	return SLURM_SUCCESS;
}

int _print_job_group_name(job_info_t * job, int width, bool right, char* suffix)
{
	struct group *group_info = NULL;

	if (job == NULL)	/* Print the Header instead */
		_print_str("GROUP", width, right, true);
	else {
		group_info = getgrgid((gid_t) job->group_id);
		if (group_info && group_info->gr_name[0])
			_print_str(group_info->gr_name, width, right, true);
		else
			_print_int(job->group_id, width, right, true);
	}
	if (suffix)
		printf("%s", suffix);
	return SLURM_SUCCESS;
}

int _print_job_job_state(job_info_t * job, int width, bool right, char* suffix)
{
	if (job == NULL)	/* Print the Header instead */
		_print_str("STATE", width, right, true);
	else
		_print_str(job_state_string(job->job_state), width, right,
			   true);
	if (suffix)
		printf("%s", suffix);
	return SLURM_SUCCESS;
}

int _print_job_job_state_compact(job_info_t * job, int width, bool right,
				 char* suffix)
{
	if (job == NULL)	/* Print the Header instead */
		_print_str("ST", width, right, true);
	else
		_print_str(job_state_string_compact(job->job_state), width,
			   right, true);
	if (suffix)
		printf("%s", suffix);
	return SLURM_SUCCESS;
}

int _print_job_time_left(job_info_t * job, int width, bool right,
			  char* suffix)
{
	if (job == NULL)	/* Print the Header instead */
		_print_str("TIME_LEFT", width, right, true);
	else if (job->time_limit == INFINITE)
		_print_str("UNLIMITED", width, right, true);
	else if (job->time_limit == NO_VAL)
		_print_str("NOT_SET", width, right, true);
	else {
		time_t time_left = job->time_limit * 60 - job_time_used(job);
		_print_secs(time_left, width, right, false);
	}
	if (suffix)
		printf("%s", suffix);
	return SLURM_SUCCESS;
}

int _print_job_time_limit(job_info_t * job, int width, bool right,
			  char* suffix)
{
	if (job == NULL)	/* Print the Header instead */
		_print_str("TIMELIMIT", width, right, true);
	else if (job->time_limit == INFINITE)
		_print_str("UNLIMITED", width, right, true);
	else if (job->time_limit == NO_VAL)
		_print_str("NOT_SET", width, right, true);
	else
		_print_secs((job->time_limit*60), width, right, false);
	if (suffix)
		printf("%s", suffix);
	return SLURM_SUCCESS;
}

int _print_job_time_used(job_info_t * job, int width, bool right,
			   char* suffix)
{
	if (job == NULL)	/* Print the Header instead */
		_print_str("TIME", width, right, true);
	else
		_print_secs(job_time_used(job), width, right, false);
	if (suffix)
		printf("%s", suffix);
	return SLURM_SUCCESS;
}

long job_time_used(job_info_t * job_ptr)
{
	time_t end_time;

	if ((job_ptr->start_time == 0) || IS_JOB_PENDING(job_ptr))
		return 0L;

	if (IS_JOB_SUSPENDED(job_ptr))
		return (long) job_ptr->pre_sus_time;

	if (IS_JOB_RUNNING(job_ptr) || (job_ptr->end_time == 0))
		end_time = time(NULL);
	else
		end_time = job_ptr->end_time;

	if (job_ptr->suspend_time)
		return (long) (difftime(end_time, job_ptr->suspend_time)
				+ job_ptr->pre_sus_time);
	return (long) (difftime(end_time, job_ptr->start_time));
}

int _print_job_time_start(job_info_t * job, int width, bool right,
			  char* suffix)
{
	if (job == NULL)	/* Print the Header instead */
		_print_str("START_TIME", width, right, true);
	else
		_print_time(job->start_time, 0, width, right);
	if (suffix)
		printf("%s", suffix);
	return SLURM_SUCCESS;
}

int _print_job_time_end(job_info_t * job, int width, bool right, char* suffix)
{
	if (job == NULL)	/* Print the Header instead */
		_print_str("END_TIME", width, right, true);
	else if ((job->time_limit == INFINITE) &&
		 (job->end_time > time(NULL)))
		_print_str("NONE", width, right, true);
	else
		_print_time(job->end_time, 0, width, right);
	if (suffix)
		printf("%s", suffix);
	return SLURM_SUCCESS;
}

int _print_job_priority(job_info_t * job, int width, bool right, char* suffix)
{
	char temp[FORMAT_STRING_SIZE];
	if (job == NULL)	/* Print the Header instead */
		_print_str("PRIORITY", width, right, true);
	else {
		double prio = (double) job->priority /
		              (double) ((uint32_t) 0xffffffff);
		sprintf(temp, "%16.14f", prio);
		_print_str(temp, width, right, true);
	}
	if (suffix)
		printf("%s", suffix);
	return SLURM_SUCCESS;
}

int _print_job_priority_long(job_info_t * job, int width, bool right, char* suffix)
{
	char temp[FORMAT_STRING_SIZE];
	if (job == NULL)	/* Print the Header instead */
		_print_str("PRIORITY", width, right, true);
	else {
		sprintf(temp, "%u", job->priority);
		_print_str(temp, width, right, true);
	}
	if (suffix)
		printf("%s", suffix);
	return SLURM_SUCCESS;
}

int _print_job_nodes(job_info_t * job, int width, bool right, char* suffix)
{
	if (job == NULL) {       /* Print the Header instead */
		char *title = "NODELIST";
		if (params.cluster_flags & CLUSTER_FLAG_BG)
			title = "MIDPLANELIST";
		_print_str(title, width, right, false);
	} else {
		char *nodes = xstrdup(job->nodes);
		char *ionodes = NULL;

		if (nodes) {
			select_g_select_jobinfo_get(job->select_jobinfo,
						    SELECT_JOBDATA_IONODES,
						    &ionodes);
		}
		if (ionodes) {
			xstrfmtcat(nodes, "[%s]", ionodes);
			xfree(ionodes);
			_print_str(nodes, width, right, false);
		} else
			_print_nodes(nodes, width, right, false);
		xfree(nodes);
	}

	if (suffix)
		printf("%s", suffix);
	return SLURM_SUCCESS;
}

int _print_job_reason_list(job_info_t * job, int width, bool right,
		char* suffix)
{
	if (job == NULL) {	/* Print the Header instead */
		char *title = "NODELIST(REASON)";
		if (params.cluster_flags & CLUSTER_FLAG_BG)
			title = "MIDPLANELIST(REASON)";
		_print_str(title, width, right, false);
	} else if (!IS_JOB_COMPLETING(job)
		   && (IS_JOB_PENDING(job)
		       || IS_JOB_TIMEOUT(job)
		       || IS_JOB_FAILED(job))) {
		char id[FORMAT_STRING_SIZE], *reason;
		if (job->state_desc)
			reason = job->state_desc;
		else
			reason = job_reason_string(job->state_reason);
		snprintf(id, FORMAT_STRING_SIZE, "(%s)", reason);
		_print_str(id, width, right, true);
	} else {
		char *nodes = xstrdup(job->nodes);
		char *ionodes = NULL;

		select_g_select_jobinfo_get(job->select_jobinfo,
					    SELECT_JOBDATA_IONODES,
					    &ionodes);
		if (ionodes) {
			xstrfmtcat(nodes, "[%s]", ionodes);
			xfree(ionodes);
			_print_str(nodes, width, right, false);
		} else
			_print_nodes(nodes, width, right, false);
		xfree(nodes);
	}
	if (suffix)
		printf("%s", suffix);
	return SLURM_SUCCESS;
}

int _print_job_node_inx(job_info_t * job, int width, bool right, char* suffix)
{
	if (job == NULL)	/* Print the Header instead */
		_print_str("NODE_BY_INDEX", width, right, true);
	else {
		int *current = job->node_inx;
		int curr_width = 0;
		while (*current != -1 && curr_width < width) {
			if (curr_width)
				printf(",");
			curr_width += _print_int(*current, width, right, true);
			current++;
		}
		while (curr_width < width)
			curr_width += printf(" ");
	}
	if (suffix)
		printf("%s", suffix);
	return SLURM_SUCCESS;
}

int _print_job_num_cpus(job_info_t * job, int width, bool right, char* suffix)
{
	char tmp_char[18];
	if (job == NULL)	/* Print the Header instead */
		_print_str("CPUS", width, right, true);
	else {
		if (params.cluster_flags & CLUSTER_FLAG_BG)
			convert_num_unit((float)job->num_cpus, tmp_char,
					 sizeof(tmp_char), UNIT_NONE);
		else
			snprintf(tmp_char, sizeof(tmp_char),
				 "%u", job->num_cpus);
       		_print_str(tmp_char, width, right, true);
	}
	if (suffix)
		printf("%s", suffix);
	return SLURM_SUCCESS;
}

int _print_job_num_nodes(job_info_t * job, int width, bool right_justify,
			 char* suffix)
{
	uint32_t node_cnt = 0;
	char tmp_char[8];

	if (job == NULL)	/* Print the Header instead */
		_print_str("NODES", width, right_justify, true);
	else {
		if (params.cluster_flags & CLUSTER_FLAG_BG)
			select_g_select_jobinfo_get(job->select_jobinfo,
						    SELECT_JOBDATA_NODE_CNT,
						    &node_cnt);

		if ((node_cnt == 0) || (node_cnt == NO_VAL))
			node_cnt = _get_node_cnt(job);

		if (params.cluster_flags & CLUSTER_FLAG_BG)
			convert_num_unit((float)node_cnt, tmp_char,
					 sizeof(tmp_char), UNIT_NONE);
		else
			snprintf(tmp_char, sizeof(tmp_char), "%d", node_cnt);

		_print_str(tmp_char, width, right_justify, true);
	}
	if (suffix)
		printf("%s", suffix);
	return SLURM_SUCCESS;
}

static int _get_node_cnt(job_info_t * job)
{
	int node_cnt = 0;

	/*  For PENDING jobs, return the maximum of the requested nodelist,
	 *   requested maximum number of nodes, or requested CPUs rounded
	 *   to nearest node.
	 *
	 *  For COMPLETING jobs, the job->nodes nodelist has already been
	 *   altered to list only the nodes still in the comp state, and
	 *   thus we count only those nodes toward the total nodes still
	 *   allocated to this job.
	 */

	if (IS_JOB_PENDING(job)) {
		node_cnt = _nodes_in_list(job->req_nodes);
		node_cnt = MAX(node_cnt, job->num_nodes);
		if ((node_cnt == 1) && (job->num_cpus > 1)
		    && job->ntasks_per_node
		    && (job->ntasks_per_node != (uint16_t) NO_VAL)) {
			int num_tasks = job->num_cpus;
			if (job->cpus_per_task != (uint16_t) NO_VAL)
				num_tasks /= job->cpus_per_task;
			node_cnt = (num_tasks + 1) / job->ntasks_per_node;
			if (node_cnt > num_tasks)
				node_cnt = num_tasks;
			else if (!node_cnt)
				node_cnt = 1;
		}
	} else
		node_cnt = _nodes_in_list(job->nodes);
	return node_cnt;
}

int _print_job_num_sct(job_info_t * job, int width, bool right_justify,
			 char* suffix)
{
	char sockets[10];
	char cores[10];
	char threads[10];
	char sct[(10+1)*3];
	if (job) {
		if (job->sockets_per_node == (uint16_t) NO_VAL)
			strcpy(sockets, "*");
		else
			convert_num_unit((float)job->sockets_per_node, sockets,
					sizeof(sockets), UNIT_NONE);
		if (job->cores_per_socket == (uint16_t) NO_VAL)
			strcpy(cores, "*");
		else
			convert_num_unit((float)job->cores_per_socket, cores,
					sizeof(cores), UNIT_NONE);
		if (job->threads_per_core == (uint16_t) NO_VAL)
			strcpy(threads, "*");
		else
			convert_num_unit((float)job->threads_per_core, threads,
					sizeof(threads), UNIT_NONE);
		sct[0] = '\0';
		strcat(sct, sockets);
		strcat(sct, ":");
		strcat(sct, cores);
		strcat(sct, ":");
		strcat(sct, threads);
		_print_str(sct, width, right_justify, true);
	} else {
		_print_str("S:C:T", width, right_justify, true);
	}

	if (suffix)
		printf("%s", suffix);
	return SLURM_SUCCESS;
}

static int _nodes_in_list(char *node_list)
{
	hostset_t host_set = hostset_create(node_list);
	int count = hostset_count(host_set);
	hostset_destroy(host_set);
	return count;
}

int _print_job_shared(job_info_t * job, int width, bool right_justify,
		      char* suffix)
{
	if (job == NULL)	/* Print the Header instead */
		_print_str("SHARED", width, right_justify, true);
	else {
		switch (job->shared) {
		case 0:
			_print_str("no", width, right_justify, true);
			break;
		case 1:
		case 2:
			_print_str("yes", width, right_justify, true);
			break;
		case (uint16_t)NO_VAL:
		default:
			_print_str("unknwn", width, right_justify, true);
			break;
		}
	}
	if (suffix)
		printf("%s", suffix);
	return SLURM_SUCCESS;
}

int _print_job_contiguous(job_info_t * job, int width, bool right_justify,
			  char* suffix)
{
	if (job == NULL)	/* Print the Header instead */
		_print_str("CONTIGUOUS", width, right_justify, true);
	else {
		_print_int(job->contiguous, width, right_justify, true);
	}

	if (suffix)
		printf("%s", suffix);
	return SLURM_SUCCESS;
}

int _print_pn_min_cpus(job_info_t * job, int width, bool right_justify,
			char* suffix)
{
	char tmp_char[8];

	if (job == NULL)	/* Print the Header instead */
		_print_str("MIN_CPUS", width, right_justify, true);
	else {
		convert_num_unit((float)job->pn_min_cpus, tmp_char,
				 sizeof(tmp_char), UNIT_NONE);
		_print_str(tmp_char, width, right_justify, true);
	}
	if (suffix)
		printf("%s", suffix);
	return SLURM_SUCCESS;
}

int _print_sockets(job_info_t * job, int width, bool right_justify,
		       char* suffix)
{
	char tmp_char[8];

	if (job == NULL)	/* Print the Header instead */
		_print_str("SOCKETS_PER_NODE", width, right_justify, true);
	else {
		if (job->sockets_per_node == (uint16_t) NO_VAL)
			strcpy(tmp_char, "*");
		else
			convert_num_unit((float)job->sockets_per_node, tmp_char,
				 sizeof(tmp_char), UNIT_NONE);
		_print_str(tmp_char, width, right_justify, true);
	}
	if (suffix)
		printf("%s", suffix);
	return SLURM_SUCCESS;
}

int _print_cores(job_info_t * job, int width, bool right_justify,
		     char* suffix)
{
	char tmp_char[8];

	if (job == NULL)	/* Print the Header instead */
		_print_str("CORES_PER_SOCKET", width, right_justify, true);
	else {
		if (job->cores_per_socket == (uint16_t) NO_VAL)
			strcpy(tmp_char, "*");
		else
			convert_num_unit((float)job->cores_per_socket, tmp_char,
					sizeof(tmp_char), UNIT_NONE);
		_print_str(tmp_char, width, right_justify, true);
	}
	if (suffix)
		printf("%s", suffix);
	return SLURM_SUCCESS;
}

int _print_threads(job_info_t * job, int width, bool right_justify,
		       char* suffix)
{
	char tmp_char[8];

	if (job == NULL)	/* Print the Header instead */
		_print_str("THREADS_PER_CORE", width, right_justify, true);
	else {
		if (job->threads_per_core == (uint16_t) NO_VAL)
			strcpy(tmp_char, "*");
		else
			convert_num_unit((float)job->threads_per_core, tmp_char,
					sizeof(tmp_char), UNIT_NONE);
		_print_str(tmp_char, width, right_justify, true);
	}
	if (suffix)
		printf("%s", suffix);
	return SLURM_SUCCESS;
}

int _print_pn_min_memory(job_info_t * job, int width, bool right_justify,
			  char* suffix)
{
	char min_mem[10];
	char tmp_char[21];

	if (job == NULL)	/* Print the Header instead */
		_print_str("MIN_MEMORY", width, right_justify, true);
	else {
	    	tmp_char[0] = '\0';
		job->pn_min_memory &= (~MEM_PER_CPU);
		convert_num_unit((float)job->pn_min_memory, min_mem,
				 sizeof(min_mem), UNIT_NONE);
		strcat(tmp_char, min_mem);
		_print_str(tmp_char, width, right_justify, true);
	}

	if (suffix)
		printf("%s", suffix);
	return SLURM_SUCCESS;
}

int
_print_pn_min_tmp_disk(job_info_t * job, int width, bool right_justify,
			char* suffix)
{
	char tmp_char[10];

	if (job == NULL)	/* Print the Header instead */
		_print_str("MIN_TMP_DISK", width, right_justify, true);
	else {
		convert_num_unit((float)job->pn_min_tmp_disk,
				 tmp_char, sizeof(tmp_char), UNIT_NONE);
		_print_str(tmp_char, width, right_justify, true);
	}

	if (suffix)
		printf("%s", suffix);
	return SLURM_SUCCESS;
}

int _print_job_req_nodes(job_info_t * job, int width, bool right_justify,
			 char* suffix)
{
	if (job == NULL)	/* Print the Header instead */
		_print_str("REQ_NODES", width, right_justify, true);
	else
		_print_nodes(job->req_nodes, width, right_justify, true);
	if (suffix)
		printf("%s", suffix);
	return SLURM_SUCCESS;
}

int _print_job_exc_nodes(job_info_t * job, int width, bool right_justify,
			 char* suffix)
{
	if (job == NULL)	/* Print the Header instead */
		_print_str("EXC_NODES", width, right_justify, true);
	else
		_print_nodes(job->exc_nodes, width, right_justify, true);
	if (suffix)
		printf("%s", suffix);
	return SLURM_SUCCESS;
}

int
_print_job_req_node_inx(job_info_t * job, int width, bool right_justify,
			char* suffix)
{
	if (job == NULL)	/* Print the Header instead */
		_print_str("REQ_NODES_BY_INX", width, right_justify, true);
	else {
		int *current = job->req_node_inx;
		int curr_width = 0;
		while (*current != -1 && curr_width < width) {
			curr_width +=
			    _print_int(*current, width, right_justify,
				       true);
			printf(",");
		}
		while (curr_width < width)
			curr_width += printf(" ");
	}
	if (suffix)
		printf("%s", suffix);
	return SLURM_SUCCESS;
}

int
_print_job_exc_node_inx(job_info_t * job, int width, bool right_justify,
			char* suffix)
{
	if (job == NULL)	/* Print the Header instead */
		_print_str("EXC_NODES_BY_INX", width, right_justify, true);
	else {
		int *current = job->exc_node_inx;
		int curr_width = 0;
		while (*current != -1 && curr_width < width) {
			curr_width +=
			    _print_int(*current, width, right_justify,
				       true);
			printf(",");
		}
		while (curr_width < width)
			curr_width += printf(" ");
	}
	if (suffix)
		printf("%s", suffix);
	return SLURM_SUCCESS;
}

int _print_job_features(job_info_t * job, int width, bool right_justify,
			char* suffix)
{
	if (job == NULL)	/* Print the Header instead */
		_print_str("FEATURES", width, right_justify, true);
	else
		_print_str(job->features, width, right_justify, true);
	if (suffix)
		printf("%s", suffix);
	return SLURM_SUCCESS;
}

int _print_job_account(job_info_t * job, int width, bool right_justify,
			char* suffix)
{
	if (job == NULL)	 /* Print the Header instead */
		_print_str("ACCOUNT", width, right_justify, true);
	else
		_print_str(job->account, width, right_justify, true);
	if (suffix)
		printf("%s", suffix);
	return SLURM_SUCCESS;
}

int _print_job_comment(job_info_t * job, int width, bool right_justify,
			char* suffix)
{
	if (job == NULL)	 /* Print the Header instead */
		_print_str("COMMENT", width, right_justify, true);
	else
		_print_str(job->comment, width, right_justify, true);
	if (suffix)
		printf("%s", suffix);
	return SLURM_SUCCESS;
}

int _print_job_dependency(job_info_t * job, int width, bool right_justify,
			char* suffix)
{
	if (job == NULL)	/* Print the Header instead */
		_print_str("DEPENDENCY", width, right_justify, true);
	else if (job->dependency)
		_print_str(job->dependency, width, right_justify, true);
	else
		_print_str("", width, right_justify, true);
	if (suffix)
		printf("%s", suffix);
	return SLURM_SUCCESS;
}

int _print_job_qos(job_info_t * job, int width, bool right_justify,
			char* suffix)
{
	if (job == NULL)	 /* Print the Header instead */
		_print_str("QOS", width, right_justify, true);
	else
		_print_str(job->qos, width, right_justify, true);
	if (suffix)
		printf("%s", suffix);
	return SLURM_SUCCESS;
}

int _print_job_select_jobinfo(job_info_t * job, int width, bool right_justify,
			char* suffix)
{
	char select_buf[100];

	if (job == NULL)	/* Print the Header instead */
		select_g_select_jobinfo_sprint(NULL,
			select_buf, sizeof(select_buf), SELECT_PRINT_HEAD);
	else
		select_g_select_jobinfo_sprint(job->select_jobinfo,
			select_buf, sizeof(select_buf), SELECT_PRINT_DATA);
	_print_str(select_buf, width, right_justify, true);

	if (suffix)
		printf("%s", suffix);
	return SLURM_SUCCESS;
}

int _print_job_reservation(job_info_t * job, int width, bool right_justify,
			char* suffix)
{
	if (job == NULL)	 /* Print the Header instead */
		_print_str("RESERVATION", width, right_justify, true);
	else
		_print_str(job->resv_name, width, right_justify, true);
	if (suffix)
		printf("%s", suffix);
	return SLURM_SUCCESS;
}

int _print_job_command(job_info_t * job, int width, bool right_justify,
			char* suffix)
{
	if (job == NULL)
		_print_str("COMMAND", width, right_justify, true);
	else
		_print_str(job->command, width, right_justify, true);
	if (suffix)
		printf("%s", suffix);
	return SLURM_SUCCESS;
}

int _print_job_work_dir(job_info_t * job, int width, bool right_justify,
			char* suffix)
{
	if (job == NULL)
		_print_str("WORK_DIR", width, right_justify, true);
	else
		_print_str(job->work_dir, width, right_justify, true);
	if (suffix)
		printf("%s", suffix);
	return SLURM_SUCCESS;
}


/*****************************************************************************
 * Job Step Print Functions
 *****************************************************************************/
int print_step_from_format(job_step_info_t * job_step, List list)
{
	ListIterator i = list_iterator_create(list);
	step_format_t *current;
	int total_width = 0;

	while ((current = (step_format_t *) list_next(i)) != NULL) {
		if (current->
		    function(job_step, current->width,
			     current->right_justify, current->suffix)
		    != SLURM_SUCCESS)
			return SLURM_ERROR;
		if (current->width)
			total_width += current->width;
		else
			total_width += 10;
	}
	list_iterator_destroy(i);
	printf("\n");
#if 0
	if (job_step == NULL) {
		int inx;
		/* one-origin for no trailing space */
		for (inx=1; inx<total_width; inx++)
			printf("-");
		printf("\n");
	}
#endif
	return SLURM_SUCCESS;
}

int
step_format_add_function(List list, int width, bool right_justify,
			 char* suffix,
			 int (*function) (job_step_info_t *, int, bool, char*))
{
	step_format_t *tmp =
	    (step_format_t *) xmalloc(sizeof(step_format_t));
	tmp->function = function;
	tmp->width = width;
	tmp->right_justify = right_justify;
	tmp->suffix = suffix;

	if (list_append(list, tmp) == NULL) {
		fprintf(stderr, "Memory exhausted\n");
		exit(1);
	}
	return SLURM_SUCCESS;
}

int _print_step_id(job_step_info_t * step, int width, bool right, char* suffix)
{
	char id[FORMAT_STRING_SIZE];

	if (step == NULL) {	/* Print the Header instead */
		_print_str("STEPID", width, right, true);
	} else if (step->array_job_id) {
		if (step->step_id == INFINITE) {	/* Pending */
			snprintf(id, FORMAT_STRING_SIZE, "%u_%u.TBD",
				 step->array_job_id, step->array_task_id);
		} else {
			snprintf(id, FORMAT_STRING_SIZE, "%u_%u.%u",
				 step->array_job_id, step->array_task_id,
				 step->step_id);
		}
		_print_str(id, width, right, true);
	} else {
		if (step->step_id == INFINITE) {	/* Pending */
			snprintf(id, FORMAT_STRING_SIZE, "%u.TBD", step->job_id);
		} else {
			snprintf(id, FORMAT_STRING_SIZE, "%u.%u",
				 step->job_id, step->step_id);
		}
		_print_str(id, width, right, true);
	}
	if (suffix)
		printf("%s", suffix);
	return SLURM_SUCCESS;
}

int _print_step_partition(job_step_info_t * step, int width, bool right,
			  char* suffix)
{
	char id[FORMAT_STRING_SIZE];

	if (step == NULL)	/* Print the Header instead */
		_print_str("PARTITION", width, right, true);
	else {
		snprintf(id, FORMAT_STRING_SIZE, "%s", step->partition);
		_print_str(id, width, right, true);
	}
	if (suffix)
		printf("%s", suffix);
	return SLURM_SUCCESS;
}

int _print_step_prefix(job_step_info_t * step, int width, bool right,
		       char* suffix)
{
	if (suffix)
		printf("%s", suffix);
	return SLURM_SUCCESS;
}

int _print_step_user_id(job_step_info_t * step, int width, bool right,
			char* suffix)
{
	if (step == NULL)	/* Print the Header instead */
		_print_str("USER", width, right, true);
	else
		_print_int(step->user_id, width, right, true);
	if (suffix)
		printf("%s", suffix);
	return SLURM_SUCCESS;
}

int _print_step_user_name(job_step_info_t * step, int width, bool right,
			  char* suffix)
{
	if (step == NULL)	/* Print the Header instead */
		_print_str("USER", width, right, true);
	else {
		char *uname = uid_to_string((uid_t) step->user_id);
		_print_str(uname, width, right, true);
		xfree(uname);
	}
	if (suffix)
		printf("%s", suffix);
	return SLURM_SUCCESS;
}

int _print_step_time_limit(job_step_info_t * step, int width, bool right,
			   char* suffix)
{
	if (step == NULL)	/* Print the Header instead */
		_print_str("LIMIT", width, false, true);
	else if (step->time_limit == INFINITE)
		_print_str("UNLIMITED", width, right, true);
	else
		_print_secs(step->time_limit * 60, width, right, false);
	if (suffix)
		printf("%s", suffix);
	return SLURM_SUCCESS;
}

int _print_step_time_start(job_step_info_t * step, int width, bool right,
			   char* suffix)
{
	if (step == NULL)	/* Print the Header instead */
		_print_str("START_TIME", width, false, true);
	else
		_print_time(step->start_time, 0, width, right);
	if (suffix)
		printf("%s", suffix);
	return SLURM_SUCCESS;
}

int _print_step_time_used(job_step_info_t * step, int width, bool right,
			   char* suffix)
{
	if (step == NULL)	/* Print the Header instead */
		_print_str("TIME", width, right, true);
	else {
		long delta_t = step->run_time;
		_print_secs(delta_t, width, right, false);
	}
	if (suffix)
		printf("%s", suffix);
	return SLURM_SUCCESS;
}

int _print_step_name(job_step_info_t * step, int width, bool right,
			char* suffix)
{
	if (step == NULL)	/* Print the Header instead */
		_print_str("NAME", width, right, true);
	else
		_print_str(step->name, width, right, true);
	if (suffix)
		printf("%s", suffix);
	return SLURM_SUCCESS;
}

int _print_step_nodes(job_step_info_t * step, int width, bool right,
		      char* suffix)
{
	if (step == NULL) {	/* Print the Header instead */
		char *title = "NODELIST";
		if (params.cluster_flags & CLUSTER_FLAG_BG)
			title = "MIDPLANELIST";

		_print_str(title, width, right, false);
	} else {
		char *nodes = xstrdup(step->nodes);
		char *ionodes = NULL;

		if (nodes) {
			select_g_select_jobinfo_get(step->select_jobinfo,
						    SELECT_JOBDATA_IONODES,
						    &ionodes);
		}
		if (ionodes) {
			xstrfmtcat(nodes, "[%s]", ionodes);
			xfree(ionodes);
			_print_str(nodes, width, right, false);
		} else
			_print_nodes(nodes, width, right, false);
		xfree(nodes);
	}

	if (suffix)
		printf("%s", suffix);
	return SLURM_SUCCESS;
}

int _print_step_num_tasks(job_step_info_t * step, int width, bool right,
			  char* suffix)
{
	if (step == NULL)	/* Print the Header instead */
		_print_str("TASKS", width, right, true);
	else
		_print_int(step->num_tasks, width, right, true);
	if (suffix)
		printf("%s", suffix);
	return SLURM_SUCCESS;
}

int _print_step_gres(job_step_info_t * step, int width, bool right,
		     char* suffix)
{
	if (step == NULL)	/* Print the Header instead */
		_print_str("GRES", width, right, true);
	else
		_print_str(step->gres, width, right, true);
	if (suffix)
		printf("%s", suffix);
	return SLURM_SUCCESS;
}

/* filter job records per input specifications,
 * returns >0 if job should be filter out (not printed) */
static int _filter_job(job_info_t * job)
{
	int filter;
	ListIterator iterator;
	uint32_t *user;
	uint16_t *state_id;
	char *account, *part, *qos, *name;
	squeue_job_step_t *job_step_id;

	if (params.job_list) {
		filter = 1;
		iterator = list_iterator_create(params.job_list);
		while ((job_step_id = list_next(iterator))) {
			if (((job_step_id->array_id == (uint16_t) NO_VAL)   &&
			     ((job_step_id->job_id   == job->array_job_id) ||
			      (job_step_id->job_id   == job->job_id)))      ||
			    ((job_step_id->array_id == job->array_task_id)  &&
			     (job_step_id->job_id   == job->array_job_id))) {
				filter = 0;
				break;
			}
		}
		list_iterator_destroy(iterator);
		if (filter == 1)
			return 1;
	}

	if (params.part_list) {
		char *token = NULL, *last = NULL, *tmp_name = NULL;

		filter = 1;
		if (job->partition) {
			tmp_name = xstrdup(job->partition);
			token = strtok_r(tmp_name, ",", &last);
		}
		while (token && filter) {
			iterator = list_iterator_create(params.part_list);
			while ((part = list_next(iterator))) {
				if (strcmp(part, token) == 0) {
					filter = 0;
					break;
				}
			}
			list_iterator_destroy(iterator);
			token = strtok_r(NULL, ",", &last);
		}
		xfree(tmp_name);
		if (filter == 1)
			return 2;
	}

	if (params.account_list) {
		filter = 1;
		iterator = list_iterator_create(params.account_list);
		while ((account = list_next(iterator))) {
			 if ((job->account != NULL) &&
			     (strcasecmp(account, job->account) == 0)) {
				filter = 0;
				break;
			}
		}
		list_iterator_destroy(iterator);
		if (filter == 1)
			return 2;
	}

	if (params.qos_list) {
		filter = 1;
		iterator = list_iterator_create(params.qos_list);
		while ((qos = list_next(iterator))) {
			 if ((job->qos != NULL) &&
			     (strcasecmp(qos, job->qos) == 0)) {
				filter = 0;
				break;
			}
		}
		list_iterator_destroy(iterator);
		if (filter == 1)
			return 2;
	}

	if (params.state_list) {
		filter = 1;
		iterator = list_iterator_create(params.state_list);
		while ((state_id = list_next(iterator))) {
			if ((*state_id == job->job_state) ||
			    ((*state_id == JOB_COMPLETING) &&
			     (*state_id & job->job_state)) ||
			    ((*state_id == JOB_CONFIGURING) &&
			     (*state_id & job->job_state))) {
				filter = 0;
				break;
			}
		}
		list_iterator_destroy(iterator);
		if (filter == 1)
			return 3;
	} else {
		if (!IS_JOB_PENDING(job) &&
		    !IS_JOB_RUNNING(job) &&
		    !IS_JOB_SUSPENDED(job) &&
		    !IS_JOB_COMPLETING(job))
			return 4;
	}

	if ((params.nodes)
	    && ((job->nodes == NULL)
		|| (!hostset_intersects(params.nodes, job->nodes))))
		return 5;

	if (params.user_list) {
		filter = 1;
		iterator = list_iterator_create(params.user_list);
		while ((user = list_next(iterator))) {
			if (*user == job->user_id) {
				filter = 0;
				break;
			}
		}
		list_iterator_destroy(iterator);
		if (filter == 1)
			return 6;
	}

	if (params.reservation) {
		if ((job->resv_name == NULL) ||
		    (strcmp(job->resv_name, params.reservation))) {
			return 7;
		}
	}

	if (params.name_list) {
		filter = 1;
		iterator = list_iterator_create(params.name_list);
		while ((name = list_next(iterator))) {
			if ((job->name != NULL) &&
			     (strcasecmp(name, job->name) == 0)) {
				filter = 0;
				break;
			}
		}
		list_iterator_destroy(iterator);
		if (filter == 1)
			return 8;
	}

	return 0;
}

/* filter step records per input specifications,
 * returns 1 if step should be filter out (not printed) */
static int _filter_step(job_step_info_t * step)
{
	int filter;
	ListIterator iterator;
	uint32_t *user;
	char *part;
	squeue_job_step_t *job_step_id;

	if (step->state == JOB_PENDING)
		return 1;

	if (params.job_list) {
		filter = 1;
		iterator = list_iterator_create(params.job_list);
		while ((job_step_id = list_next(iterator))) {
			if (((job_step_id->array_id == (uint16_t) NO_VAL)   &&
			     ((job_step_id->job_id  == step->array_job_id)  ||
			      (job_step_id->job_id  == step->job_id)))      ||
			    ((job_step_id->array_id == step->array_task_id) &&
			     (job_step_id->job_id   == step->array_job_id))) {
				filter = 0;
				break;
			}
		}
		list_iterator_destroy(iterator);
		if (filter == 1)
			return 1;
	}

	if (params.part_list) {
		filter = 1;
		iterator = list_iterator_create(params.part_list);
		while ((part = list_next(iterator))) {
			if (strcmp(part, step->partition) == 0) {
				filter = 0;
				break;
			}
		}
		list_iterator_destroy(iterator);
		if (filter == 1)
			return 2;
	}

	if (params.step_list) {
		filter = 1;
		iterator = list_iterator_create(params.step_list);
		while ((job_step_id = list_next(iterator))) {
			if (job_step_id->step_id != step->step_id)
				continue;
			if (((job_step_id->array_id == (uint16_t) NO_VAL)  &&
			     ((job_step_id->job_id  == step->array_job_id) ||
			      (job_step_id->job_id  == step->job_id)))      ||
			    ((job_step_id->array_id == step->array_task_id) &&
			     (job_step_id->job_id   == step->array_job_id))) {
				filter = 0;
				break;
			}
		}
		list_iterator_destroy(iterator);
		if (filter == 1)
			return 3;
	}

	if ((params.nodes)
	    && ((step->nodes == NULL)
		|| (!hostset_intersects(params.nodes, step->nodes))))
		return 5;

	if (params.user_list) {
		filter = 1;
		iterator = list_iterator_create(params.user_list);
		while ((user = list_next(iterator))) {
			if (*user == step->user_id) {
				filter = 0;
				break;
			}
		}
		list_iterator_destroy(iterator);
		if (filter == 1)
			return 6;
	}

	return 0;
}

int _print_com_invalid(void * p, int width, bool right, char* suffix)
{
	if (suffix)
		printf("%s", suffix);
	return SLURM_SUCCESS;
}<|MERGE_RESOLUTION|>--- conflicted
+++ resolved
@@ -398,18 +398,12 @@
 	} else if ((job->array_task_id != NO_VAL) &&
 		   !params.array_flag && IS_JOB_PENDING(job)  &&
 		   job->node_inx) {
-<<<<<<< HEAD
-		uint32_t i, max_task_id = 0;
-		char id[FORMAT_STRING_SIZE], task_str[FORMAT_STRING_SIZE];
+		uint32_t i, local_width = width, max_task_id = 0;
+		char *id, *task_str;
 		bitstr_t *task_bits;
 		for (i = 1; i <= job->node_inx[0]; i++)
 			max_task_id = MAX(max_task_id, job->node_inx[i]);
 		task_bits = bit_alloc(max_task_id + 1);
-=======
-		int i, local_width = width;
-		char *id = NULL, *task_str = NULL;
-		bitstr_t *task_bits = bit_alloc(0xffff);
->>>>>>> 17f27007
 		for (i = 1; i <= job->node_inx[0]; i++)
 			bit_set(task_bits, job->node_inx[i]);
 		if (local_width == 0) {
@@ -423,13 +417,9 @@
 			 job->array_job_id, task_str);
 		_print_str(id, width, right, true);
 		bit_free(task_bits);
-<<<<<<< HEAD
-	} else if (job->array_task_id != NO_VAL) {
-=======
 		xfree(id);
 		xfree(task_str);
-	} else if (job->array_task_id != (uint16_t) NO_VAL) {
->>>>>>> 17f27007
+	} else if (job->array_task_id != NO_VAL) {
 		char id[FORMAT_STRING_SIZE];
 		snprintf(id, FORMAT_STRING_SIZE, "%u_%u",
 			 job->array_job_id, job->array_task_id);
